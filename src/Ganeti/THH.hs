--- conflicted
+++ resolved
@@ -1187,12 +1187,7 @@
 -- See 'defaultToJSArray' and 'defaultFromJSArray'.
 genArrayObjectInstance :: Name -> [Field] -> Q Dec
 genArrayObjectInstance name fields = do
-<<<<<<< HEAD
   let fnames = fieldsKeys fields
-=======
-  let fnames = map T.unpack $
-               concatMap (liftA2 (:) fieldName fieldExtraKeys) fields
->>>>>>> d27c6da7
   instanceD (return []) (appT (conT ''ArrayObject) (conT name))
     [ valD (varP 'toJSArray) (normalB [| defaultToJSArray $(lift fnames) |]) []
     , valD (varP 'fromJSArray) (normalB [| defaultFromJSArray fnames |]) []
