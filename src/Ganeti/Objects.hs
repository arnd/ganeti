--- conflicted
+++ resolved
@@ -258,11 +258,8 @@
   , optionalField $
     simpleField "ext_reservations" [t| String |]
   ]
-<<<<<<< HEAD
   ++ uuidFields
-=======
   ++ timeStampFields
->>>>>>> 95c83fe6
   ++ serialFields
   ++ tagsFields)
 
@@ -272,14 +269,12 @@
 instance TagsObject Network where
   tagsOf = networkTags
 
-<<<<<<< HEAD
 instance UuidObject Network where
   uuidOf = networkUuid
-=======
+
 instance TimeStampObject Network where
   cTimeOf = networkCtime
   mTimeOf = networkMtime
->>>>>>> 95c83fe6
 
 -- * NIC definitions
 
