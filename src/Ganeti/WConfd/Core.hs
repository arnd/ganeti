{-# LANGUAGE TemplateHaskell #-}

{-| The Ganeti WConfd core functions.

This module defines all the functions that WConfD exports for
RPC calls. They are in a separate module so that in a later
stage, TemplateHaskell can generate, e.g., the python interface
for those.

-}

{-

Copyright (C) 2013, 2014 Google Inc.
All rights reserved.

Redistribution and use in source and binary forms, with or without
modification, are permitted provided that the following conditions are
met:

1. Redistributions of source code must retain the above copyright notice,
this list of conditions and the following disclaimer.

2. Redistributions in binary form must reproduce the above copyright
notice, this list of conditions and the following disclaimer in the
documentation and/or other materials provided with the distribution.

THIS SOFTWARE IS PROVIDED BY THE COPYRIGHT HOLDERS AND CONTRIBUTORS "AS
IS" AND ANY EXPRESS OR IMPLIED WARRANTIES, INCLUDING, BUT NOT LIMITED
TO, THE IMPLIED WARRANTIES OF MERCHANTABILITY AND FITNESS FOR A PARTICULAR
PURPOSE ARE DISCLAIMED. IN NO EVENT SHALL THE COPYRIGHT HOLDER OR
CONTRIBUTORS BE LIABLE FOR ANY DIRECT, INDIRECT, INCIDENTAL, SPECIAL,
EXEMPLARY, OR CONSEQUENTIAL DAMAGES (INCLUDING, BUT NOT LIMITED TO,
PROCUREMENT OF SUBSTITUTE GOODS OR SERVICES; LOSS OF USE, DATA, OR
PROFITS; OR BUSINESS INTERRUPTION) HOWEVER CAUSED AND ON ANY THEORY OF
LIABILITY, WHETHER IN CONTRACT, STRICT LIABILITY, OR TORT (INCLUDING
NEGLIGENCE OR OTHERWISE) ARISING IN ANY WAY OUT OF THE USE OF THIS
SOFTWARE, EVEN IF ADVISED OF THE POSSIBILITY OF SUCH DAMAGE.

-}

module Ganeti.WConfd.Core where

import Control.Arrow ((&&&))
import Control.Concurrent (myThreadId)
import Control.Lens.Setter (set)
import Control.Monad (liftM, unless)
import qualified Data.Map as M
import qualified Data.Set as S
import Language.Haskell.TH (Name)
import System.Posix.Process (getProcessID)
import qualified System.Random as Rand

import Ganeti.BasicTypes
import qualified Ganeti.Constants as C
import qualified Ganeti.JSON as J
import qualified Ganeti.Locking.Allocation as L
import Ganeti.Logging (logDebug, logWarning)
import Ganeti.Locking.Locks ( GanetiLocks(ConfigLock, BGL)
                            , LockLevel(LevelConfig)
                            , lockLevel, LockLevel
                            , ClientType(ClientOther), ClientId(..) )
import qualified Ganeti.Locking.Waiting as LW
import Ganeti.Objects ( ConfigData, DRBDSecret, LogicalVolume, Ip4Address
                      , configMaintenance, maintRoundDelay, maintJobs
                      , maintBalance, maintBalanceThreshold, maintEvacuated
                      , Incident, maintIncidents
                      )
import Ganeti.Objects.Lens (configClusterL, clusterMasterNodeL)
import Ganeti.Types (JobId)
import Ganeti.WConfd.ConfigState (csConfigDataL)
import qualified Ganeti.WConfd.ConfigVerify as V
import Ganeti.WConfd.DeathDetection (cleanupLocks)
import Ganeti.WConfd.Language
import Ganeti.WConfd.Monad
import qualified Ganeti.WConfd.TempRes as T
import qualified Ganeti.WConfd.ConfigModifications as CM
import qualified Ganeti.WConfd.ConfigWriter as CW

-- * Functions available to the RPC module

-- Just a test function
echo :: String -> WConfdMonad String
echo = return

-- ** Configuration related functions

checkConfigLock :: ClientId -> L.OwnerState -> WConfdMonad ()
checkConfigLock cid state = do
  la <- readLockAllocation
  unless (L.holdsLock cid ConfigLock state la)
         . failError $ "Requested lock " ++ show state
                       ++ " on the configuration missing"

-- | Read the configuration.
readConfig :: WConfdMonad ConfigData
readConfig = CW.readConfig

-- | Write the configuration, checking that an exclusive lock is held.
-- If not, the call fails.
writeConfig :: ClientId -> ConfigData -> WConfdMonad ()
writeConfig ident cdata = do
  checkConfigLock ident L.OwnExclusive
  -- V.verifyConfigErr cdata
  CW.writeConfig cdata

-- | Explicitly run verification of the configuration.
-- The caller doesn't need to hold the configuration lock.
verifyConfig :: WConfdMonad ()
verifyConfig = CW.readConfig >>= V.verifyConfigErr

-- *** Locks on the configuration (only transitional, will be removed later)

-- | Tries to acquire 'ConfigLock' for the client.
-- If the second parameter is set to 'True', the lock is acquired in
-- shared mode.
--
-- If the lock was successfully acquired, returns the current configuration
-- state.
lockConfig
    :: ClientId
    -> Bool -- ^ set to 'True' if the lock should be shared
    -> WConfdMonad (J.MaybeForJSON ConfigData)
lockConfig cid shared = do
  let (reqtype, owntype) = if shared
                             then (ReqShared, L.OwnShared)
                             else (ReqExclusive, L.OwnExclusive)
  la <- readLockAllocation
  if L.holdsLock cid ConfigLock owntype la
    then do
      -- warn if we already have the lock, but continue (with no-op)
      -- on the locks
      logWarning $ "Client " ++ show cid ++ " asked to lock the config"
                   ++ " while owning the lock"
      liftM (J.MaybeForJSON . Just) CW.readConfig
    else do
      waiting <- tryUpdateLocks cid [(ConfigLock, reqtype)]
      liftM J.MaybeForJSON $ case waiting of
        []  -> liftM Just CW.readConfig
        _   -> return Nothing

-- | Release the config lock, if the client currently holds it.
unlockConfig
  :: ClientId -> WConfdMonad ()
unlockConfig cid = freeLocksLevel cid LevelConfig

-- | Write the configuration, if the config lock is held exclusively,
-- and release the config lock. It the caller does not have the config
-- lock, return False.
writeConfigAndUnlock :: ClientId -> ConfigData -> WConfdMonad Bool
writeConfigAndUnlock cid cdata = do
  la <- readLockAllocation
  if L.holdsLock cid ConfigLock L.OwnExclusive la
    then do
      CW.writeConfig cdata
      unlockConfig cid
      return True
    else do
      logWarning $ show cid ++ " tried writeConfigAndUnlock without owning"
                   ++ " the config lock"
      return False

-- | Force the distribution of configuration without actually modifying it.
-- It is not necessary to hold a lock for this operation.
flushConfig :: WConfdMonad ()
flushConfig = forceConfigStateDistribution Everywhere

-- | Force the distribution of configuration to a given group without actually
-- modifying it. It is not necessary to hold a lock for this operation.
flushConfigGroup :: String -> WConfdMonad ()
flushConfigGroup = forceConfigStateDistribution . ToGroups . S.singleton

-- *** Access to individual parts of the configuration

-- | Get the configurable value of the maintenance interval
maintenanceRoundDelay :: WConfdMonad Int
maintenanceRoundDelay = liftM ( maintRoundDelay . configMaintenance )
                              CW.readConfig

-- | Get the list of jobs in the state of the maintenance daemon.
maintenanceJobs :: WConfdMonad [JobId]
maintenanceJobs = liftM ( maintJobs . configMaintenance ) CW.readConfig

-- | Get the information related to balancing for the maintenance daemon.
maintenanceBalancing :: WConfdMonad (Bool, Double)
maintenanceBalancing = liftM ((maintBalance &&& maintBalanceThreshold)
                              . configMaintenance) CW.readConfig

-- | Get the list of recently evacuated instances.
maintenanceEvacuated :: WConfdMonad [String]
maintenanceEvacuated = liftM (maintEvacuated . configMaintenance) CW.readConfig

-- | Get the list of current incidents.
maintenanceIncidents :: WConfdMonad [Incident]
maintenanceIncidents = liftM (maintIncidents . configMaintenance) CW.readConfig

-- ** Temporary reservations related functions

dropAllReservations :: ClientId -> WConfdMonad ()
dropAllReservations cid =
  modifyTempResState (const $ T.dropAllReservations cid)

-- *** DRBD

computeDRBDMap :: WConfdMonad T.DRBDMap
computeDRBDMap = uncurry T.computeDRBDMap =<< readTempResState

-- Allocate a drbd minor.
--
-- The free minor will be automatically computed from the existing devices.
-- A node can not be given multiple times.
-- The result is the list of minors, in the same order as the passed nodes.
allocateDRBDMinor
  :: T.DiskUUID -> [T.NodeUUID] -> WConfdMonad [T.DRBDMinor]
allocateDRBDMinor disk nodes =
  modifyTempResStateErr (\cfg -> T.allocateDRBDMinor cfg disk nodes)

-- Release temporary drbd minors allocated for a given disk using
-- 'allocateDRBDMinor'.
--
-- This should be called on the error paths, on the success paths
-- it's automatically called by the ConfigWriter add and update
-- functions.
releaseDRBDMinors
  :: T.DiskUUID -> WConfdMonad ()
releaseDRBDMinors disk = modifyTempResState (const $ T.releaseDRBDMinors disk)

-- *** MACs

-- Randomly generate a MAC for an instance and reserve it for
-- a given client.
generateMAC
  :: ClientId -> J.MaybeForJSON T.NetworkUUID -> WConfdMonad T.MAC
generateMAC cid (J.MaybeForJSON netId) = do
  g <- liftIO Rand.newStdGen
  modifyTempResStateErr $ T.generateMAC g cid netId

-- Reserves a MAC for an instance in the list of temporary reservations.
reserveMAC :: ClientId -> T.MAC -> WConfdMonad ()
reserveMAC = (modifyTempResStateErr .) . T.reserveMAC

-- *** DRBDSecrets

-- Randomly generate a DRBDSecret for an instance and reserves it for
-- a given client.
generateDRBDSecret :: ClientId -> WConfdMonad DRBDSecret
generateDRBDSecret cid = do
  g <- liftIO Rand.newStdGen
  modifyTempResStateErr $ T.generateDRBDSecret g cid

-- *** LVs

reserveLV :: ClientId -> LogicalVolume -> WConfdMonad ()
reserveLV jobId lv = modifyTempResStateErr $ T.reserveLV jobId lv

-- *** IPv4s

-- | Reserve a given IPv4 address for use by an instance.
reserveIp :: ClientId -> T.NetworkUUID -> Ip4Address -> Bool -> WConfdMonad ()
reserveIp = (((modifyTempResStateErr .) .) .) . T.reserveIp

-- | Give a specific IP address back to an IP pool.
-- The IP address is returned to the IP pool designated by network id
-- and marked as reserved.
releaseIp :: ClientId -> T.NetworkUUID -> Ip4Address -> WConfdMonad ()
releaseIp = (((modifyTempResStateErr .) const .) .) . T.releaseIp

-- Find a free IPv4 address for an instance and reserve it.
generateIp :: ClientId -> T.NetworkUUID -> WConfdMonad Ip4Address
generateIp = (modifyTempResStateErr .) . T.generateIp

-- | Commit all reserved/released IP address to an IP pool.
-- The IP addresses are taken from the network's IP pool and marked as
-- reserved/free for instances.
--
-- Note that the reservations are kept, they are supposed to be cleaned
-- when a job finishes.
commitTemporaryIps :: ClientId -> WConfdMonad ()
commitTemporaryIps = modifyConfigDataErr_ . T.commitReservedIps

-- | Immediately release an IP address, without using the reservations pool.
commitReleaseTemporaryIp
  :: T.NetworkUUID -> Ip4Address -> WConfdMonad ()
commitReleaseTemporaryIp net_uuid addr =
  modifyConfigDataErr_ (const $ T.commitReleaseIp net_uuid addr)

-- | List all IP reservations for the current client.
--
-- This function won't be needed once the corresponding calls are moved to
-- WConfd.
listReservedIps :: ClientId -> WConfdMonad [T.IPv4Reservation]
listReservedIps jobId =
  liftM (S.toList . T.listReservedIps jobId . snd) readTempResState

-- ** Locking related functions

-- | List the locks of a given owner (i.e., a job-id lockfile pair).
listLocks :: ClientId -> WConfdMonad [(GanetiLocks, L.OwnerState)]
listLocks cid = liftM (M.toList . L.listLocks cid) readLockAllocation

-- | List all active locks.
listAllLocks :: WConfdMonad [GanetiLocks]
listAllLocks = liftM L.listAllLocks readLockAllocation

-- | List all active locks with their owners.
listAllLocksOwners :: WConfdMonad [(GanetiLocks, [(ClientId, L.OwnerState)])]
listAllLocksOwners = liftM L.listAllLocksOwners readLockAllocation

-- | Get full information of the lock waiting status, i.e., provide
-- the information about all locks owners and all pending requests.
listLocksWaitingStatus :: WConfdMonad
                            ( [(GanetiLocks, [(ClientId, L.OwnerState)])]
                            , [(Integer, ClientId, [L.LockRequest GanetiLocks])]
                            )
listLocksWaitingStatus = liftM ( (L.listAllLocksOwners . LW.getAllocation)
                                 &&& (S.toList . LW.getPendingRequests) )
                         readLockWaiting

-- | Try to update the locks of a given owner (i.e., a job-id lockfile pair).
-- This function always returns immediately. If the lock update was possible,
-- the empty list is returned; otherwise, the lock status is left completly
-- unchanged, and the return value is the list of jobs which need to release
-- some locks before this request can succeed.
tryUpdateLocks :: ClientId -> GanetiLockRequest -> WConfdMonad [ClientId]
tryUpdateLocks cid req =
  liftM S.toList
  . (>>= toErrorStr)
  $ modifyLockWaiting (LW.updateLocks cid (fromGanetiLockRequest req))

-- | Try to update the locks of a given owner and make that a pending
-- request if not immediately possible.
updateLocksWaiting :: ClientId -> Integer
                      -> GanetiLockRequest -> WConfdMonad [ClientId]
updateLocksWaiting cid prio req =
  liftM S.toList
  . (>>= toErrorStr)
  . modifyLockWaiting
  $ LW.safeUpdateLocksWaiting prio cid (fromGanetiLockRequest req)

-- | Tell whether a given owner has pending requests.
hasPendingRequest :: ClientId -> WConfdMonad Bool
hasPendingRequest cid = liftM (LW.hasPendingRequest cid) readLockWaiting

-- | Free all locks of a given owner (i.e., a job-id lockfile pair).
freeLocks :: ClientId -> WConfdMonad ()
freeLocks cid =
  modifyLockWaiting_ $ LW.releaseResources cid

-- | Free all locks of a given owner (i.e., a job-id lockfile pair)
-- of a given level in the Ganeti sense (e.g., "cluster", "node").
freeLocksLevel :: ClientId -> LockLevel -> WConfdMonad ()
freeLocksLevel cid level =
  modifyLockWaiting_ $ LW.freeLocksPredicate ((==) level . lockLevel) cid

-- | Downgrade all locks of the given level to shared.
downGradeLocksLevel :: ClientId -> LockLevel -> WConfdMonad ()
downGradeLocksLevel cid level =
  modifyLockWaiting_ $ LW.downGradeLocksPredicate ((==) level . lockLevel) cid

-- | Intersect the possesed locks of an owner with a given set.
intersectLocks :: ClientId -> [GanetiLocks] -> WConfdMonad ()
intersectLocks cid locks = modifyLockWaiting_ $ LW.intersectLocks locks cid

-- | Opportunistically allocate locks for a given owner.
opportunisticLockUnion :: ClientId
                       -> [(GanetiLocks, L.OwnerState)]
                       -> WConfdMonad [GanetiLocks]
opportunisticLockUnion cid req =
  modifyLockWaiting $ LW.opportunisticLockUnion cid req

-- | Opprtunistially allocate locks for a given owner, requesting a
-- certain minimum of success.
guardedOpportunisticLockUnion :: Int
                                 -> ClientId
                                 -> [(GanetiLocks, L.OwnerState)]
                                 -> WConfdMonad [GanetiLocks]
guardedOpportunisticLockUnion count cid req =
  modifyLockWaiting $ LW.guardedOpportunisticLockUnion count cid req

-- * Prepareation for cluster destruction

-- | Prepare daemon for cluster destruction. This consists of
-- verifying that the requester owns the BGL exclusively, transfering the BGL
-- to WConfD itself, and modifying the configuration so that no
-- node is the master any more. Note that, since we own the BGL exclusively,
-- we can safely modify the configuration, as no other process can request
-- changes.
prepareClusterDestruction :: ClientId -> WConfdMonad ()
prepareClusterDestruction cid = do
  la <- readLockAllocation
  unless (L.holdsLock cid BGL L.OwnExclusive la)
    . failError $ "Cluster destruction requested without owning BGL exclusively"
  logDebug $ "preparing cluster destruction as requested by " ++ show cid
  -- transfer BGL to ourselfs. The do this, by adding a super-priority waiting
  -- request and then releasing the BGL of the requestor.
  dh <- daemonHandle
  pid <- liftIO getProcessID
  tid <- liftIO myThreadId
  let mycid = ClientId { ciIdentifier = ClientOther $ "wconfd-" ++ show tid
                       , ciLockFile = dhLivelock dh
                       , ciPid = pid
                       }
  _ <- modifyLockWaiting $ LW.updateLocksWaiting
                           (fromIntegral C.opPrioHighest - 1) mycid
                           [L.requestExclusive BGL]
  _ <- modifyLockWaiting $ LW.updateLocks cid [L.requestRelease BGL]
  -- To avoid beeing restarted we change the configuration to a no-master
  -- state.
  modifyConfigState $ (,) ()
    . set (csConfigDataL . configClusterL . clusterMasterNodeL) ""


-- * The list of all functions exported to RPC.

exportedFunctions :: [Name]
exportedFunctions = [ 'echo
                    , 'cleanupLocks
                    , 'prepareClusterDestruction
                    -- config
                    , 'readConfig
                    , 'writeConfig
                    , 'verifyConfig
                    , 'lockConfig
                    , 'unlockConfig
                    , 'writeConfigAndUnlock
                    , 'flushConfig
<<<<<<< HEAD
                    , 'maintenanceRoundDelay
                    , 'maintenanceJobs
                    , 'maintenanceBalancing
                    , 'maintenanceEvacuated
                    , 'maintenanceIncidents
=======
                    , 'flushConfigGroup
>>>>>>> 39564fcc
                    -- temporary reservations (common)
                    , 'dropAllReservations
                    -- DRBD
                    , 'computeDRBDMap
                    , 'allocateDRBDMinor
                    , 'releaseDRBDMinors
                    -- MACs
                    , 'reserveMAC
                    , 'generateMAC
                    -- DRBD secrets
                    , 'generateDRBDSecret
                    -- LVs
                    , 'reserveLV
                    -- IPv4s
                    , 'reserveIp
                    , 'releaseIp
                    , 'generateIp
                    , 'commitTemporaryIps
                    , 'commitReleaseTemporaryIp
                    , 'listReservedIps
                    -- locking
                    , 'listLocks
                    , 'listAllLocks
                    , 'listAllLocksOwners
                    , 'listLocksWaitingStatus
                    , 'tryUpdateLocks
                    , 'updateLocksWaiting
                    , 'freeLocks
                    , 'freeLocksLevel
                    , 'downGradeLocksLevel
                    , 'intersectLocks
                    , 'opportunisticLockUnion
                    , 'guardedOpportunisticLockUnion
                    , 'hasPendingRequest
                    ]
                    ++ CM.exportedFunctions<|MERGE_RESOLUTION|>--- conflicted
+++ resolved
@@ -424,15 +424,12 @@
                     , 'unlockConfig
                     , 'writeConfigAndUnlock
                     , 'flushConfig
-<<<<<<< HEAD
+                    , 'flushConfigGroup
                     , 'maintenanceRoundDelay
                     , 'maintenanceJobs
                     , 'maintenanceBalancing
                     , 'maintenanceEvacuated
                     , 'maintenanceIncidents
-=======
-                    , 'flushConfigGroup
->>>>>>> 39564fcc
                     -- temporary reservations (common)
                     , 'dropAllReservations
                     -- DRBD
