--- conflicted
+++ resolved
@@ -146,7 +146,6 @@
 -- We only implement a subset of Ganeti opcodes: those which are actually used
 -- in the htools codebase.
 $(genOpCode "OpCode"
-<<<<<<< HEAD
   [ ("OpClusterPostInit",
      [t| Bool |],
      OpDoc.opClusterPostInit,
@@ -162,67 +161,6 @@
      OpDoc.opClusterQuery,
      [],
      [])
-=======
-  [ ("OpTestDelay",
-     [ pDelayDuration
-     , pDelayOnMaster
-     , pDelayOnNodes
-     , pDelayOnNodeUuids
-     , pDelayRepeat
-     ])
-  , ("OpInstanceReplaceDisks",
-     [ pInstanceName
-     , pInstanceUuid
-     , pEarlyRelease
-     , pIgnoreIpolicy
-     , pReplaceDisksMode
-     , pReplaceDisksList
-     , pRemoteNode
-     , pRemoteNodeUuid
-     , pIallocator
-     ])
-  , ("OpInstanceFailover",
-     [ pInstanceName
-     , pInstanceUuid
-     , pShutdownTimeout
-     , pIgnoreConsistency
-     , pMigrationTargetNode
-     , pMigrationTargetNodeUuid
-     , pIgnoreIpolicy
-     , pIallocator
-     , pMigrationCleanup
-     ])
-  , ("OpInstanceMigrate",
-     [ pInstanceName
-     , pInstanceUuid
-     , pMigrationMode
-     , pMigrationLive
-     , pMigrationTargetNode
-     , pMigrationTargetNodeUuid
-     , pAllowRuntimeChgs
-     , pIgnoreIpolicy
-     , pMigrationCleanup
-     , pIallocator
-     , pAllowFailover
-     ])
-  , ("OpTagsGet",
-     [ pTagsObject
-     , pUseLocking
-     ])
-  , ("OpTagsSearch",
-     [ pTagSearchPattern ])
-  , ("OpTagsSet",
-     [ pTagsObject
-     , pTagsList
-     ])
-  , ("OpTagsDel",
-     [ pTagsObject
-     , pTagsList
-     ])
-  , ("OpClusterPostInit", [])
-  , ("OpClusterDestroy", [])
-  , ("OpClusterQuery", [])
->>>>>>> 804d72eb
   , ("OpClusterVerify",
      [t| JobIdListOnly |],
      OpDoc.opClusterVerify,
@@ -316,7 +254,7 @@
      , pEnabledDiskTemplates
      , pModifyEtcHosts
      , pGlobalFileStorageDir
-<<<<<<< HEAD
+     , pGlobalSharedFileStorageDir
      ],
      [])
   , ("OpClusterRedistConf",
@@ -334,13 +272,6 @@
      OpDoc.opClusterDeactivateMasterIp,
      [],
      [])
-=======
-     , pGlobalSharedFileStorageDir
-     ])
-  , ("OpClusterRedistConf", [])
-  , ("OpClusterActivateMasterIp", [])
-  , ("OpClusterDeactivateMasterIp", [])
->>>>>>> 804d72eb
   , ("OpQuery",
      [t| QueryResponse |],
      OpDoc.opQuery,
@@ -637,6 +568,7 @@
      , pMigrationTargetNode
      , pMigrationTargetNodeUuid
      , pIgnoreIpolicy
+     , pMigrationCleanup
      , pIallocator
      ],
      "instance_name")
