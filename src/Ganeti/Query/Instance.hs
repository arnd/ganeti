{-| Implementation of the Ganeti Query2 instance queries.

-}

{-

Copyright (C) 2013 Google Inc.
All rights reserved.

Redistribution and use in source and binary forms, with or without
modification, are permitted provided that the following conditions are
met:

1. Redistributions of source code must retain the above copyright notice,
this list of conditions and the following disclaimer.

2. Redistributions in binary form must reproduce the above copyright
notice, this list of conditions and the following disclaimer in the
documentation and/or other materials provided with the distribution.

THIS SOFTWARE IS PROVIDED BY THE COPYRIGHT HOLDERS AND CONTRIBUTORS "AS
IS" AND ANY EXPRESS OR IMPLIED WARRANTIES, INCLUDING, BUT NOT LIMITED
TO, THE IMPLIED WARRANTIES OF MERCHANTABILITY AND FITNESS FOR A PARTICULAR
PURPOSE ARE DISCLAIMED. IN NO EVENT SHALL THE COPYRIGHT HOLDER OR
CONTRIBUTORS BE LIABLE FOR ANY DIRECT, INDIRECT, INCIDENTAL, SPECIAL,
EXEMPLARY, OR CONSEQUENTIAL DAMAGES (INCLUDING, BUT NOT LIMITED TO,
PROCUREMENT OF SUBSTITUTE GOODS OR SERVICES; LOSS OF USE, DATA, OR
PROFITS; OR BUSINESS INTERRUPTION) HOWEVER CAUSED AND ON ANY THEORY OF
LIABILITY, WHETHER IN CONTRACT, STRICT LIABILITY, OR TORT (INCLUDING
NEGLIGENCE OR OTHERWISE) ARISING IN ANY WAY OUT OF THE USE OF THIS
SOFTWARE, EVEN IF ADVISED OF THE POSSIBILITY OF SUCH DAMAGE.

-}

module Ganeti.Query.Instance
  ( Runtime
  , fieldsMap
  , collectLiveData
  , getInstanceInfo
  , instanceFields
  , instanceAliases
  ) where

import Control.Applicative
import Control.Monad (liftM, (>=>))
import Data.Either
import Data.List
import Data.Maybe
import Data.Monoid
import qualified Data.Map as Map
import Data.Ord (comparing)
import qualified Text.JSON as J
import Text.Printf

import Ganeti.BasicTypes
import Ganeti.Common
import Ganeti.Config
import qualified Ganeti.Constants as C
import qualified Ganeti.ConstantUtils as C
import Ganeti.Errors
import Ganeti.JSON
import Ganeti.Objects
import Ganeti.Query.Common
import Ganeti.Query.Language
import Ganeti.Query.Types
import Ganeti.Rpc
import Ganeti.Storage.Utils
import Ganeti.Types
import Ganeti.Utils (formatOrdinal)

-- | The LiveInfo consists of two entries whose presence is independent.
-- The 'InstanceInfo' is the live instance information, accompanied by a bool
-- signifying if it was found on its designated primary node or not.
-- The 'InstanceConsoleInfo' describes how to connect to an instance.
-- Any combination of these may or may not be present, depending on node and
-- instance availability.
type LiveInfo = (Maybe (InstanceInfo, Bool), Maybe InstanceConsoleInfo)

-- | Runtime containing the 'LiveInfo'. See the genericQuery function in
-- the Query.hs file for an explanation of the terms used.
type Runtime = Either RpcError LiveInfo

-- | The instance fields map.
fieldsMap :: FieldMap Instance Runtime
fieldsMap = fieldListToFieldMap aliasedFields

-- | The instance aliases.
instanceAliases :: [(FieldName, FieldName)]
instanceAliases =
  [ ("vcpus", "be/vcpus")
  , ("be/memory", "be/maxmem")
  , ("sda_size", "disk.size/0")
  , ("sdb_size", "disk.size/1")
  , ("ip", "nic.ip/0")
  , ("mac", "nic.mac/0")
  , ("bridge", "nic.bridge/0")
  , ("nic_mode", "nic.mode/0")
  , ("nic_link", "nic.link/0")
  , ("nic_network", "nic.network/0")
  ]

-- | The aliased instance fields.
aliasedFields :: FieldList Instance Runtime
aliasedFields = aliasFields instanceAliases instanceFields

-- | The instance fields.
instanceFields :: FieldList Instance Runtime
instanceFields =
  -- Simple fields
  [ (FieldDefinition "admin_state" "InstanceState" QFTText
     "Desired state of instance",
     FieldSimple (rsMaybeNoData . liftM adminStateToRaw . instAdminState),
     QffNormal)
  , (FieldDefinition "admin_state_source" "InstanceStateSource" QFTText
     "Who last changed the desired state of the instance",
     FieldSimple (rsMaybeNoData . liftM adminStateSourceToRaw
                  . instAdminStateSource),
     QffNormal)
  , (FieldDefinition "admin_up" "Autostart" QFTBool
     "Desired state of instance",
     FieldSimple (rsMaybeNoData . liftM (== AdminUp) . instAdminState),
     QffNormal)
  , (FieldDefinition "disks_active" "DisksActive" QFTBool
     "Desired state of instance disks",
     FieldSimple (rsMaybeNoData . instDisksActive), QffNormal)
  , (FieldDefinition "name" "Instance" QFTText
     "Instance name",
     FieldSimple (rsMaybeNoData . instName), QffHostname)
  , (FieldDefinition "hypervisor" "Hypervisor" QFTText
     "Hypervisor name",
     FieldSimple (rsMaybeNoData . instHypervisor), QffNormal)
  , (FieldDefinition "network_port" "Network_port" QFTOther
     "Instance network port if available (e.g. for VNC console)",
     FieldSimple (rsMaybeUnavail . instNetworkPort), QffNormal)
  , (FieldDefinition "os" "OS" QFTText
     "Operating system",
     FieldSimple (rsMaybeNoData . instOs), QffNormal)
  , (FieldDefinition "pnode" "Primary_node" QFTText
     "Primary node",
     FieldConfig getPrimaryNodeName, QffHostname)
  , (FieldDefinition "pnode.group" "PrimaryNodeGroup" QFTText
     "Primary node's group",
     FieldConfig getPrimaryNodeGroupName, QffNormal)
  , (FieldDefinition "pnode.group.uuid" "PrimaryNodeGroupUUID" QFTText
     "Primary node's group UUID",
     FieldConfig getPrimaryNodeGroupUuid, QffNormal)
  , (FieldDefinition "snodes" "Secondary_Nodes" QFTOther
     "Secondary nodes; usually this will just be one node",
     FieldConfig (getSecondaryNodeAttribute nodeName), QffNormal)
  , (FieldDefinition "snodes.group" "SecondaryNodesGroups" QFTOther
     "Node groups of secondary nodes",
     FieldConfig (getSecondaryNodeGroupAttribute groupName), QffNormal)
  , (FieldDefinition "snodes.group.uuid" "SecondaryNodesGroupsUUID" QFTOther
     "Node group UUIDs of secondary nodes",
     FieldConfig (getSecondaryNodeGroupAttribute groupUuid), QffNormal)
  ] ++

  -- Instance parameter fields, whole
  [ (FieldDefinition "hvparams" "HypervisorParameters" QFTOther
     "Hypervisor parameters (merged)",
     FieldConfig
       ((rsNormal .) . getFilledInstHvParams (C.toList C.hvcGlobals)),
     QffNormal),

    (FieldDefinition "beparams" "BackendParameters" QFTOther
     "Backend parameters (merged)",
     FieldConfig ((rsErrorNoData .) . getFilledInstBeParams), QffNormal)
  , (FieldDefinition "osparams" "OpSysParameters" QFTOther
     "Operating system parameters (merged)",
     FieldConfig ((rsNormal .) . getFilledInstOsParams), QffNormal)
  , (FieldDefinition "custom_hvparams" "CustomHypervisorParameters" QFTOther
     "Custom hypervisor parameters",
     FieldSimple (rsNormal . instHvparams), QffNormal)
  , (FieldDefinition "custom_beparams" "CustomBackendParameters" QFTOther
     "Custom backend parameters",
     FieldSimple (rsNormal . instBeparams), QffNormal)
  , (FieldDefinition "custom_osparams" "CustomOpSysParameters" QFTOther
     "Custom operating system parameters",
     FieldSimple (rsNormal . instOsparams), QffNormal)
  , (FieldDefinition "custom_nicparams" "CustomNicParameters" QFTOther
     "Custom network interface parameters",
     FieldSimple (rsNormal . map nicNicparams . instNics), QffNormal)
  ] ++

  -- Instance parameter fields, generated
  map (buildBeParamField beParamGetter) allBeParamFields ++
  map (buildHvParamField hvParamGetter)
      (C.toList C.hvsParameters \\ C.toList C.hvcGlobals) ++

  -- disk parameter fields
  [ (FieldDefinition "disk_usage" "DiskUsage" QFTUnit
     "Total disk space used by instance on each of its nodes; this is not the\
     \ disk size visible to the instance, but the usage on the node",
     FieldConfig getDiskSizeRequirements, QffNormal)
  , (FieldDefinition "disk.count" "Disks" QFTNumber
     "Number of disks",
     FieldSimple (rsNormal . length . instDisks), QffNormal)
  , (FieldDefinition "disk.sizes" "Disk_sizes" QFTOther
     "List of disk sizes", FieldConfig getDiskSizes, QffNormal)
  , (FieldDefinition "disk.spindles" "Disk_spindles" QFTOther
     "List of disk spindles",
     FieldConfig getDiskSpindles, QffNormal)
  , (FieldDefinition "disk.names" "Disk_names" QFTOther
     "List of disk names",
     FieldConfig getDiskNames, QffNormal)
  , (FieldDefinition "disk.uuids" "Disk_UUIDs" QFTOther
     "List of disk UUIDs",
     FieldConfig getDiskUuids, QffNormal)
    -- For pre-2.14 backwards compatibility
  , (FieldDefinition "disk_template" "Disk_template" QFTText
     "Instance disk template",
     FieldConfig getDiskTemplate, QffNormal)
  ] ++

  -- Per-disk parameter fields
  instantiateIndexedFields C.maxDisks
  [ (fieldDefinitionCompleter "disk.size/%d" "Disk/%d" QFTUnit
    "Disk size of %s disk",
    getIndexedOptionalConfField getInstDisksFromObj diskSize,
    QffNormal)
  , (fieldDefinitionCompleter "disk.spindles/%d" "DiskSpindles/%d" QFTNumber
    "Spindles of %s disk",
    getIndexedOptionalConfField getInstDisksFromObj diskSpindles,
    QffNormal)
  , (fieldDefinitionCompleter "disk.name/%d" "DiskName/%d" QFTText
    "Name of %s disk",
    getIndexedOptionalConfField getInstDisksFromObj diskName, QffNormal)
  , (fieldDefinitionCompleter "disk.uuid/%d" "DiskUUID/%d" QFTText
    "UUID of %s disk",
    getIndexedConfField getInstDisksFromObj diskUuid, QffNormal)
  ] ++

  -- Aggregate nic parameter fields
  [ (FieldDefinition "nic.count" "NICs" QFTNumber
     "Number of network interfaces",
     FieldSimple (rsNormal . length . instNics), QffNormal)
  , (FieldDefinition "nic.macs" "NIC_MACs" QFTOther
     (nicAggDescPrefix ++ "MAC address"),
     FieldSimple (rsNormal . map nicMac . instNics), QffNormal)
  , (FieldDefinition "nic.ips" "NIC_IPs" QFTOther
     (nicAggDescPrefix ++ "IP address"),
     FieldSimple (rsNormal . map (MaybeForJSON . nicIp) . instNics),
     QffNormal)
  , (FieldDefinition "nic.names" "NIC_Names" QFTOther
     (nicAggDescPrefix ++ "name"),
     FieldSimple (rsNormal . map (MaybeForJSON . nicName) . instNics),
     QffNormal)
  , (FieldDefinition "nic.uuids" "NIC_UUIDs" QFTOther
     (nicAggDescPrefix ++ "UUID"),
     FieldSimple (rsNormal . map nicUuid . instNics), QffNormal)
  , (FieldDefinition "nic.modes" "NIC_modes" QFTOther
     (nicAggDescPrefix ++ "mode"),
     FieldConfig (\cfg -> rsNormal . map
       (nicpMode . fillNicParamsFromConfig cfg . nicNicparams)
       . instNics),
     QffNormal)
  , (FieldDefinition "nic.vlans" "NIC_VLANs" QFTOther
     (nicAggDescPrefix ++ "VLAN"),
     FieldConfig (\cfg -> rsNormal . map (MaybeForJSON . getNicVlan .
       fillNicParamsFromConfig cfg . nicNicparams) . instNics),
     QffNormal)
  , (FieldDefinition "nic.bridges" "NIC_bridges" QFTOther
     (nicAggDescPrefix ++ "bridge"),
     FieldConfig (\cfg -> rsNormal . map (MaybeForJSON . getNicBridge .
       fillNicParamsFromConfig cfg . nicNicparams) . instNics),
     QffNormal)
  , (FieldDefinition "nic.links" "NIC_links" QFTOther
     (nicAggDescPrefix ++ "link"),
     FieldConfig (\cfg -> rsNormal . map
       (nicpLink . fillNicParamsFromConfig cfg . nicNicparams)
       . instNics), QffNormal)
  , (FieldDefinition "nic.networks" "NIC_networks" QFTOther
     "List containing each interface's network",
     FieldSimple (rsNormal . map (MaybeForJSON . nicNetwork) . instNics),
     QffNormal)
  , (FieldDefinition "nic.networks.names" "NIC_networks_names" QFTOther
     "List containing the name of each interface's network",
     FieldConfig (\cfg -> rsNormal . map
       (\x -> MaybeForJSON (getNetworkName cfg <$> nicNetwork x))
       . instNics),
     QffNormal)
  ] ++

  -- Per-nic parameter fields
  instantiateIndexedFields C.maxNics
  [ (fieldDefinitionCompleter "nic.ip/%d" "NicIP/%d" QFTText
     ("IP address" ++ nicDescSuffix),
     getIndexedOptionalField instNics nicIp, QffNormal)
  , (fieldDefinitionCompleter "nic.uuid/%d" "NicUUID/%d" QFTText
     ("UUID address" ++ nicDescSuffix),
     getIndexedField instNics nicUuid, QffNormal)
  , (fieldDefinitionCompleter "nic.mac/%d" "NicMAC/%d" QFTText
     ("MAC address" ++ nicDescSuffix),
     getIndexedField instNics nicMac, QffNormal)
  , (fieldDefinitionCompleter "nic.name/%d" "NicName/%d" QFTText
     ("Name address" ++ nicDescSuffix),
     getIndexedOptionalField instNics nicName, QffNormal)
  , (fieldDefinitionCompleter "nic.network/%d" "NicNetwork/%d" QFTText
     ("Network" ++ nicDescSuffix),
     getIndexedOptionalField instNics nicNetwork, QffNormal)
  , (fieldDefinitionCompleter "nic.mode/%d" "NicMode/%d" QFTText
     ("Mode" ++ nicDescSuffix),
     getIndexedNicField nicpMode, QffNormal)
  , (fieldDefinitionCompleter "nic.link/%d" "NicLink/%d" QFTText
     ("Link" ++ nicDescSuffix),
     getIndexedNicField nicpLink, QffNormal)
  , (fieldDefinitionCompleter "nic.vlan/%d" "NicVLAN/%d" QFTText
     ("VLAN" ++ nicDescSuffix),
     getOptionalIndexedNicField getNicVlan, QffNormal)
  , (fieldDefinitionCompleter "nic.network.name/%d" "NicNetworkName/%d" QFTText
     ("Network name" ++ nicDescSuffix),
     getIndexedNicNetworkNameField, QffNormal)
  , (fieldDefinitionCompleter "nic.bridge/%d" "NicBridge/%d" QFTText
     ("Bridge" ++ nicDescSuffix),
     getOptionalIndexedNicField getNicBridge, QffNormal)
  ] ++

  -- Live fields using special getters
  [ (FieldDefinition "status" "Status" QFTText
     statusDocText,
     FieldConfigRuntime statusExtract, QffNormal)
  , (FieldDefinition "oper_state" "Running" QFTBool
     "Actual state of instance",
     FieldRuntime operStatusExtract, QffNormal),

    (FieldDefinition "console" "Console" QFTOther
     "Instance console information",
     FieldRuntime consoleExtract, QffNormal)
  ] ++

  -- Simple live fields
  map instanceLiveFieldBuilder instanceLiveFieldsDefs ++

  -- Common fields
  timeStampFields ++
  serialFields "Instance" ++
  uuidFields "Instance" ++
  forthcomingFields "Instance" ++
  tagsFields

-- * Helper functions for node property retrieval

-- | Constant suffix of network interface field descriptions.
nicDescSuffix ::String
nicDescSuffix = " of %s network interface"

-- | Almost-constant suffix of aggregate network interface field descriptions.
nicAggDescPrefix ::String
nicAggDescPrefix = "List containing each network interface's "

-- | Given a network name id, returns the network's name.
getNetworkName :: ConfigData -> String -> NonEmptyString
getNetworkName cfg = networkName . (Map.!) (fromContainer $ configNetworks cfg)

-- | Gets the bridge of a NIC.
getNicBridge :: FilledNicParams -> Maybe String
getNicBridge nicParams
  | nicpMode nicParams == NMBridged = Just $ nicpLink nicParams
  | otherwise                       = Nothing

-- | Gets the VLAN of a NIC.
getNicVlan :: FilledNicParams -> Maybe String
getNicVlan params
  | nicpMode params == NMOvs = Just $ nicpVlan params
  | otherwise                = Nothing

-- | Fill partial NIC params by using the defaults from the configuration.
fillNicParamsFromConfig :: ConfigData -> PartialNicParams -> FilledNicParams
fillNicParamsFromConfig cfg = fillParams (getDefaultNicParams cfg)

-- | Retrieves the default network interface parameters.
getDefaultNicParams :: ConfigData -> FilledNicParams
getDefaultNicParams cfg =
  (Map.!) (fromContainer . clusterNicparams . configCluster $ cfg) C.ppDefault

-- | Retrieves the real disk size requirements for all the disks of the
-- instance. This includes the metadata etc. and is different from the values
-- visible to the instance.
getDiskSizeRequirements :: ConfigData -> Instance -> ResultEntry
getDiskSizeRequirements cfg inst =
  rsErrorNoData . liftA (sum . map getSize) . getInstDisksFromObj cfg $ inst
 where
  diskType x = lidDiskType <$> diskLogicalId x
  getSize :: Disk -> Int
  getSize disk =
    let dt = diskType disk
    in case dt of
         Just DTDrbd8    -> fromMaybe 0 (diskSize disk) + C.drbdMetaSize
         Just DTDiskless -> 0
         Just DTBlock    -> 0
         _               -> fromMaybe 0 (diskSize disk)

-- | Get a list of disk sizes for an instance
getDiskSizes :: ConfigData -> Instance -> ResultEntry
getDiskSizes cfg =
  rsErrorNoData . liftA (map $ MaybeForJSON . diskSize)
  . getInstDisksFromObj cfg

-- | Get a list of disk spindles
getDiskSpindles :: ConfigData -> Instance -> ResultEntry
getDiskSpindles cfg =
  rsErrorNoData . liftA (map (MaybeForJSON . diskSpindles)) .
    getInstDisksFromObj cfg

-- | Get a list of disk names for an instance
getDiskNames :: ConfigData -> Instance -> ResultEntry
getDiskNames cfg =
  rsErrorNoData . liftA (map (MaybeForJSON . diskName)) .
    getInstDisksFromObj cfg

-- | Get a list of disk UUIDs for an instance
getDiskUuids :: ConfigData -> Instance -> ResultEntry
getDiskUuids cfg =
  rsErrorNoData . liftA (map diskUuid) . getInstDisksFromObj cfg

-- | Creates a functions which produces a FieldConfig 'FieldGetter' when fed
-- an index. Works for fields that may not return a value, expressed through
-- the Maybe monad.
getIndexedOptionalConfField :: (J.JSON b)
                            => (ConfigData -> Instance -> ErrorResult [a])
                                              -- ^ Extracts a list of objects
                            -> (a -> Maybe b) -- ^ Possibly gets a property
                                              -- from an object
                            -> Int            -- ^ Index in list to use
                            -> FieldGetter Instance Runtime -- ^ Result
getIndexedOptionalConfField extractor optPropertyGetter index =
  let getProperty x = maybeAt index x >>= optPropertyGetter
  in FieldConfig (\cfg ->
    rsErrorMaybeUnavail . liftA getProperty . extractor cfg)

-- | Creates a function which produces a FieldConfig 'FieldGetter' when fed
-- an index. Works only for fields that surely return a value.
getIndexedConfField :: (J.JSON b)
                    => (ConfigData -> Instance -> ErrorResult [a])
                                  -- ^ Extracts a list of objects
                    -> (a -> b)   -- ^ Gets a property from an object
                    -> Int        -- ^ Index in list to use
                    -> FieldGetter Instance Runtime -- ^ Result
getIndexedConfField extractor propertyGetter index =
  let optPropertyGetter = Just . propertyGetter
  in getIndexedOptionalConfField extractor optPropertyGetter index

-- | Returns a field that retrieves a given NIC's network name.
getIndexedNicNetworkNameField :: Int -> FieldGetter Instance Runtime
getIndexedNicNetworkNameField index =
  FieldConfig (\cfg inst -> rsMaybeUnavail $ do
    nicObj <- maybeAt index $ instNics inst
    nicNetworkId <- nicNetwork nicObj
    return $ getNetworkName cfg nicNetworkId)

-- | Gets a fillable NIC field.
getIndexedNicField :: (J.JSON a)
                   => (FilledNicParams -> a)
                   -> Int
                   -> FieldGetter Instance Runtime
getIndexedNicField getter =
  getOptionalIndexedNicField (\x -> Just . getter $ x)

-- | Gets an optional fillable NIC field.
getOptionalIndexedNicField :: (J.JSON a)
                           => (FilledNicParams -> Maybe a)
                           -> Int
                           -> FieldGetter Instance Runtime
getOptionalIndexedNicField =
  getIndexedFieldWithDefault
    (map nicNicparams . instNics) (\x _ -> getDefaultNicParams x) fillParams

-- | Creates a function which produces a 'FieldGetter' when fed an index. Works
-- for fields that should be filled out through the use of a default.
getIndexedFieldWithDefault :: (J.JSON c)
  => (Instance -> [a])             -- ^ Extracts a list of incomplete objects
  -> (ConfigData -> Instance -> b) -- ^ Extracts the default object
  -> (b -> a -> b)                 -- ^ Fills the default object
  -> (b -> Maybe c)                -- ^ Extracts an obj property
  -> Int                           -- ^ Index in list to use
  -> FieldGetter Instance Runtime  -- ^ Result
getIndexedFieldWithDefault
  listGetter defaultGetter fillFn propertyGetter index =
  FieldConfig (\cfg inst -> rsMaybeUnavail $ do
                              incompleteObj <- maybeAt index $ listGetter inst
                              let defaultObj = defaultGetter cfg inst
                                  completeObj = fillFn defaultObj incompleteObj
                              propertyGetter completeObj)

-- | Creates a function which produces a 'FieldGetter' when fed an index. Works
-- for fields that may not return a value, expressed through the Maybe monad.
getIndexedOptionalField :: (J.JSON b)
                        => (Instance -> [a]) -- ^ Extracts a list of objects
                        -> (a -> Maybe b)    -- ^ Possibly gets a property
                                             -- from an object
                        -> Int               -- ^ Index in list to use
                        -> FieldGetter Instance Runtime -- ^ Result
getIndexedOptionalField extractor optPropertyGetter index =
  FieldSimple(\inst -> rsMaybeUnavail $ do
                         obj <- maybeAt index $ extractor inst
                         optPropertyGetter obj)

-- | Creates a function which produces a 'FieldGetter' when fed an index.
-- Works only for fields that surely return a value.
getIndexedField :: (J.JSON b)
                => (Instance -> [a]) -- ^ Extracts a list of objects
                -> (a -> b)          -- ^ Gets a property from an object
                -> Int               -- ^ Index in list to use
                -> FieldGetter Instance Runtime -- ^ Result
getIndexedField extractor propertyGetter index =
  let optPropertyGetter = Just . propertyGetter
  in getIndexedOptionalField extractor optPropertyGetter index

-- | Retrieves a value from an array at an index, using the Maybe monad to
-- indicate failure.
maybeAt :: Int -> [a] -> Maybe a
maybeAt index list
  | index >= length list = Nothing
  | otherwise            = Just $ list !! index

-- | Primed with format strings for everything but the type, it consumes two
-- values and uses them to complete the FieldDefinition.
-- Warning: a bit unsafe as it uses printf. Handle with care.
fieldDefinitionCompleter :: (PrintfArg t1) => (PrintfArg t2)
                         => FieldName
                         -> FieldTitle
                         -> FieldType
                         -> FieldDoc
                         -> t1
                         -> t2
                         -> FieldDefinition
fieldDefinitionCompleter fName fTitle fType fDoc firstVal secondVal =
  FieldDefinition (printf fName firstVal)
                  (printf fTitle firstVal)
                  fType
                  (printf fDoc secondVal)

-- | Given an incomplete field definition and values that can complete it,
-- return a fully functional FieldData. Cannot work for all cases, should be
-- extended as necessary.
fillIncompleteFields :: (t1 -> t2 -> FieldDefinition,
                         t1 -> FieldGetter a b,
                         QffMode)
                     -> t1
                     -> t2
                     -> FieldData a b
fillIncompleteFields (iDef, iGet, mode) firstVal secondVal =
  (iDef firstVal secondVal, iGet firstVal, mode)

-- | Given indexed fields that describe lists, complete / instantiate them for
-- a given list size.
instantiateIndexedFields :: (Show t1, Integral t1)
                         => Int            -- ^ The size of the list
                         -> [(t1 -> String -> FieldDefinition,
                              t1 -> FieldGetter a b,
                              QffMode)]    -- ^ The indexed fields
                         -> FieldList a b  -- ^ A list of complete fields
instantiateIndexedFields listSize fields = do
  index <- take listSize [0..]
  field <- fields
  return . fillIncompleteFields field index . formatOrdinal $ index + 1

-- * Various helper functions for property retrieval

-- | Helper function for primary node retrieval
getPrimaryNode :: ConfigData -> Instance -> ErrorResult Node
getPrimaryNode cfg = maybe (Bad $ ParameterError "no primary node") return
                       . instName
                     >=> getInstPrimaryNode cfg

-- | Get primary node hostname
getPrimaryNodeName :: ConfigData -> Instance -> ResultEntry
getPrimaryNodeName cfg inst =
  rsErrorNoData $ nodeName <$> getPrimaryNode cfg inst

-- | Get primary node group
getPrimaryNodeGroup :: ConfigData -> Instance -> ErrorResult NodeGroup
getPrimaryNodeGroup cfg inst = do
  pNode <- getPrimaryNode cfg inst
  maybeToError "Configuration missing" $ getGroupOfNode cfg pNode

-- | Get primary node group name
getPrimaryNodeGroupName :: ConfigData -> Instance -> ResultEntry
getPrimaryNodeGroupName cfg inst =
  rsErrorNoData $ groupName <$> getPrimaryNodeGroup cfg inst

-- | Get primary node group uuid
getPrimaryNodeGroupUuid :: ConfigData -> Instance -> ResultEntry
getPrimaryNodeGroupUuid cfg inst =
  rsErrorNoData $ groupUuid <$> getPrimaryNodeGroup cfg inst

-- | Get secondary nodes - the configuration objects themselves
getSecondaryNodes :: ConfigData -> Instance -> ErrorResult [Node]
getSecondaryNodes cfg inst = do
  pNode <- getPrimaryNode cfg inst
  iname <- maybe (Bad $ ParameterError "no name") return $ instName inst
  allNodes <- getInstAllNodes cfg iname
  return $ delete pNode allNodes

-- | Get attributes of the secondary nodes
getSecondaryNodeAttribute :: (J.JSON a)
                          => (Node -> a)
                          -> ConfigData
                          -> Instance
                          -> ResultEntry
getSecondaryNodeAttribute getter cfg inst =
  rsErrorNoData $ map (J.showJSON . getter) <$> getSecondaryNodes cfg inst

-- | Get secondary node groups
getSecondaryNodeGroups :: ConfigData -> Instance -> ErrorResult [NodeGroup]
getSecondaryNodeGroups cfg inst = do
  sNodes <- getSecondaryNodes cfg inst
  return . catMaybes $ map (getGroupOfNode cfg) sNodes

-- | Get attributes of secondary node groups
getSecondaryNodeGroupAttribute :: (J.JSON a)
                               => (NodeGroup -> a)
                               -> ConfigData
                               -> Instance
                               -> ResultEntry
getSecondaryNodeGroupAttribute getter cfg inst =
  rsErrorNoData $ map (J.showJSON . getter) <$> getSecondaryNodeGroups cfg inst

-- | Beparam getter builder: given a field, it returns a FieldConfig
-- getter, that is a function that takes the config and the object and
-- returns the Beparam field specified when the getter was built.
beParamGetter :: String       -- ^ The field we are building the getter for
              -> ConfigData   -- ^ The configuration object
              -> Instance     -- ^ The instance configuration object
              -> ResultEntry  -- ^ The result
beParamGetter field config inst =
  case getFilledInstBeParams config inst of
    Ok beParams -> dictFieldGetter field $ Just beParams
    Bad       _ -> rsNoData

-- | Hvparam getter builder: given a field, it returns a FieldConfig
-- getter, that is a function that takes the config and the object and
-- returns the Hvparam field specified when the getter was built.
hvParamGetter :: String -- ^ The field we're building the getter for
              -> ConfigData -> Instance -> ResultEntry
hvParamGetter field cfg inst =
  rsMaybeUnavail . Map.lookup field . fromContainer $
    getFilledInstHvParams (C.toList C.hvcGlobals) cfg inst

-- * Live fields functionality

-- | List of node live fields.
instanceLiveFieldsDefs :: [(FieldName, FieldTitle, FieldType, String, FieldDoc)]
instanceLiveFieldsDefs =
  [ ("oper_ram", "Memory", QFTUnit, "oper_ram",
     "Actual memory usage as seen by hypervisor")
  , ("oper_vcpus", "VCPUs", QFTNumber, "oper_vcpus",
     "Actual number of VCPUs as seen by hypervisor")
  ]

-- | Map each name to a function that extracts that value from the RPC result.
instanceLiveFieldExtract :: FieldName -> InstanceInfo -> Instance -> J.JSValue
instanceLiveFieldExtract "oper_ram"   info _ = J.showJSON $ instInfoMemory info
instanceLiveFieldExtract "oper_vcpus" info _ = J.showJSON $ instInfoVcpus info
instanceLiveFieldExtract n _ _ = J.showJSON $
  "The field " ++ n ++ " is not an expected or extractable live field!"

-- | Helper for extracting an instance live field from the RPC results.
instanceLiveRpcCall :: FieldName -> Runtime -> Instance -> ResultEntry
instanceLiveRpcCall fname (Right (Just (res, _), _)) inst =
  case instanceLiveFieldExtract fname res inst of
    J.JSNull -> rsNoData
    x        -> rsNormal x
instanceLiveRpcCall _ (Right (Nothing, _)) _ = rsUnavail
instanceLiveRpcCall _ (Left err) _ =
  ResultEntry (rpcErrorToStatus err) Nothing

-- | Builder for node live fields.
instanceLiveFieldBuilder :: (FieldName, FieldTitle, FieldType, String, FieldDoc)
                         -> FieldData Instance Runtime
instanceLiveFieldBuilder (fname, ftitle, ftype, _, fdoc) =
  ( FieldDefinition fname ftitle ftype fdoc
  , FieldRuntime $ instanceLiveRpcCall fname
  , QffNormal)

-- * Functionality related to status and operational status extraction

-- | The documentation text for the instance status field
statusDocText :: String
statusDocText =
  let si = show . instanceStatusToRaw :: InstanceStatus -> String
  in  "Instance status; " ++
      si Running ++
      " if instance is set to be running and actually is, " ++
      si StatusDown ++
      " if instance is stopped and is not running, " ++
      si WrongNode ++
      " if instance running, but not on its designated primary node, " ++
      si ErrorUp ++
      " if instance should be stopped, but is actually running, " ++
      si ErrorDown ++
      " if instance should run, but doesn't, " ++
      si NodeDown ++
      " if instance's primary node is down, " ++
      si NodeOffline ++
      " if instance's primary node is marked offline, " ++
      si StatusOffline ++
      " if instance is offline and does not use dynamic resources"

-- | Checks if the primary node of an instance is offline
isPrimaryOffline :: ConfigData -> Instance -> Bool
isPrimaryOffline cfg inst =
  let pNodeResult = maybe (Bad $ ParameterError "no primary node") return
                          (instPrimaryNode inst)
                    >>= getNode cfg
  in case pNodeResult of
     Ok pNode -> nodeOffline pNode
     Bad    _ -> error "Programmer error - result assumed to be OK is Bad!"

-- | Determines if user shutdown reporting is enabled
userShutdownEnabled :: ConfigData -> Bool
userShutdownEnabled = clusterEnabledUserShutdown . configCluster

-- | Determines the status of a live instance
liveInstanceStatus :: ConfigData
                   -> (InstanceInfo, Bool)
                   -> Instance
                   -> InstanceStatus
liveInstanceStatus cfg (instInfo, foundOnPrimary) inst
  | not foundOnPrimary = WrongNode
  | otherwise =
    case instanceState of
      InstanceStateRunning
        | adminState == Just AdminUp -> Running
        | otherwise -> ErrorUp
      InstanceStateShutdown
        | adminState == Just AdminUp && allowDown -> UserDown
        | adminState == Just AdminUp -> ErrorDown
        | otherwise -> StatusDown
  where adminState = instAdminState inst
        instanceState = instInfoState instInfo

        hvparams =
          fromContainer $ getFilledInstHvParams (C.toList C.hvcGlobals) cfg inst

        allowDown =
<<<<<<< HEAD
          instHypervisor inst /= Just Kvm ||
          (Map.member C.hvKvmUserShutdown hvparams &&
           hvparams Map.! C.hvKvmUserShutdown == J.JSBool True)
=======
          userShutdownEnabled cfg &&
          (instHypervisor inst /= Kvm ||
           (Map.member C.hvKvmUserShutdown hvparams &&
            hvparams Map.! C.hvKvmUserShutdown == J.JSBool True))
>>>>>>> 7149806b

-- | Determines the status of a dead instance.
deadInstanceStatus :: ConfigData -> Instance -> InstanceStatus
deadInstanceStatus cfg inst =
  case instAdminState inst of
<<<<<<< HEAD
    Just AdminUp -> ErrorDown
    Just AdminDown | instAdminStateSource inst == Just UserSource -> UserDown
                   | otherwise -> StatusDown
    Just AdminOffline -> StatusOffline
    Nothing -> StatusDown
=======
    AdminUp -> ErrorDown
    AdminDown | wasCleanedUp && userShutdownEnabled cfg -> UserDown
              | otherwise -> StatusDown
    AdminOffline -> StatusOffline
  where wasCleanedUp = instAdminStateSource inst == UserSource
>>>>>>> 7149806b

-- | Determines the status of the instance, depending on whether it is possible
-- to communicate with its primary node, on which node it is, and its
-- configuration.
determineInstanceStatus :: ConfigData      -- ^ The configuration data
                        -> Runtime         -- ^ All the data from the live call
                        -> Instance        -- ^ Static instance configuration
                        -> InstanceStatus  -- ^ Result
determineInstanceStatus cfg res inst
  | isPrimaryOffline cfg inst = NodeOffline
  | otherwise = case res of
      Left _                   -> NodeDown
      Right (Just liveData, _) -> liveInstanceStatus cfg liveData inst
      Right (Nothing, _)       -> deadInstanceStatus cfg inst

-- | Extracts the instance status, retrieving it using the functions above and
-- transforming it into a 'ResultEntry'.
statusExtract :: ConfigData -> Runtime -> Instance -> ResultEntry
statusExtract cfg res inst =
  rsNormal . J.showJSON . instanceStatusToRaw $
    determineInstanceStatus cfg res inst

-- | Extracts the operational status of the instance.
operStatusExtract :: Runtime -> Instance -> ResultEntry
operStatusExtract res _ =
  rsMaybeNoData $ J.showJSON <$>
    case res of
      Left _       -> Nothing
      Right (x, _) -> Just $ isJust x

-- | Extracts the console connection information
consoleExtract :: Runtime -> Instance -> ResultEntry
consoleExtract (Left err) _ = ResultEntry (rpcErrorToStatus err) Nothing
consoleExtract (Right (_, val)) _ = rsMaybeNoData val

-- * Helper functions extracting information as necessary for the generic query
-- interfaces

-- | This function checks if a node with a given uuid has experienced an error
-- or not.
checkForNodeError :: [(String, ERpcError a)]
                  -> String
                  -> Maybe RpcError
checkForNodeError uuidList uuid =
  case snd <$> pickPairUnique uuid uuidList of
    Just (Left err) -> Just err
    Just (Right _)  -> Nothing
    Nothing         -> Just . RpcResultError $
                         "Node response not present"

-- | Finds information about the instance in the info delivered by a node
findInfoInNodeResult :: Instance
                     -> ERpcError RpcResultAllInstancesInfo
                     -> Maybe InstanceInfo
findInfoInNodeResult inst nodeResponse =
  case nodeResponse of
    Left  _err    -> Nothing
    Right allInfo ->
      let instances = rpcResAllInstInfoInstances allInfo
          maybeMatch = instName inst >>= (`pickPairUnique` instances)
      in snd <$> maybeMatch

-- | Retrieves the instance information if it is present anywhere in the all
-- instances RPC result. Notes if it originates from the primary node.
-- An error is delivered if there is no result, and the primary node is down.
getInstanceInfo :: [(String, ERpcError RpcResultAllInstancesInfo)]
                -> Instance
                -> ERpcError (Maybe (InstanceInfo, Bool))
getInstanceInfo uuidList inst =
  case instPrimaryNode inst of
    Nothing -> Right Nothing
    Just pNodeUuid ->
      let primarySearchResult =
            pickPairUnique pNodeUuid uuidList >>= findInfoInNodeResult inst
                                                    . snd
      in case primarySearchResult of
           Just instInfo -> Right . Just $ (instInfo, True)
           Nothing       ->
             let allSearchResult =
                   getFirst . mconcat $ map
                   (First . findInfoInNodeResult inst . snd) uuidList
             in case allSearchResult of
                  Just instInfo -> Right . Just $ (instInfo, False)
                  Nothing       ->
                    case checkForNodeError uuidList pNodeUuid of
                      Just err -> Left err
                      Nothing  -> Right Nothing

-- | Retrieves the console information if present anywhere in the given results
getConsoleInfo :: [(String, ERpcError RpcResultInstanceConsoleInfo)]
               -> Instance
               -> Maybe InstanceConsoleInfo
getConsoleInfo uuidList inst =
  let allValidResults = concatMap rpcResInstConsInfoInstancesInfo .
                        rights . map snd $ uuidList
  in snd <$> (instName inst >>= flip pickPairUnique allValidResults)

-- | Extracts all the live information that can be extracted.
extractLiveInfo :: [(Node, ERpcError RpcResultAllInstancesInfo)]
                -> [(Node, ERpcError RpcResultInstanceConsoleInfo)]
                -> Instance
                -> Runtime
extractLiveInfo nodeResultList nodeConsoleList inst =
  let uuidConvert     = map (\(x, y) -> (nodeUuid x, y))
      uuidResultList  = uuidConvert nodeResultList
      uuidConsoleList = uuidConvert nodeConsoleList
  in case getInstanceInfo uuidResultList inst of
    -- If we can't get the instance info, we can't get the console info either.
    -- Best to propagate the error further.
    Left err  -> Left err
    Right res -> Right (res, getConsoleInfo uuidConsoleList inst)

-- | Retrieves all the parameters for the console calls.
getAllConsoleParams :: ConfigData
                    -> [Instance]
                    -> ErrorResult [InstanceConsoleInfoParams]
getAllConsoleParams cfg = mapM $ \i ->
  InstanceConsoleInfoParams i
    <$> getPrimaryNode cfg i
    <*> getPrimaryNodeGroup cfg i
    <*> pure (getFilledInstHvParams [] cfg i)
    <*> getFilledInstBeParams cfg i

-- | Compares two params according to their node, needed for grouping.
compareParamsByNode :: InstanceConsoleInfoParams
                    -> InstanceConsoleInfoParams
                    -> Bool
compareParamsByNode x y = instConsInfoParamsNode x == instConsInfoParamsNode y

-- | Groups instance information calls heading out to the same nodes.
consoleParamsToCalls :: [InstanceConsoleInfoParams]
                     -> [(Node, RpcCallInstanceConsoleInfo)]
consoleParamsToCalls params =
  let sortedParams = sortBy
        (comparing (instPrimaryNode . instConsInfoParamsInstance)) params
      groupedParams = groupBy compareParamsByNode sortedParams
  in map (\x -> case x of
            [] -> error "Programmer error: group must have one or more members"
            paramGroup@(y:_) ->
              let node = instConsInfoParamsNode y
                  packer z = do
                              name <- instName $ instConsInfoParamsInstance z
                              return (name, z)
              in (node, RpcCallInstanceConsoleInfo . mapMaybe packer
                          $ paramGroup)
         ) groupedParams

-- | Retrieves a list of all the hypervisors and params used by the given
-- instances.
getHypervisorSpecs :: ConfigData -> [Instance] -> [(Hypervisor, HvParams)]
getHypervisorSpecs cfg instances =
  let hvs = nub . mapMaybe instHypervisor $ instances
      hvParamMap = (fromContainer . clusterHvparams . configCluster $ cfg)
  in zip hvs . map ((Map.!) hvParamMap) $ hvs

-- | Collect live data from RPC query if enabled.
collectLiveData :: Bool        -- ^ Live queries allowed
                -> ConfigData  -- ^ The cluster config
                -> [String]    -- ^ The requested fields
                -> [Instance]  -- ^ The instance objects
                -> IO [(Instance, Runtime)]
collectLiveData liveDataEnabled cfg fields instances
  | not liveDataEnabled = return . zip instances . repeat . Left .
                            RpcResultError $ "Live data disabled"
  | otherwise = do
      let hvSpecs = getHypervisorSpecs cfg instances
          instanceNodes =
            nub . justOk
                $ map ( maybe (Bad $ ParameterError "no primary node") return
                       . instPrimaryNode
                       >=> getNode cfg) instances
          goodNodes = nodesWithValidConfig cfg instanceNodes
      instInfoRes <- executeRpcCall goodNodes (RpcCallAllInstancesInfo hvSpecs)
      consInfoRes <-
        if "console" `elem` fields
          then case getAllConsoleParams cfg instances of
            Ok  p -> executeRpcCalls $ consoleParamsToCalls p
            Bad _ -> return . zip goodNodes . repeat . Left $
              RpcResultError "Cannot construct parameters for console info call"
          else return [] -- The information is not necessary
      return . zip instances .
        map (extractLiveInfo instInfoRes consInfoRes) $ instances

-- | An aggregate disk attribute for backward compatibility.
getDiskTemplate :: ConfigData -> Instance -> ResultEntry
getDiskTemplate cfg inst =
  let disks = getInstDisksFromObj cfg inst
      getDt x = lidDiskType <$> diskLogicalId x
      disk_types :: ErrorResult [DiskTemplate]
      disk_types = nub <$> catMaybes <$> map getDt <$> disks
      mix :: [DiskTemplate] -> J.JSValue
      mix []  = J.showJSON C.dtDiskless
      mix [t] = J.showJSON t
      mix _   = J.showJSON C.dtMixed
  in case mix <$> disk_types of
       Ok t -> rsNormal t
       Bad _ -> rsNoData<|MERGE_RESOLUTION|>--- conflicted
+++ resolved
@@ -734,34 +734,21 @@
           fromContainer $ getFilledInstHvParams (C.toList C.hvcGlobals) cfg inst
 
         allowDown =
-<<<<<<< HEAD
-          instHypervisor inst /= Just Kvm ||
-          (Map.member C.hvKvmUserShutdown hvparams &&
-           hvparams Map.! C.hvKvmUserShutdown == J.JSBool True)
-=======
           userShutdownEnabled cfg &&
-          (instHypervisor inst /= Kvm ||
+          (instHypervisor inst /= Just Kvm ||
            (Map.member C.hvKvmUserShutdown hvparams &&
             hvparams Map.! C.hvKvmUserShutdown == J.JSBool True))
->>>>>>> 7149806b
 
 -- | Determines the status of a dead instance.
 deadInstanceStatus :: ConfigData -> Instance -> InstanceStatus
 deadInstanceStatus cfg inst =
   case instAdminState inst of
-<<<<<<< HEAD
     Just AdminUp -> ErrorDown
-    Just AdminDown | instAdminStateSource inst == Just UserSource -> UserDown
+    Just AdminDown | wasCleanedUp && userShutdownEnabled cfg -> UserDown
                    | otherwise -> StatusDown
     Just AdminOffline -> StatusOffline
     Nothing -> StatusDown
-=======
-    AdminUp -> ErrorDown
-    AdminDown | wasCleanedUp && userShutdownEnabled cfg -> UserDown
-              | otherwise -> StatusDown
-    AdminOffline -> StatusOffline
-  where wasCleanedUp = instAdminStateSource inst == UserSource
->>>>>>> 7149806b
+  where wasCleanedUp = instAdminStateSource inst == Just UserSource
 
 -- | Determines the status of the instance, depending on whether it is possible
 -- to communicate with its primary node, on which node it is, and its
