--- conflicted
+++ resolved
@@ -476,15 +476,10 @@
     try:
       # activate ip
       master_node = ssconf.SimpleStore().GetMasterNode()
-<<<<<<< HEAD
       result = rpc.RpcRunner.call_node_start_master(master_node, False, False)
       msg = result.RemoteFailMsg()
       if msg:
         logging.error("Can't activate master IP address: %s", msg)
-=======
-      if not rpc.RpcRunner.call_node_start_master(master_node, False, False):
-        logging.error("Can't activate master IP address")
->>>>>>> bec0522b
 
       master.setup_queue()
       try:
