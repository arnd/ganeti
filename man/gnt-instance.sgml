<!doctype refentry PUBLIC "-//OASIS//DTD DocBook V4.1//EN" [

  <!-- Fill in your name for FIRSTNAME and SURNAME. -->
  <!-- Please adjust the date whenever revising the manpage. -->
  <!ENTITY dhdate      "<date>January 22, 2010</date>">
  <!-- SECTION should be 1-8, maybe w/ subsection other parameters are
       allowed: see man(7), man(1). -->
  <!ENTITY dhsection   "<manvolnum>8</manvolnum>">
  <!ENTITY dhucpackage "<refentrytitle>gnt-instance</refentrytitle>">
  <!ENTITY dhpackage   "gnt-instance">

  <!ENTITY debian      "<productname>Debian</productname>">
  <!ENTITY gnu         "<acronym>GNU</acronym>">
  <!ENTITY gpl         "&gnu; <acronym>GPL</acronym>">
  <!ENTITY footer SYSTEM "footer.sgml">
]>

<refentry>
  <refentryinfo>
    <copyright>
      <year>2006</year>
      <year>2007</year>
      <year>2008</year>
      <year>2009</year>
      <year>2010</year>
      <holder>Google Inc.</holder>
    </copyright>
    &dhdate;
  </refentryinfo>
  <refmeta>
    &dhucpackage;

    &dhsection;
    <refmiscinfo>ganeti 2.0</refmiscinfo>
  </refmeta>
  <refnamediv>
    <refname>&dhpackage;</refname>

    <refpurpose>ganeti instance administration</refpurpose>
  </refnamediv>
  <refsynopsisdiv>
    <cmdsynopsis>
      <command>&dhpackage; </command>

      <arg choice="req">command</arg>
      <arg>arguments...</arg>
    </cmdsynopsis>
  </refsynopsisdiv>
  <refsect1>
    <title>DESCRIPTION</title>

    <para>
      The <command>&dhpackage;</command> is used for instance
      administration in the ganeti system.
    </para>

  </refsect1>
  <refsect1>
    <title>COMMANDS</title>

    <refsect2>
      <title>Creation/removal/querying</title>

      <refsect3>
        <title>ADD</title>
        <cmdsynopsis>
          <command>add</command>
          <sbr>
          <arg choice="req">-t<group choice="req">
              <arg>diskless</arg>
              <arg>file</arg>
              <arg>plain</arg>
              <arg>drbd</arg>
            </group></arg>
          <sbr>

          <group choice="req">
            <arg rep="repeat">--disk=<replaceable>N</replaceable>:<group choice="req">
                <arg>size=<replaceable>VAL</replaceable></arg>
                <arg>adopt=<replaceable>LV</replaceable></arg>
              </group>,mode=<replaceable>ro|rw</replaceable></arg>
            <arg>-s <replaceable>SIZE</replaceable></arg>
          </group>
          <sbr>
          <arg>--no-ip-check</arg>
          <arg>--no-name-check</arg>
          <arg>--no-start</arg>
          <arg>--no-install</arg>
          <sbr>
          <group>
            <arg rep="repeat">--net=<replaceable>N</replaceable><arg rep="repeat">:options</arg></arg>
            <arg>--no-nics</arg>
          </group>
          <sbr>
          <arg>-B <replaceable>BEPARAMS</replaceable></arg>
          <sbr>

          <arg>-H <replaceable>HYPERVISOR</replaceable><arg>:<arg choice="plain" rep="repeat">option=<replaceable>value</replaceable></arg></arg></arg>
          <sbr>

          <arg>--file-storage-dir <replaceable>dir_path</replaceable></arg>
          <arg>--file-driver<group choice="req">
              <arg>loop</arg>
              <arg>blktap</arg>
            </group></arg>
          <sbr>

          <group choice="req">
            <arg>-n <replaceable>node<optional>:secondary-node</optional></replaceable></arg>
            <arg>--iallocator <replaceable>name</replaceable></arg>
          </group>
          <sbr>

          <arg choice="req">-o <replaceable>os-type</replaceable></arg>
          <sbr>
          <arg>--submit</arg>
          <sbr>

          <arg choice="req"><replaceable>instance</replaceable></arg>
        </cmdsynopsis>

        <para>
          Creates a new instance on the specified host. The
          <replaceable>instance</replaceable> argument must be in DNS,
          but depending on the bridge/routing setup, need not be in
          the same network as the nodes in the cluster.
        </para>

        <para>
          The <option>disk</option> option specifies the parameters
          for the disks of the instance. The numbering of disks starts
          at zero, and at least one disk needs to be passed. For each
          disk, either the size or the adoption source needs to be
          given, and optionally the access mode (read-only or the
          default of read-write) can also be specified.  The size is
          interpreted (when no unit is given) in mebibytes. You can
          also use one of the suffixes
          <literal>m</literal>, <literal>g</literal> or
          <literal>t</literal> to specificy the exact the units used;
          these suffixes map to mebibytes, gibibytes and tebibytes.
        </para>

        <para>
          When using the <option>adopt</option> key in the disk
          definition, Ganeti will reuse those volumes (instead of
          creating new ones) as the instance's disks. Ganeti will
          rename these volumes to the standard format, and (without
          installing the OS) will use them as-is for the
          instance. This allows migrating instances from non-managed
          mode (e.q. plain KVM with LVM) to being managed via
          Ganeti. Note that this works only for the `plain' disk
          template (see below for template details).
        </para>

        <para>
          Alternatively, a single-disk instance can be created via the
          <option>-s</option> option which takes a single argument,
          the size of the disk. This is similar to the Ganeti 1.2
          version (but will only create one disk).
        </para>

        <para>
          The minimum disk specification is therefore
          <userinput>--disk 0:size=20G</userinput> (or <userinput>-s
          20G</userinput> when using the <option>-s</option> option),
          and a three-disk instance can be specified as
          <userinput>--disk 0:size=20G --disk 1:size=4G --disk
          2:size=100G</userinput>.
        </para>

        <para>
          The <option>--no-ip-check</option> skips the checks that are
          done to see if the instance's IP is not already alive
          (i.e. reachable from the master node).
        </para>

        <para>
          The <option>--no-name-check</option> skips the check for the
          instance name via the resolver (e.g. in DNS or /etc/hosts,
          depending on your setup). Since the name check is used to
          compute the IP address, if you pass this option you must
          also pass the <option>--no-ip-check</option> option.
        </para>

        <para>
          If you don't wat the instance to automatically start after
          creation, this is possible via the
          <option>--no-start</option> option. This will leave the
          instance down until a subsequent <command>gnt-instance
          start</command> command.
        </para>

        <para>
          The NICs of the instances can be specified via the
          <option>--net</option> option. By default, one NIC is
          created for the instance, with a random MAC, and set
          up according the the cluster level nic parameters.
          Each NIC can take these parameters (all optional):
          <variablelist>
            <varlistentry>
              <term>mac</term>
              <listitem>
                <simpara>either a value or <constant>GENERATE</constant>
                  to generate a new unique MAC</simpara>
              </listitem>
            </varlistentry>
            <varlistentry>
              <term>ip</term>
              <listitem>
                <simpara>specifies the IP address assigned to the
                  instance from the Ganeti side (this is not necessarily
                  what the instance will use, but what the node expects
                  the instance to use)</simpara>
              </listitem>
            </varlistentry>
            <varlistentry>
              <term>mode</term>
              <listitem>
                <simpara>specifies the connection mode for this nic:
                  routed or bridged.</simpara>
              </listitem>
            </varlistentry>
            <varlistentry>
              <term>link</term>
              <listitem>
                <simpara>in bridged mode specifies the bridge to attach
                  this NIC to, in routed mode it's intended to
                  differentiate between different routing tables/instance
                  groups (but the meaning is dependent on the network
                  script, see gnt-cluster(8) for more details)</simpara>
              </listitem>
            </varlistentry>
          </variablelist>
          Of these "mode" and "link" are nic parameters, and inherit their
          default at cluster level.
        </para>

        <para>
          Alternatively, if no network is desired for the instance, you
          can prevent the default of one NIC with the
          <option>--no-nics</option> option.
        </para>

        <para>
          The <option>-o</option> options specifies the operating
          system to be installed. The available operating systems can
          be listed with <command>gnt-os
          list</command>. Passing <option>--no-install</option> will
          however skip the OS installation, allowing a manual import
          if so desired. Note that the no-installation mode will
          automatically disable the start-up of the instance (without
          an OS, it most likely won't be able to start-up
          successfully).
        </para>

        <para>
          The <option>-B</option> option specifies the backend
          parameters for the instance. If no such parameters are
          specified, the values are inherited from the cluster. Possible
          parameters are:
          <variablelist>
            <varlistentry>
              <term>memory</term>
              <listitem>
                <simpara>the memory size of the instance; as usual,
                  suffixes can be used to denote the unit, otherwise the
                  value is taken in mebibites</simpara>
              </listitem>
            </varlistentry>
            <varlistentry>
              <term>vcpus</term>
              <listitem>
                <simpara>the number of VCPUs to assign to the instance
                  (if this value makes sense for the hypervisor)</simpara>
              </listitem>
            </varlistentry>
            <varlistentry>
              <term>auto_balance</term>
              <listitem>
                <simpara>whether the instance is considered in the N+1
                  cluster checks (enough redundancy in the cluster to
                  survive a node failure)</simpara>
              </listitem>
            </varlistentry>
          </variablelist>
        </para>

        <para>
          The <option>-H</option> option specified the hypervisor to
          use for the instance (must be one of the enabled hypervisors
          on the cluster) and optionally custom parameters for this
          instance. If not other options are used (i.e. the invocation
          is just <userinput>-H
          <replaceable>NAME</replaceable></userinput>) the instance
          will inherit the cluster options. The defaults below show
          the cluster defaults at cluster creation time.
        </para>

        <para>
          The possible hypervisor options are as follows:
          <variablelist>
            <varlistentry>
              <term>boot_order</term>
              <listitem>
                <simpara>Valid for the Xen HVM and KVM
                hypervisors.</simpara>

                <simpara>A string value denoting the boot order. This
                has different meaning for the Xen HVM hypervisor and
                for the KVM one.</simpara>

                <simpara>
                  For Xen HVM, The boot order is a string of letters
                  listing the boot devices, with valid device letters
                  being:
                </simpara>
                  <variablelist>
                    <varlistentry>
                      <term>a</term>
                      <listitem>
                        <para>
                          floppy drive
                        </para>
                      </listitem>
                    </varlistentry>
                    <varlistentry>
                      <term>c</term>
                      <listitem>
                        <para>
                          hard disk
                        </para>
                      </listitem>
                    </varlistentry>
                    <varlistentry>
                      <term>d</term>
                      <listitem>
                        <para>
                          CDROM drive
                        </para>
                      </listitem>
                    </varlistentry>
                    <varlistentry>
                      <term>n</term>
                      <listitem>
                        <para>
                          network boot (PXE)
                        </para>
                      </listitem>
                    </varlistentry>
                  </variablelist>
                <simpara>
                  The default is not to set an HVM boot order which is
                  interpreted as 'dc'.
                </simpara>

                <simpara>
                  For KVM the boot order is either
                  <quote>cdrom</quote>, <quote>disk</quote> or
                  <quote>network</quote>. Please note that older
                  versions of KVM couldn't netboot from virtio
                  interfaces. This has been fixed in more recent
                  versions and is confirmed to work at least with
                  qemu-kvm 0.11.1.
                </simpara>

              </listitem>
            </varlistentry>
            <varlistentry>
              <term>cdrom_image_path</term>
              <listitem>
                <simpara>Valid for the Xen HVM and KVM hypervisors.</simpara>

                <simpara>The path to a CDROM image to attach to the
                instance.</simpara>

              </listitem>
            </varlistentry>
            <varlistentry>
              <term>nic_type</term>
              <listitem>
                <simpara>Valid for the Xen HVM and KVM hypervisors.</simpara>

                <para>
                  This parameter determines the way the network cards
                  are presented to the instance. The possible options are:
                  <simplelist>
                    <member>rtl8139 (default for Xen HVM) (HVM & KVM)</member>
                    <member>ne2k_isa (HVM & KVM)</member>
                    <member>ne2k_pci (HVM & KVM)</member>
                    <member>i82551 (KVM)</member>
                    <member>i82557b (KVM)</member>
                    <member>i82559er (KVM)</member>
                    <member>pcnet (KVM)</member>
                    <member>e1000 (KVM)</member>
                    <member>paravirtual (default for KVM) (HVM & KVM)</member>
                  </simplelist>
                </para>
              </listitem>
            </varlistentry>
            <varlistentry>
              <term>disk_type</term>
              <listitem>
                <simpara>Valid for the Xen HVM and KVM hypervisors.</simpara>

                <para>
                  This parameter determines the way the disks are
                  presented to the instance. The possible options are:
                  <simplelist>
                    <member>ioemu (default for HVM & KVM) (HVM & KVM)</member>
                    <member>ide (HVM & KVM)</member>
                    <member>scsi (KVM)</member>
                    <member>sd (KVM)</member>
                    <member>mtd (KVM)</member>
                    <member>pflash (KVM)</member>
                  </simplelist>
                </para>
              </listitem>
            </varlistentry>
            <varlistentry>
              <term>vnc_bind_address</term>
              <listitem>
                <simpara>Valid for the Xen HVM and KVM hypervisors.</simpara>

                <para>Specifies the address that the VNC listener for
                this instance should bind to. Valid values are IPv4
                addresses. Use the address 0.0.0.0 to bind to all
                available interfaces (this is the default) or specify
                the address of one of the interfaces on the node to
                restrict listening to that interface.</para>
              </listitem>
            </varlistentry>

            <varlistentry>
              <term>vnc_tls</term>
              <listitem>
                <simpara>Valid for the KVM hypervisor.</simpara>

                <simpara>A boolean option that controls whether the
                VNC connection is secured with TLS.</simpara>
              </listitem>
            </varlistentry>

            <varlistentry>
              <term>vnc_x509_path</term>
              <listitem>
                <simpara>Valid for the KVM hypervisor.</simpara>

                <para>If <option>vnc_tls</option> is enabled, this
                options specifies the path to the x509 certificate to
                use.</para>
              </listitem>
            </varlistentry>

            <varlistentry>
              <term>vnc_x509_verify</term>
              <listitem>
                <simpara>Valid for the KVM hypervisor.</simpara>
              </listitem>
            </varlistentry>

            <varlistentry>
              <term>acpi</term>
              <listitem>
                <simpara>Valid for the Xen HVM and KVM hypervisors.</simpara>

                <para>
                  A boolean option that specifies if the hypervisor
                  should enable ACPI support for this instance. By
                  default, ACPI is disabled.
                </para>
              </listitem>
            </varlistentry>

            <varlistentry>
              <term>pae</term>
              <listitem>
                <simpara>Valid for the Xen HVM and KVM hypervisors.</simpara>

                <para>
                  A boolean option that specifies if the hypervisor
                  should enabled PAE support for this instance. The
                  default is false, disabling PAE support.
                </para>
              </listitem>
            </varlistentry>

            <varlistentry>
              <term>use_localtime</term>
              <listitem>
                <simpara>Valid for the Xen HVM and KVM hypervisors.</simpara>

                <para>
                  A boolean option that specifies if the instance
                  should be started with its clock set to the
                  localtime of the machine (when true) or to the UTC
                  (When false). The default is false, which is useful
                  for Linux/Unix machines; for Windows OSes, it is
                  recommended to enable this parameter.
                </para>
              </listitem>
            </varlistentry>

            <varlistentry>
              <term>kernel_path</term>
              <listitem>
                <simpara>Valid for the Xen PVM and KVM hypervisors.</simpara>

                <para>
                  This option specifies the path (on the node) to the
                  kernel to boot the instance with. Xen PVM instances
                  always require this, while for KVM if this option is
                  empty, it will cause the machine to load the kernel
                  from its disks.
                </para>
              </listitem>
            </varlistentry>

            <varlistentry>
              <term>kernel_args</term>
              <listitem>
                <simpara>Valid for the Xen PVM and KVM hypervisors.</simpara>

                <para>
                  This options specifies extra arguments to the kernel
                  that will be loaded.  device. This is always used
                  for Xen PVM, while for KVM it is only used if the
                  <option>kernel_path</option> option is also
                  specified.
                </para>

                <para>
                  The default setting for this value is simply
                  <constant>"ro"</constant>, which mounts the root
                  disk (initially) in read-only one. For example,
                  setting this to <userinput>single</userinput> will
                  cause the instance to start in single-user mode.
                </para>
              </listitem>
            </varlistentry>

            <varlistentry>
              <term>initrd_path</term>
              <listitem>
                <simpara>Valid for the Xen PVM and KVM hypervisors.</simpara>

                <para>
                  This option specifies the path (on the node) to the
                  initrd to boot the instance with. Xen PVM instances
                  can use this always, while for KVM if this option is
                  only used if the <option>kernel_path</option> option
                  is also specified. You can pass here either an
                  absolute filename (the path to the initrd) if you
                  want to use an initrd, or use the format
                  <userinput>no_initrd_path</userinput> for no initrd.
                </para>
              </listitem>
            </varlistentry>

            <varlistentry>
              <term>root_path</term>
              <listitem>
                <simpara>Valid for the Xen PVM and KVM hypervisors.</simpara>

                <para>
                  This options specifies the name of the root
                  device. This is always needed for Xen PVM, while for
                  KVM it is only used if the
                  <option>kernel_path</option> option is also
                  specified.
                </para>
              </listitem>
            </varlistentry>

            <varlistentry>
              <term>serial_console</term>
              <listitem>
                <simpara>Valid for the KVM hypervisor.</simpara>

                <simpara>This boolean option specifies whether to
                emulate a serial console for the instance.</simpara>
              </listitem>
            </varlistentry>

            <varlistentry>
              <term>disk_cache</term>
              <listitem>
                <simpara>Valid for the KVM hypervisor.</simpara>

                <simpara>The disk cache mode. It can be either
                <userinput>default</userinput> to not pass any cache
                option to KVM, or one of the KVM cache modes: none
                (for direct I/O), writethrough (to use the host cache
                but report completion to the guest only when the host
                has committed the changes to disk) or writeback (to
                use the host cache and report completion as soon as
                the data is in the host cache). Note that there are
                special considerations for the cache mode depending on
                version of KVM used and disk type (always raw file
                under Ganeti), please refer to the KVM documentation
                for more details.
                </simpara>
              </listitem>
            </varlistentry>

            <varlistentry>
              <term>security_model</term>
              <listitem>
                <simpara>Valid for the KVM hypervisor.</simpara>

                <simpara>The security model for kvm. Currently one of
                <quote>none</quote>, <quote>user</quote> or
                <quote>pool</quote>. Under <quote>none</quote>, the
                default, nothing is done and instances are run as
                the ganeti daemon user (normally root).
                </simpara>

                <simpara>Under <quote>user</quote> kvm will drop
                privileges and become the user specified by the
                security_domain parameter.
                </simpara>

                <simpara>Under <quote>pool</quote> a global cluster
                pool of users will be used, making sure no two
                instances share the same user on the same node.
                (this mode is not implemented yet)
                </simpara>

              </listitem>
            </varlistentry>

            <varlistentry>
              <term>security_domain</term>
              <listitem>
                <simpara>Valid for the KVM hypervisor.</simpara>

                <simpara>Under security model <quote>user</quote> the username to
                run the instance under. It must be a valid username
                existing on the host.
                </simpara>
                <simpara>Cannot be set under security model <quote>none</quote>
                or <quote>pool</quote>.
                </simpara>

              </listitem>
            </varlistentry>

            <varlistentry>
              <term>kvm_flag</term>
              <listitem>
                <simpara>Valid for the KVM hypervisor.</simpara>

                <simpara>If <quote>enabled</quote> the -enable-kvm flag is
                passed to kvm. If <quote>disabled</quote> -disable-kvm is
                passed. If unset no flag is passed, and the default running
                mode for your kvm binary will be used.
                </simpara>

              </listitem>
            </varlistentry>

            <varlistentry>
<<<<<<< HEAD
              <term>use_chroot</term>
              <listitem>
                <simpara>Valid for the KVM hypervisor.</simpara>

                <simpara>This boolean option determines wether to run the KVM
                instance in a chroot directory.
                </simpara>
                <para>If it is set to <quote>true</quote>, an empty directory
                is created before starting the instance and its path is passed via
                the -chroot flag to kvm.
                The directory is removed when the instance is stopped.
                </para>

                <simpara>It is set to <quote>false</quote> by default.</simpara>
=======
              <term>migration_downtime</term>
              <listitem>
                <simpara>Valid for the KVM hypervisor.</simpara>

                <simpara>The maximum amount of time (in ms) a KVM instance is
                allowed to be frozen during a live migration, in order to copy
                dirty memory pages. Default value is 30ms, but you may need to
                increase this value for busy instances.
                </simpara>

                <simpara>This option is only effective with kvm versions >= 87
                and qemu-kvm versions >= 0.11.0.
                </simpara>
>>>>>>> e2736e40

              </listitem>
            </varlistentry>

          </variablelist>

        </para>

        <para>
          The <option>--iallocator</option> option specifies the instance
          allocator plugin to use. If you pass in this option the allocator
          will select nodes for this instance automatically, so you don't need
          to pass them with the <option>-n</option> option. For more
          information please refer to the instance allocator documentation.
        </para>

        <para>
          The <option>-t</option> options specifies the disk layout type for
          the instance. The available choices are:
          <variablelist>
            <varlistentry>
              <term>diskless</term>
              <listitem>
                <para>
                  This creates an instance with no disks. Its useful for
                  testing only (or other special cases).
                </para>
              </listitem>
            </varlistentry>
            <varlistentry>
              <term>file</term>
              <listitem>
                <para>Disk devices will be regular files.</para>
              </listitem>
            </varlistentry>
            <varlistentry>
              <term>plain</term>
              <listitem>
                <para>Disk devices will be logical volumes.</para>
              </listitem>
            </varlistentry>
            <varlistentry>
              <term>drbd</term>
              <listitem>
                <para>
                  Disk devices will be drbd (version 8.x) on top of
                  lvm volumes.
                </para>
              </listitem>
            </varlistentry>
          </variablelist>
        </para>

        <para>
          The optional second value of the <option>--node</option> is used for
          the drbd template type and specifies the remote node.
        </para>

        <para>
          If you do not want gnt-instance to wait for the disk mirror
          to be synced, use the <option>--no-wait-for-sync</option>
          option.
        </para>

        <para>
          The <option>--file-storage-dir</option> specifies the relative path
          under the cluster-wide file storage directory to store file-based
          disks. It is useful for having different subdirectories for
          different instances. The full path of the directory where the disk
          files are stored will consist of cluster-wide file storage directory
          + optional subdirectory + instance name. Example:
          /srv/ganeti/file-storage/mysubdir/instance1.example.com. This option
          is only relevant for instances using the file storage backend.
        </para>

        <para>
          The <option>--file-driver</option> specifies the driver to use for
          file-based disks. Note that currently these drivers work with the
          xen hypervisor only. This option is only relevant for instances using
          the file storage backend. The available choices are:
          <variablelist>
            <varlistentry>
              <term>loop</term>
              <listitem>
                <para>
                  Kernel loopback driver. This driver uses loopback
                  devices to access the filesystem within the
                  file. However, running I/O intensive applications in
                  your instance using the loop driver might result in
                  slowdowns.  Furthermore, if you use the loopback
                  driver consider increasing the maximum amount of
                  loopback devices (on most systems it's 8) using the
                  max_loop param.
                </para>
              </listitem>
            </varlistentry>
            <varlistentry>
              <term>blktap</term>
              <listitem>
                <para>The blktap driver (for Xen hypervisors). In
                order to be able to use the blktap driver you should
                check if the 'blktapctrl' user space disk agent is
                running (usually automatically started via xend). This
                user-level disk I/O interface has the advantage of
                better performance. Especially if you use a network
                file system (e.g. NFS) to store your instances this is
                the recommended choice.
                </para>
              </listitem>
            </varlistentry>
          </variablelist>
        </para>

        <para>
          The <option>--submit</option> option is used to send the job to
          the master daemon but not wait for its completion. The job
          ID will be shown so that it can be examined via
          <command>gnt-job info</command>.
        </para>

        <para>
          Example:
          <screen>
# gnt-instance add -t file --disk 0:size=30g -B memory=512 -o debian-etch \
  -n node1.example.com --file-storage-dir=mysubdir instance1.example.com
# gnt-instance add -t plain --disk 0:size=30g -B memory=512 -o debian-etch \
  -n node1.example.com instance1.example.com
# gnt-instance add -t drbd --disk 0:size=30g -B memory=512 -o debian-etch \
  -n node1.example.com:node2.example.com instance2.example.com
          </screen>
        </para>
      </refsect3>

      <refsect3>
        <title>BATCH-CREATE</title>
        <cmdsynopsis>
          <command>batch-create</command>
          <arg choice="req">instances_file.json</arg>
        </cmdsynopsis>

        <para>
          This command (similar to the Ganeti 1.2
          <command>batcher</command> tool) submits multiple instance
          creation jobs based on a definition file. The instance
          configurations do not encompass all the possible options for
          the <command>add</command> command, but only a subset.
        </para>

        <para>
          The instance file should be a valid-formed JSON file,
          containing a dictionary with instance name and instance
          parameters. The accepted parameters are:

          <variablelist>
            <varlistentry>
              <term>disk_size</term>
              <listitem>
                <simpara>The size of the disks of the instance.</simpara>
              </listitem>
            </varlistentry>
            <varlistentry>
              <term>disk_templace</term>
              <listitem>
                <simpara>The disk template to use for the instance,
                the same as in the <command>add</command>
                command.</simpara>
              </listitem>
            </varlistentry>
            <varlistentry>
              <term>backend</term>
              <listitem>
                <simpara>A dictionary of backend parameters.</simpara>
              </listitem>
            </varlistentry>
            <varlistentry>
              <term>hypervisor</term>
              <listitem>
                <simpara>A dictionary with a single key (the
                hypervisor name), and as value the hypervisor
                options. If not passed, the default hypervisor and
                hypervisor options will be inherited.</simpara>
              </listitem>
            </varlistentry>
            <varlistentry>
              <term>mac, ip, mode, link</term>
              <listitem>
                <simpara>Specifications for the one NIC that will be
                created for the instance. 'bridge' is also accepted
                as a backwards compatibile key.</simpara>
              </listitem>
            </varlistentry>
            <varlistentry>
              <term>nics</term>
              <listitem>
                <simpara>List of nics that will be created for the
                instance. Each entry should be a dict, with mac, ip, mode
                and link as possible keys. Please don't provide the "mac,
                ip, mode, link" parent keys if you use this method for
                specifying nics.</simpara>
              </listitem>
            </varlistentry>
            <varlistentry>
              <term>primary_node, secondary_node</term>
              <listitem>
                <simpara>The primary and optionally the secondary node
                to use for the instance (in case an iallocator script
                is not used).</simpara>
              </listitem>
            </varlistentry>
            <varlistentry>
              <term>iallocator</term>
              <listitem>
                <simpara>Instead of specifying the nodes, an
                iallocator script can be used to automatically compute
                them.</simpara>
              </listitem>
            </varlistentry>
            <varlistentry>
              <term>start</term>
              <listitem>
                <simpara>whether to start the instance</simpara>
              </listitem>
            </varlistentry>
            <varlistentry>
              <term>ip_check</term>
              <listitem>
                <simpara>Skip the check for already-in-use instance;
                see the description in the <command>add</command>
                command for details.</simpara>
              </listitem>
            </varlistentry>
            <varlistentry>
              <term>name_check</term>
              <listitem>
                <simpara>Skip the name check for instances;
                see the description in the <command>add</command>
                command for details.</simpara>
              </listitem>
            </varlistentry>
            <varlistentry>
              <term>file_storage_dir, file_driver</term>
              <listitem>
                <simpara>Configuration for the <literal>file</literal>
                disk type, see the <command>add</command> command for
                details.</simpara>
              </listitem>
            </varlistentry>
          </variablelist>
        </para>

        <para>
          A simple definition for one instance can be (with most of
          the parameters taken from the cluster defaults):
          <screen>
{
  "instance3": {
    "template": "drbd",
    "os": "debootstrap",
    "disk_size": ["25G"],
    "iallocator": "dumb"
  },
  "instance5": {
    "template": "drbd",
    "os": "debootstrap",
    "disk_size": ["25G"],
    "iallocator": "dumb",
    "hypervisor": "xen-hvm",
    "hvparams": {"acpi": true},
    "backend": {"memory": 512}
  }
}
</screen>
        </para>

        <para>
          The command will display the job id for each submitted instance, as follows:
          <screen>
# gnt-instance batch-create instances.json
instance3: 11224
instance5: 11225
</screen>
        </para>

      </refsect3>

      <refsect3>
        <title>REMOVE</title>

        <cmdsynopsis>
          <command>remove</command>
          <arg>--ignore-failures</arg>
          <arg>--shutdown-timeout=<replaceable>N</replaceable></arg>
          <arg>--submit</arg>
          <arg choice="req"><replaceable>instance</replaceable></arg>
        </cmdsynopsis>

        <para>
          Remove an instance. This will remove all data from the
          instance and there is <emphasis>no way back</emphasis>. If
          you are not sure if you use an instance again, use
          <command>shutdown</command> first and leave it in the
          shutdown state for a while.

        </para>

        <para>
          The <option>--ignore-failures</option> option will cause the
          removal to proceed even in the presence of errors during the
          removal of the instance (e.g. during the shutdown or the
          disk removal). If this option is not given, the command will
          stop at the first error.
        </para>

        <para>
          The <option>--shutdown-timeout</option> is used to specify how
          much time to wait before forcing the shutdown (xm destroy in xen,
          killing the kvm process, for kvm). By default two minutes are
          given to each instance to stop.
        </para>

        <para>
          The <option>--submit</option> option is used to send the job to
          the master daemon but not wait for its completion. The job
          ID will be shown so that it can be examined via
          <command>gnt-job info</command>.
        </para>

        <para>
          Example:
          <screen>
# gnt-instance remove instance1.example.com
          </screen>
        </para>
      </refsect3>

      <refsect3>
        <title>LIST</title>

        <cmdsynopsis>
          <command>list</command>
          <arg>--no-headers</arg>
          <arg>--separator=<replaceable>SEPARATOR</replaceable></arg>
          <arg>-o <replaceable>[+]FIELD,...</replaceable></arg>
          <arg>--roman</arg>
          <arg rep="repeat">instance</arg>
        </cmdsynopsis>

        <para>
          Shows the currently configured instances with memory usage,
          disk usage, the node they are running on, and their run
          status.
        </para>

        <para>
          The <option>--no-headers</option> option will skip the
          initial header line. The <option>--separator</option> option
          takes an argument which denotes what will be used between
          the output fields. Both these options are to help scripting.
        </para>

        <para>
          The <option>--roman</option> option allows latin people to better
          understand the cluster instances' status.
        </para>

        <para>
          The <option>-o</option> option takes a comma-separated list
          of output fields. The available fields and their meaning
          are:
          <variablelist>
            <varlistentry>
              <term>name</term>
              <listitem>
                <simpara>the instance name</simpara>
              </listitem>
            </varlistentry>
            <varlistentry>
              <term>os</term>
              <listitem>
                <simpara>the OS of the instance</simpara>
              </listitem>
            </varlistentry>
            <varlistentry>
              <term>pnode</term>
              <listitem>
                <simpara>the primary node of the instance</simpara>
              </listitem>
            </varlistentry>
            <varlistentry>
              <term>snodes</term>
              <listitem>
                <simpara>comma-separated list of secondary nodes for the
                  instance; usually this will be just one node</simpara>
              </listitem>
            </varlistentry>
            <varlistentry>
              <term>admin_state</term>
              <listitem>
                <simpara>the desired state of the instance (either "yes"
                  or "no" denoting the instance should run or
                  not)</simpara>
              </listitem>
            </varlistentry>
            <varlistentry>
              <term>disk_template</term>
              <listitem>
                <simpara>the disk template of the instance</simpara>
              </listitem>
            </varlistentry>
            <varlistentry>
              <term>oper_state</term>
              <listitem>
                <simpara>the actual state of the instance; can be
                one of the values "running", "stopped", "(node
                down)"</simpara>
              </listitem>
            </varlistentry>
            <varlistentry>
              <term>status</term>
              <listitem>
                <simpara>combined form of admin_state and oper_stat;
                this can be one of:
                <computeroutput>ERROR_nodedown</computeroutput> if the
                node of the instance is down,
                <computeroutput>ERROR_down</computeroutput> if the
                instance should run but is down,
                <computeroutput>ERROR_up</computeroutput> if the
                instance should be stopped but is actually running,
                <computeroutput>ADMIN_down</computeroutput> if the
                instance has been stopped (and is stopped) and
                <computeroutput>running</computeroutput> if the
                instance is set to be running (and is
                running)</simpara>
              </listitem>
            </varlistentry>
            <varlistentry>
              <term>oper_ram</term>
              <listitem>
                <simpara>the actual memory usage of the instance as seen
                  by the hypervisor</simpara>
              </listitem>
            </varlistentry>
            <varlistentry>
              <term>ip</term>
              <listitem>
                <simpara>the ip address ganeti recognizes as associated with
                the first instance interface</simpara>
              </listitem>
            </varlistentry>
            <varlistentry>
              <term>mac</term>
              <listitem>
                <simpara>the first instance interface MAC address</simpara>
              </listitem>
            </varlistentry>

            <varlistentry>
              <term>nic_mode</term>
              <listitem>
                <simpara>the mode of the first instance NIC
                (routed or bridged)</simpara>
              </listitem>
            </varlistentry>
            <varlistentry>
              <term>nic_link</term>
              <listitem>
                <simpara>the link of the first instance NIC
                </simpara>
              </listitem>
            </varlistentry>
            <varlistentry>
              <term>sda_size</term>
              <listitem>
                <simpara>the size of the instance's first disk</simpara>
              </listitem>
            </varlistentry>
            <varlistentry>
              <term>sdb_size</term>
              <listitem>
                <simpara>the size of the instance's second disk, if
                any</simpara>
              </listitem>
            </varlistentry>
            <varlistentry>
              <term>vcpus</term>
              <listitem>
                <simpara>the number of VCPUs allocated to the
                instance</simpara>
              </listitem>
            </varlistentry>
            <varlistentry>
              <term>tags</term>
              <listitem>
                <simpara>comma-separated list of the instances's
                tags</simpara>
              </listitem>
            </varlistentry>
            <varlistentry>
              <term>serial_no</term>
              <listitem>
                <simpara>the so called 'serial number' of the
                instance; this is a numeric field that is incremented
                each time the instance is modified, and it can be used
                to track modifications</simpara>
              </listitem>
            </varlistentry>
            <varlistentry>
              <term>ctime</term>
              <listitem>
                <para>
                  the creation time of the instance; note that this
                  field contains spaces and as such it's harder to
                  parse
                </para>
                <para>
                  if this attribute is not present (e.g. when
                  upgrading from older versions), then "N/A" will be
                  shown instead
                </para>
              </listitem>
            </varlistentry>
            <varlistentry>
              <term>mtime</term>
              <listitem>
                <para>
                  the last modification time of the instance; note
                  that this field contains spaces and as such it's
                  harder to parse
                </para>
                <para>
                  if this attribute is not present (e.g. when
                  upgrading from older versions), then "N/A" will be
                  shown instead
                </para>
              </listitem>
            </varlistentry>

            <varlistentry>
              <term>uuid</term>
              <listitem>
                <simpara>Show the UUID of the instance (generated
                automatically by Ganeti)</simpara>
              </listitem>
            </varlistentry>

            <varlistentry>
              <term>network_port</term>
              <listitem>
                <simpara>If the instance has a network port assigned
                to it (e.g. for VNC connections), this will be shown,
                otherwise <literal>-</literal> will be
                displayed.</simpara>
              </listitem>
            </varlistentry>
            <varlistentry>
              <term>beparams</term>
              <listitem>
                <simpara>A text format of the entire beparams for the
                instance. It's more useful to select individual fields
                from this dictionary, see below.</simpara>
              </listitem>
            </varlistentry>
            <varlistentry>
              <term>disk.count</term>
              <listitem>
                <simpara>The number of instance disks.</simpara>
              </listitem>
            </varlistentry>
            <varlistentry>
              <term>disk.size/N</term>
              <listitem>
                <simpara>The size of the instance's Nth disk. This is
                a more generic form of the <literal>sda_size</literal>
                and <literal>sdb_size</literal> fields.</simpara>
              </listitem>
            </varlistentry>
            <varlistentry>
              <term>disk.sizes</term>
              <listitem>
                <simpara>A comma-separated list of the disk sizes for
                this instance.</simpara>
              </listitem>
            </varlistentry>
            <varlistentry>
              <term>disk_usage</term>
              <listitem>
                <simpara>The total disk space used by this instance on
                each of its nodes. This is not the instance-visible
                disk size, but the actual disk "cost" of the
                instance.</simpara>
              </listitem>
            </varlistentry>
            <varlistentry>
              <term>nic.mac/N</term>
              <listitem>
                <simpara>The MAC of the Nth instance NIC.</simpara>
              </listitem>
            </varlistentry>
            <varlistentry>
              <term>nic.ip/N</term>
              <listitem>
                <simpara>The IP address of the Nth instance NIC.</simpara>
              </listitem>
            </varlistentry>
            <varlistentry>
              <term>nic.mode/N</term>
              <listitem>
                <simpara>The mode of the Nth instance NIC</simpara>
              </listitem>
            </varlistentry>
            <varlistentry>
              <term>nic.link/N</term>
              <listitem>
                <simpara>The link of the Nth instance NIC</simpara>
              </listitem>
            </varlistentry>
            <varlistentry>
              <term>nic.macs</term>
              <listitem>
                <simpara>A comma-separated list of all the MACs of the
                instance's NICs.</simpara>
              </listitem>
            </varlistentry>
            <varlistentry>
              <term>nic.ips</term>
              <listitem>
                <simpara>A comma-separated list of all the IP
                addresses of the instance's NICs.</simpara>
              </listitem>
            </varlistentry>
            <varlistentry>
              <term>nic.modes</term>
              <listitem>
                <simpara>A comma-separated list of all the modes of the
                instance's NICs.</simpara>
              </listitem>
            </varlistentry>
            <varlistentry>
              <term>nic.links</term>
              <listitem>
                <simpara>A comma-separated list of all the link parameters
                of the instance's NICs.</simpara>
              </listitem>
            </varlistentry>
            <varlistentry>
              <term>nic.count</term>
              <listitem>
                <simpara>The number of instance nics.</simpara>
              </listitem>
            </varlistentry>
            <varlistentry>
              <term>hv/<replaceable>NAME</replaceable></term>
              <listitem>
                <simpara>The value of the hypervisor parameter called
                <replaceable>NAME</replaceable>. For details of what
                hypervisor parameters exist and their meaning, see the
                <command>add</command> command.</simpara>
              </listitem>
            </varlistentry>
            <varlistentry>
              <term>be/memory</term>
              <listitem>
                <simpara>The configured memory for the instance.</simpara>
              </listitem>
            </varlistentry>
            <varlistentry>
              <term>be/vcpus</term>
              <listitem>
                <simpara>The configured number of VCPUs for the
                instance.</simpara>
              </listitem>
            </varlistentry>
            <varlistentry>
              <term>be/auto_balance</term>
              <listitem>
                <simpara>Whether the instance is considered in N+1
                checks.</simpara>
              </listitem>
            </varlistentry>
          </variablelist>
        </para>

        <para>
          If the value of the option starts with the character
          <constant>+</constant>, the new field(s) will be added to the
          default list. This allows to quickly see the default list
          plus a few other fields, instead of retyping the entire list
          of fields.
        </para>

        <para>
          There is a subtle grouping about the available output
          fields: all fields except for <option>oper_state</option>,
          <option>oper_ram</option> and <option>status</option> are
          configuration value and not run-time values. So if you don't
          select any of the these fields, the query will be satisfied
          instantly from the cluster configuration, without having to
          ask the remote nodes for the data. This can be helpful for
          big clusters when you only want some data and it makes sense
          to specify a reduced set of output fields.
        </para>

        <para>The default output field list is:
          <simplelist type="inline">
            <member>name</member>
            <member>os</member>
            <member>pnode</member>
            <member>admin_state</member>
            <member>oper_state</member>
            <member>oper_ram</member>
          </simplelist>.
        </para>
      </refsect3>

      <refsect3>
        <title>INFO</title>

        <cmdsynopsis>
          <command>info</command>
          <group>
            <arg>-s</arg>
            <arg>--static</arg>
          </group>
          <arg>--roman</arg>
          <group choice="req">
            <arg>--all</arg>
            <arg rep="repeat"><replaceable>instance</replaceable></arg>
          </group>
        </cmdsynopsis>

        <para>
          Show detailed information about the given instance(s). This is
          different from <command>list</command> as it shows detailed data
          about the instance's disks (especially useful for the drbd disk
          template).
        </para>

        <para>
          If the option <option>-s</option> is used, only information
          available in the configuration file is returned, without
          querying nodes, making the operation faster.
        </para>

        <para>
          Use the <option>--all</option> to get info about all instances,
          rather than explicitly passing the ones you're interested in.
        </para>

        <para>
          The <option>--roman</option> option can be used to cause envy among
          people who like ancient cultures, but are stuck with non-latin-friendly
          cluster virtualization technologies.
        </para>

      </refsect3>

      <refsect3>
        <title>MODIFY</title>

        <cmdsynopsis>
          <command>modify</command>
          <sbr>
          <arg choice="opt">-H <replaceable>HYPERVISOR_PARAMETERS</replaceable></arg>
          <sbr>
          <arg choice="opt">-B <replaceable>BACKEND_PARAMETERS</replaceable></arg>
          <sbr>
          <group>
            <arg>--net add<replaceable><optional>:options</optional></replaceable></arg>
            <arg>--net remove</arg>
            <arg>--net <replaceable>N:options</replaceable></arg>
          </group>
          <sbr>
          <group>
            <arg>--disk add:size=<replaceable>SIZE</replaceable></arg>
            <arg>--disk remove</arg>
            <arg>--disk <replaceable>N</replaceable>:mode=<replaceable>MODE</replaceable></arg>
          </group>

          <sbr>
          <arg>-t<group choice="req">
              <arg>plain</arg>
              <arg>drbd</arg>
            </group></arg>

          <sbr>
            <arg>--os-name=<replaceable>OS</replaceable> <arg>--force-variant</arg></arg>

          <sbr>
          <arg>--submit</arg>
          <sbr>
          <arg choice="req"><replaceable>instance</replaceable></arg>
        </cmdsynopsis>

        <para>
          Modifies the memory size, number of vcpus, ip address, MAC
          address and/or nic parameters for an instance. It can also
          add and remove disks and NICs to/from the instance. Note
          that you need to give at least one of the arguments, otherwise
          the command complains.
        </para>

        <para>
          The <option>-H</option> option specifies hypervisor options
          in the form of <userinput>name=value[,...]</userinput>. For details which options can be specified, see the <command>add</command> command.
        </para>

        <para>
          The <option>-t</option> option will change the disk template
          of the instance. Currently only conversions between the
          plain and drbd disk templates are supported, and the
          instance must be stopped before attempting the conversion.
        </para>

        <para>
          The <option>--disk
          add:size=<replaceable>SIZE</replaceable></option> option
          adds a disk to the instance. The <option>--disk
          remove</option> will remove the last disk of the
          instance. The <option>--disk
          <replaceable>N</replaceable>:mode=<replaceable>MODE</replaceable></option>
          option will change the mode of the Nth disk of the instance
          between read-only (<literal>ro</literal>) and read-write
          (<literal>rw</literal>).
        </para>

        <para>
          The <option>--net
          add:<replaceable>options</replaceable></option> option will
          add a new NIC to the instance. The available options are the
          same as in the <command>add</command> command (mac, ip, link,
          mode). The <option>--net remove</option> will remove the
          last NIC of the instance, while the <option>--net
          <replaceable>N</replaceable>:<replaceable>options</replaceable></option>
          option will change the parameters of the Nth instance NIC.
        </para>

        <para>
          The option <option>--os-name</option> will change the OS
          name for the instance (without reinstallation). In case an
          OS variant is specified that is not found, then by default
          the modification is refused,
          unless <option>--force-variant</option> is passed. An
          invalid OS will also be refused, unless
          the <option>--force</option> option is given.
        </para>

        <para>
          The <option>--submit</option> option is used to send the job to
          the master daemon but not wait for its completion. The job
          ID will be shown so that it can be examined via
          <command>gnt-job info</command>.
        </para>

        <para>
          All the changes take effect at the next restart. If the
          instance is running, there is no effect on the instance.
        </para>
      </refsect3>

      <refsect3>
        <title>REINSTALL</title>

        <cmdsynopsis>
          <command>reinstall</command>
          <arg choice="opt">-o <replaceable>os-type</replaceable></arg>
          <arg>--select-os</arg>
          <arg choice="opt">-f <replaceable>force</replaceable></arg>
          <arg>--force-multiple</arg>
          <sbr>
          <group choice="opt">
            <arg>--instance</arg>
            <arg>--node</arg>
            <arg>--primary</arg>
            <arg>--secondary</arg>
            <arg>--all</arg>
          </group>
          <arg>--submit</arg>
          <arg choice="opt" rep="repeat"><replaceable>instance</replaceable></arg>
        </cmdsynopsis>

        <para>
          Reinstalls the operating system on the given instance(s). The
          instance(s) must be stopped when running this command. If the
          <option>--os-type</option> is specified, the operating
          system is changed.
        </para>

        <para>
          The <option>--select-os</option> option switches to an
          interactive OS reinstall. The user is prompted to select the OS
          template from the list of available OS templates.
        </para>

        <para>
          Since this is a potentially dangerous command, the user will
          be required to confirm this action, unless the
          <option>-f</option> flag is passed. When multiple instances
          are selected (either by passing multiple arguments or by
          using the <option>--node</option>,
          <option>--primary</option>, <option>--secondary</option> or
          <option>--all</option> options), the user must pass both the
          <option>--force</option> and
          <option>--force-multiple</option> options to skip the
          interactive confirmation.
        </para>

        <para>
          The <option>--submit</option> option is used to send the job to
          the master daemon but not wait for its completion. The job
          ID will be shown so that it can be examined via
          <command>gnt-job info</command>.
        </para>


      </refsect3>

      <refsect3>
        <title>RENAME</title>

        <cmdsynopsis>
          <command>rename</command>
          <arg>--no-ip-check</arg>
          <arg>--submit</arg>
          <arg choice="req"><replaceable>instance</replaceable></arg>
          <arg choice="req"><replaceable>new_name</replaceable></arg>
        </cmdsynopsis>

        <para>
          Renames the given instance. The instance must be stopped
          when running this command. The requirements for the new name
          are the same as for adding an instance: the new name must be
          resolvable and the IP it resolves to must not be reachable
          (in order to prevent duplicate IPs the next time the
          instance is started). The IP test can be skipped if the
          <option>--no-ip-check</option> option is passed.
        </para>

        <para>
          The <option>--submit</option> option is used to send the job to
          the master daemon but not wait for its completion. The job
          ID will be shown so that it can be examined via
          <command>gnt-job info</command>.
        </para>

      </refsect3>

    </refsect2>

    <refsect2>
      <title>Starting/stopping/connecting to console</title>

      <refsect3>
        <title>STARTUP</title>

        <cmdsynopsis>
          <command>startup</command>
          <sbr>
          <arg>--force</arg>
          <sbr>
          <arg>--force-multiple</arg>
          <sbr>
          <group choice="opt">
            <arg>--instance</arg>
            <arg>--node</arg>
            <arg>--primary</arg>
            <arg>--secondary</arg>
            <arg>--all</arg>
            <arg>--tags</arg>
            <arg>--node-tags</arg>
            <arg>--pri-node-tags</arg>
            <arg>--sec-node-tags</arg>
          </group>
          <sbr>
          <arg>-H <option>key=value...</option></arg>
          <arg>-B <option>key=value...</option></arg>
          <sbr>
          <arg>--submit</arg>
          <sbr>
          <arg choice="opt"
          rep="repeat"><replaceable>name</replaceable></arg>
        </cmdsynopsis>

        <para>
          Starts one or more instances, depending on the following
          options. The four available modes are:
          <variablelist>
            <varlistentry>
              <term><option>--instance</option></term>
              <listitem>
                <simpara>will start the instances given as arguments
                (at least one argument required); this is the default
                selection</simpara>
              </listitem>
            </varlistentry>
            <varlistentry>
              <term>--node</term>
              <listitem>
                <simpara>will start the instances who have the given
                node as either primary or secondary</simpara>
              </listitem>
            </varlistentry>
            <varlistentry>
              <term><option>--primary</option></term>
              <listitem>
                <simpara>will start all instances whose primary node
                is in the list of nodes passed as arguments (at least
                one node required)</simpara>
              </listitem>
            </varlistentry>
            <varlistentry>
              <term><option>--secondary</option></term>
              <listitem>
                <simpara>will start all instances whose secondary node
                is in the list of nodes passed as arguments (at least
                one node required)</simpara>
              </listitem>
            </varlistentry>
            <varlistentry>
              <term>--all</term>
              <listitem>
                <simpara>will start all instances in the cluster (no
                arguments accepted)</simpara>
              </listitem>
            </varlistentry>
            <varlistentry>
              <term>--tags</term>
              <listitem>
                <simpara>will start all instances in the cluster with
                the tags given as arguments</simpara>
              </listitem>
            </varlistentry>
            <varlistentry>
              <term>--node-tags</term>
              <listitem>
                <simpara>will start all instances in the cluster on
                nodes with the tags given as arguments</simpara>
              </listitem>
            </varlistentry>
            <varlistentry>
              <term>--pri-node-tags</term>
              <listitem>
                <simpara>will start all instances in the cluster on
                primary nodes with the tags given as
                arguments</simpara>
              </listitem>
            </varlistentry>
            <varlistentry>
              <term>--sec-node-tags</term>
              <listitem>
                <simpara>will start all instances in the cluster on
                secondary nodes with the tags given as
                arguments</simpara>
              </listitem>
            </varlistentry>
          </variablelist>
        </para>

        <para>
          Note that although you can pass more than one selection
          option, the last one wins, so in order to guarantee the
          desired result, don't pass more than one such option.
        </para>

        <para>
          Use <option>--force</option> to start even if secondary disks are
          failing.
        </para>

        <para>
          The <option>--force-multiple</option> will skip the
          interactive confirmation in the case the more than one
          instance will be affected.
        </para>

        <para>
          The <option>-H</option> and <option>-B</option> options
          specify temporary hypervisor and backend parameters that can
          be used to start an instance with modified parameters. They
          can be useful for quick testing without having to modify an
          instance back and forth, e.g.:
          <screen>
# gnt-instance start -H root_args="single" instance1
# gnt-instance start -B memory=2048 instance2
          </screen>
          The first form will start the instance
          <userinput>instance1</userinput> in single-user mode, and
          the instance <userinput>instance2</userinput> with 2GB of
          RAM (this time only, unless that is the actual instance
          memory size already). Note that the values override the
          instance parameters (and not extend them): an instance with
          "root_args=ro" when started with <userinput>-H
          root_args=single</userinput> will result in "single", not
          "ro single".
        </para>

        <para>
          The <option>--submit</option> option is used to send the job to
          the master daemon but not wait for its completion. The job
          ID will be shown so that it can be examined via
          <command>gnt-job info</command>.
        </para>

        <para>
          Example:
          <screen>
# gnt-instance start instance1.example.com
# gnt-instance start --node node1.example.com node2.example.com
# gnt-instance start --all
          </screen>
        </para>
      </refsect3>

      <refsect3>
        <title>SHUTDOWN</title>

        <cmdsynopsis>
          <command>shutdown</command>
          <sbr>
          <arg>--timeout=<replaceable>N</replaceable></arg>
          <sbr>
          <arg>--force-multiple</arg>
          <sbr>
          <group choice="opt">
            <arg>--instance</arg>
            <arg>--node</arg>
            <arg>--primary</arg>
            <arg>--secondary</arg>
            <arg>--all</arg>
            <arg>--tags</arg>
            <arg>--node-tags</arg>
            <arg>--pri-node-tags</arg>
            <arg>--sec-node-tags</arg>
          </group>
          <sbr>
          <arg>--submit</arg>
          <sbr>
          <arg choice="opt"
          rep="repeat"><replaceable>name</replaceable></arg>
        </cmdsynopsis>

        <para>
          Stops one or more instances. If the instance cannot be
          cleanly stopped during a hardcoded interval (currently 2
          minutes), it will forcibly stop the instance (equivalent to
          switching off the power on a physical machine).
        </para>

        <para>
          The <option>--timeout</option> is used to specify how much time to
          wait before forcing the shutdown (xm destroy in xen, killing the kvm
          process, for kvm). By default two minutes are given to each instance
          to stop.
        </para>

        <para>
          The <option>--instance</option>, <option>--node</option>,
          <option>--primary</option>, <option>--secondary</option>,
          <option>--all</option>, <option>--tags</option>,
          <option>--node-tags</option>, <option>--pri-node-tags</option> and
          <option>--sec-node-tags</option> options are similar as for the
          <command>startup</command> command and they influence the
          actual instances being shutdown.
        </para>

        <para>
          The <option>--submit</option> option is used to send the job to
          the master daemon but not wait for its completion. The job
          ID will be shown so that it can be examined via
          <command>gnt-job info</command>.
        </para>


        <para>
          Example:
          <screen>
# gnt-instance shutdown instance1.example.com
# gnt-instance shutdown --all
          </screen>
        </para>
      </refsect3>

      <refsect3>
        <title>REBOOT</title>

        <cmdsynopsis>
          <command>reboot</command>
          <sbr>
          <arg>--type=<replaceable>REBOOT-TYPE</replaceable></arg>
          <sbr>
          <arg>--ignore-secondaries</arg>
          <sbr>
          <arg>--shutdown-timeout=<replaceable>N</replaceable></arg>
          <sbr>
          <arg>--force-multiple</arg>
          <sbr>
          <group choice="opt">
            <arg>--instance</arg>
            <arg>--node</arg>
            <arg>--primary</arg>
            <arg>--secondary</arg>
            <arg>--all</arg>
            <arg>--tags</arg>
            <arg>--node-tags</arg>
            <arg>--pri-node-tags</arg>
            <arg>--sec-node-tags</arg>
          </group>
          <sbr>
          <arg>--submit</arg>
          <sbr>
          <arg choice="opt"
          rep="repeat"><replaceable>name</replaceable></arg>
        </cmdsynopsis>

        <para>
          Reboots one or more instances. The type of reboot depends on
          the value of <option>--type</option>. A soft reboot does a
          hypervisor reboot, a hard reboot does a instance stop,
          recreates the hypervisor config for the instance and
          starts the instance. A full reboot does the equivalent
          of <command>gnt-instance shutdown &amp;&amp; gnt-instance
          startup</command>. The default is hard reboot.
        </para>

        <para>
          For the hard reboot the option
          <option>--ignore-secondaries</option> ignores errors for the
          secondary node while re-assembling the instance disks.
        </para>

        <para>
          The <option>--instance</option>, <option>--node</option>,
          <option>--primary</option>, <option>--secondary</option>,
          <option>--all</option>, <option>--tags</option>,
          <option>--node-tags</option>, <option>--pri-node-tags</option> and
          <option>--sec-node-tags</option> options are similar as for the
          <command>startup</command> command and they influence the
          actual instances being rebooted.
        </para>

        <para>
          The <option>--shutdown-timeout</option> is used to specify how
          much time to wait before forcing the shutdown (xm destroy in xen,
          killing the kvm process, for kvm). By default two minutes are
          given to each instance to stop.
        </para>

        <para>
          The <option>--force-multiple</option> will skip the
          interactive confirmation in the case the more than one
          instance will be affected.
        </para>

        <para>
          Example:
          <screen>
# gnt-instance reboot instance1.example.com
# gnt-instance reboot --type=full instance1.example.com
          </screen>
        </para>
      </refsect3>

      <refsect3>
        <title>CONSOLE</title>
        <cmdsynopsis>
          <command>console</command>
          <arg choice="opt">--show-cmd</arg>
          <arg choice="req"><replaceable>instance</replaceable></arg>
        </cmdsynopsis>

        <para>
          Connects to the console of the given instance. If the
          instance is not up, an error is returned. Use the
          <option>--show-cmd</option> option to display the command
          instead of executing it.
        </para>

        <para>
          For HVM instances, this will attempt to connect to the
          serial console of the instance. To connect to the
          virtualized "physical" console of a HVM instance, use a VNC
          client with the connection info from the
          <command>info</command> command.
        </para>

        <para>
          Example:
          <screen>
# gnt-instance console instance1.example.com
          </screen>
        </para>
      </refsect3>

    </refsect2>

    <refsect2>
      <title>Disk management</title>

      <refsect3>
        <title>REPLACE-DISKS</title>

        <cmdsynopsis>
          <command>replace-disks</command>
          <arg>--submit</arg>
          <arg>--early-release</arg>
          <arg choice="req">-p</arg>
          <arg>--disks <replaceable>idx</replaceable></arg>
          <arg choice="req"><replaceable>instance</replaceable></arg>
        </cmdsynopsis>

        <cmdsynopsis>
          <command>replace-disks</command>
          <arg>--submit</arg>
          <arg>--early-release</arg>
          <arg choice="req">-s</arg>
          <arg>--disks <replaceable>idx</replaceable></arg>
          <arg choice="req"><replaceable>instance</replaceable></arg>
        </cmdsynopsis>

        <cmdsynopsis>
          <command>replace-disks</command>
          <arg>--submit</arg>
          <arg>--early-release</arg>
          <group choice="req">
            <arg>--iallocator <replaceable>name</replaceable></arg>
            <arg>--new-secondary <replaceable>NODE</replaceable></arg>
          </group>

          <arg choice="req"><replaceable>instance</replaceable></arg>
        </cmdsynopsis>

        <cmdsynopsis>
          <command>replace-disks</command>
          <arg>--submit</arg>
          <arg>--early-release</arg>
          <arg choice="req">--auto</arg>
          <arg choice="req"><replaceable>instance</replaceable></arg>
        </cmdsynopsis>

        <para>
          This command is a generalized form for replacing disks. It
          is currently only valid for the mirrored (DRBD) disk
          template.
        </para>

        <para>
          The first form (when passing the <option>-p</option> option)
          will replace the disks on the primary, while the second form
          (when passing the <option>-s</option> option will replace
          the disks on the secondary node. For these two cases (as the
          node doesn't change), it is possible to only run the replace
          for a subset of the disks, using the option
          <option>--disks</option> which takes a list of
          comma-delimited disk indices (zero-based),
          e.g. <userinput>0,2</userinput> to replace only the first
          and third disks.
        </para>

        <para>
          The third form (when passing either the
          <option>--iallocator</option> or the
          <option>--new-secondary</option> option) is designed to
          change secondary node of the instance.  Specifying
          <option>--iallocator</option> makes the new secondary be
          selected automatically by the specified allocator plugin,
          otherwise the new secondary node will be the one chosen
          manually via the <option>--new-secondary</option> option.
        </para>

        <para>
          The fourth form (when using <option>--auto</option>) will
          automatically determine which disks of an instance are faulty and
          replace them within the same node. The <option>--auto</option>
          option works only when an instance has only faulty disks on
          either the primary or secondary node; it doesn't work when
          both sides have faulty disks.
        </para>

        <para>
          The <option>--submit</option> option is used to send the job to
          the master daemon but not wait for its completion. The job
          ID will be shown so that it can be examined via
          <command>gnt-job info</command>.
        </para>

        <para>
          The <option>--early-release</option> changes the code so
          that the old storage on secondary node(s) is removed early
          (before the resync is completed) and the internal Ganeti
          locks for the current (and new, if any) secondary node are
          also released, thus allowing more parallelism in the cluster
          operation. This should be used only when recovering from a
          disk failure on the current secondary (thus the old storage
          is already broken) or when the storage on the primary node
          is known to be fine (thus we won't need the old storage for
          potential recovery).
        </para>

        <para>
          Note that it is not possible to select an offline or drained
          node as a new secondary.
        </para>

      </refsect3>

      <refsect3>
        <title>ACTIVATE-DISKS</title>

        <cmdsynopsis>
          <command>activate-disks</command>
          <arg>--submit</arg>
          <arg>--ignore-size</arg>
          <arg choice="req"><replaceable>instance</replaceable></arg>
        </cmdsynopsis>
        <para>
          Activates the block devices of the given instance. If
          successful, the command will show the location and name of
          the block devices:
          <screen>
node1.example.com:disk/0:/dev/drbd0
node1.example.com:disk/1:/dev/drbd1
          </screen>

          In this example, <emphasis>node1.example.com</emphasis> is
          the name of the node on which the devices have been
          activated. The <emphasis>disk/0</emphasis> and
          <emphasis>disk/1</emphasis> are the Ganeti-names of the
          instance disks; how they are visible inside the instance is
          hypervisor-specific. <emphasis>/dev/drbd0</emphasis> and
          <emphasis>/dev/drbd1</emphasis> are the actual block devices
          as visible on the node.
        </para>

        <para>
          The <option>--submit</option> option is used to send the job to
          the master daemon but not wait for its completion. The job
          ID will be shown so that it can be examined via
          <command>gnt-job info</command>.
        </para>

        <para>
          The <option>--ignore-size</option> option can be used to
          activate disks ignoring the currently configured size in
          Ganeti. This can be used in cases where the configuration
          has gotten out of sync with the real-world (e.g. after a
          partially-failed grow-disk operation or due to rounding in
          LVM devices). This should not be used in normal cases, but
          only when activate-disks fails without it.
        </para>

        <para>
          Note that it is safe to run this command while the instance
          is already running.
        </para>
      </refsect3>

      <refsect3>
        <title>DEACTIVATE-DISKS</title>

        <cmdsynopsis>
          <command>deactivate-disks</command>
          <arg>--submit</arg>
          <arg choice="req"><replaceable>instance</replaceable></arg>
        </cmdsynopsis>
        <para>
          De-activates the block devices of the given instance. Note
          that if you run this command for an instance with a drbd
          disk template, while it is running, it will not be able to
          shutdown the block devices on the primary node, but it will
          shutdown the block devices on the secondary nodes, thus
          breaking the replication.
        </para>

        <para>
          The <option>--submit</option> option is used to send the job to
          the master daemon but not wait for its completion. The job
          ID will be shown so that it can be examined via
          <command>gnt-job info</command>.
        </para>

      </refsect3>

      <refsect3>
        <title>GROW-DISK</title>
        <cmdsynopsis>
          <command>grow-disk</command>
          <arg>--no-wait-for-sync</arg>
          <arg>--submit</arg>
          <arg choice="req"><replaceable>instance</replaceable></arg>
          <arg choice="req"><replaceable>disk</replaceable></arg>
          <arg choice="req"><replaceable>amount</replaceable></arg>
        </cmdsynopsis>

        <para>
          Grows an instance's disk. This is only possible for
          instances having a <literal>plain</literal> or
          <literal>drbd</literal> disk template.
        </para>

        <para>
          Note that this command only change the block device size; it
          will not grow the actual filesystems, partitions, etc. that
          live on that disk. Usually, you will need to:
          <orderedlist>
            <listitem>
              <simpara>use <command>gnt-instance grow-disk</command></simpara>
            </listitem>
            <listitem>
              <simpara>reboot the instance (later, at a convenient
              time)</simpara>
            </listitem>
            <listitem>
              <simpara>use a filesystem resizer, such as
              <citerefentry> <refentrytitle>ext2online</refentrytitle>
              <manvolnum>8</manvolnum> </citerefentry> or
              <citerefentry> <refentrytitle>xfs_growfs</refentrytitle>
              <manvolnum>8</manvolnum> </citerefentry> to resize the
              filesystem, or use <citerefentry>
              <refentrytitle>fdisk</refentrytitle>
              <manvolnum>8</manvolnum> </citerefentry> to change the
              partition table on the disk
              </simpara>
            </listitem>
          </orderedlist>
        </para>


        <para>
          The <replaceable>disk</replaceable> argument is the index of
          the instance disk to grow. The
          <replaceable>amount</replaceable> argument is given either
          as a number (and it represents the amount to increase the
          disk with in mebibytes) or can be given similar to the
          arguments in the create instance operation, with a suffix
          denoting the unit.
        </para>

        <para>
          Note that the disk grow operation might complete on one node
          but fail on the other; this will leave the instance with
          different-sized LVs on the two nodes, but this will not
          create problems (except for unused space).
        </para>

        <para>
          If you do not want gnt-instance to wait for the new disk
          region to be synced, use the
          <option>--no-wait-for-sync</option> option.
        </para>

        <para>
          The <option>--submit</option> option is used to send the job to
          the master daemon but not wait for its completion. The job
          ID will be shown so that it can be examined via
          <command>gnt-job info</command>.
        </para>


        <para>Example (increase the first disk for instance1 by 16GiB):
          <screen>
# gnt-instance grow-disk instance1.example.com 0 16g
          </screen>
        </para>

        <para>
          Also note that disk shrinking is not supported; use
          <command>gnt-backup export</command> and then
          <command>gnt-backup import</command> to reduce the disk size
          of an instance.
        </para>
      </refsect3>

      <refsect3>
        <title>RECREATE-DISKS</title>

        <cmdsynopsis>
          <command>recreate-disks</command>
          <arg>--submit</arg>
          <arg>--disks=<option>indices</option></arg>
          <arg choice="req"><replaceable>instance</replaceable></arg>
        </cmdsynopsis>
        <para>
          Recreates the disks of the given instance, or only a subset
          of the disks (if the option <option>disks</option> is
          passed, which must be a comma-separated list of disk
          indices, starting from zero).
        </para>

        <para>
          Note that this functionality should only be used for missing
          disks; if any of the given disks already exists, the
          operation will fail. While this is suboptimal,
          recreate-disks should hopefully not be needed in normal
          operation and as such the impact of this is low.
        </para>

        <para>
          The <option>--submit</option> option is used to send the job to
          the master daemon but not wait for its completion. The job
          ID will be shown so that it can be examined via
          <command>gnt-job info</command>.
        </para>

      </refsect3>

    </refsect2>

    <refsect2>
      <title>Recovery</title>

      <refsect3>
        <title>FAILOVER</title>

        <cmdsynopsis>
          <command>failover</command>
          <arg>-f</arg>
          <arg>--ignore-consistency</arg>
          <arg>--shutdown-timeout=<replaceable>N</replaceable></arg>
          <arg>--submit</arg>
          <arg choice="req"><replaceable>instance</replaceable></arg>
        </cmdsynopsis>

        <para>
          Failover will fail the instance over its secondary
          node. This works only for instances having a drbd disk
          template.
        </para>

        <para>
          Normally the failover will check the consistency of the
          disks before failing over the instance. If you are trying to
          migrate instances off a dead node, this will fail. Use the
          <option>--ignore-consistency</option> option for this
          purpose. Note that this option can be dangerous as errors in
          shutting down the instance will be ignored, resulting in
          possibly having the instance running on two machines in
          parallel (on disconnected DRBD drives).
        </para>

        <para>
          The <option>--shutdown-timeout</option> is used to specify how
          much time to wait before forcing the shutdown (xm destroy in xen,
          killing the kvm process, for kvm). By default two minutes are
          given to each instance to stop.
        </para>

        <para>
          The <option>--submit</option> option is used to send the job to
          the master daemon but not wait for its completion. The job
          ID will be shown so that it can be examined via
          <command>gnt-job info</command>.
        </para>

        <para>
          Example:
          <screen>
# gnt-instance failover instance1.example.com
          </screen>
        </para>
      </refsect3>

      <refsect3>
        <title>MIGRATE</title>

        <cmdsynopsis>
          <command>migrate</command>
          <arg>-f</arg>
          <arg choice="req">--cleanup</arg>
          <arg choice="req"><replaceable>instance</replaceable></arg>
        </cmdsynopsis>

        <cmdsynopsis>
          <command>migrate</command>
          <arg>-f</arg>
          <arg>--non-live</arg>
          <arg choice="req"><replaceable>instance</replaceable></arg>
        </cmdsynopsis>

        <para>
          Migrate will move the instance to its secondary node without
          shutdown. It only works for instances having the drbd8 disk
          template type.
        </para>

        <para>
          The migration command needs a perfectly healthy instance, as
          we rely on the dual-master capability of drbd8 and the disks
          of the instance are not allowed to be degraded.
        </para>

        <para>
          The <option>--non-live</option> option will switch (for the
          hypervisors that support it) between a "fully live"
          (i.e. the interruption is as minimal as possible) migration
          and one in which the instance is frozen, its state saved and
          transported to the remote node, and then resumed there. This
          all depends on the hypervisor support for two different
          methods. In any case, it is not an error to pass this
          parameter (it will just be ignored if the hypervisor doesn't
          support it).
        </para>

        <para>
          If the <option>--cleanup</option> option is passed, the
          operation changes from migration to attempting recovery from
          a failed previous migration. In this mode, ganeti checks if
          the instance runs on the correct node (and updates its
          configuration if not) and ensures the instances's disks are
          configured correctly. In this mode, the
          <option>--non-live</option> option is ignored.
        </para>

        <para>
          The option <option>-f</option> will skip the prompting for
          confirmation.
        </para>
        <para>
          Example (and expected output):
          <screen>
# gnt-instance migrate instance1
Migrate will happen to the instance instance1. Note that migration is
**experimental** in this version. This might impact the instance if
anything goes wrong. Continue?
y/[n]/?: y
* checking disk consistency between source and target
* ensuring the target is in secondary mode
* changing disks into dual-master mode
 - INFO: Waiting for instance instance1 to sync disks.
 - INFO: Instance instance1's disks are in sync.
* migrating instance to node2.example.com
* changing the instance's disks on source node to secondary
 - INFO: Waiting for instance instance1 to sync disks.
 - INFO: Instance instance1's disks are in sync.
* changing the instance's disks to single-master
#
          </screen>
        </para>
      </refsect3>

      <refsect3>
        <title>MOVE</title>

        <cmdsynopsis>
          <command>move</command>
          <arg>-f</arg>
          <arg>-n <replaceable>node</replaceable></arg>
          <arg>--shutdown-timeout=<replaceable>N</replaceable></arg>
          <arg>--submit</arg>
          <arg choice="req"><replaceable>instance</replaceable></arg>
        </cmdsynopsis>

        <para>
          Move will move the instance to an arbitrary node in the
          cluster. This works only for instances having a plain or
          file disk template.
        </para>

        <para>
          Note that since this operation is done via data copy, it
          will take a long time for big disks (similar to
          replace-disks for a drbd instance).
        </para>

        <para>
          The <option>--shutdown-timeout</option> is used to specify how
          much time to wait before forcing the shutdown (xm destroy in xen,
          killing the kvm process, for kvm). By default two minutes are
          given to each instance to stop.
        </para>

        <para>
          The <option>--submit</option> option is used to send the job to
          the master daemon but not wait for its completion. The job
          ID will be shown so that it can be examined via
          <command>gnt-job info</command>.
        </para>

        <para>
          Example:
          <screen>
# gnt-instance move -n node3.example.com instance1.example.com
          </screen>
        </para>
      </refsect3>

    </refsect2>

    <refsect2>
      <title>TAGS</title>

    <refsect3>
        <title>ADD-TAGS</title>

        <cmdsynopsis>
          <command>add-tags</command>
          <arg choice="opt">--from <replaceable>file</replaceable></arg>
          <arg choice="req"><replaceable>instancename</replaceable></arg>
          <arg choice="req"
            rep="repeat"><replaceable>tag</replaceable></arg>
        </cmdsynopsis>

        <para>
          Add tags to the given instance. If any of the tags contains
          invalid characters, the entire operation will abort.
        </para>
        <para>
          If the <option>--from</option> option is given, the list of
          tags will be extended with the contents of that file (each
          line becomes a tag). In this case, there is not need to pass
          tags on the command line (if you do, both sources will be
          used). A file name of - will be interpreted as stdin.
        </para>
      </refsect3>

      <refsect3>
        <title>LIST-TAGS</title>

        <cmdsynopsis>
          <command>list-tags</command>
          <arg choice="req"><replaceable>instancename</replaceable></arg>
        </cmdsynopsis>

        <para>List the tags of the given instance.</para>
      </refsect3>

      <refsect3>
        <title>REMOVE-TAGS</title>
        <cmdsynopsis>
          <command>remove-tags</command>
          <arg choice="opt">--from <replaceable>file</replaceable></arg>
          <arg choice="req"><replaceable>instancename</replaceable></arg>
          <arg choice="req"
            rep="repeat"><replaceable>tag</replaceable></arg>
        </cmdsynopsis>

        <para>
          Remove tags from the given instance. If any of the tags are
          not existing on the node, the entire operation will abort.
        </para>

        <para>
          If the <option>--from</option> option is given, the list of
          tags will be extended with the contents of that file (each
          line becomes a tag). In this case, there is not need to pass
          tags on the command line (if you do, both sources will be
          used). A file name of - will be interpreted as stdin.
        </para>
      </refsect3>

    </refsect2>

  </refsect1>

  &footer;

</refentry>

<!-- Keep this comment at the end of the file
Local variables:
mode: sgml
sgml-omittag:t
sgml-shorttag:t
sgml-minimize-attributes:nil
sgml-always-quote-attributes:t
sgml-indent-step:2
sgml-indent-data:t
sgml-parent-document:nil
sgml-default-dtd-file:nil
sgml-exposed-tags:nil
sgml-local-catalogs:nil
sgml-local-ecat-files:nil
End:
--><|MERGE_RESOLUTION|>--- conflicted
+++ resolved
@@ -659,7 +659,6 @@
             </varlistentry>
 
             <varlistentry>
-<<<<<<< HEAD
               <term>use_chroot</term>
               <listitem>
                 <simpara>Valid for the KVM hypervisor.</simpara>
@@ -674,7 +673,10 @@
                 </para>
 
                 <simpara>It is set to <quote>false</quote> by default.</simpara>
-=======
+              </listitem>
+            </varlistentry>
+
+            <varlistentry>
               <term>migration_downtime</term>
               <listitem>
                 <simpara>Valid for the KVM hypervisor.</simpara>
@@ -688,7 +690,6 @@
                 <simpara>This option is only effective with kvm versions >= 87
                 and qemu-kvm versions >= 0.11.0.
                 </simpara>
->>>>>>> e2736e40
 
               </listitem>
             </varlistentry>
