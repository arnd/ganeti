--- conflicted
+++ resolved
@@ -1160,11 +1160,7 @@
 def _TestInstanceUserDownKvm(instance, master):
   def _StopKVMInstance():
     AssertCommand("pkill -f \"\\-name %s\"" % instance.name, node=primary)
-<<<<<<< HEAD
     time.sleep(10)
-=======
-    time.sleep(5)
->>>>>>> 0565f862
 
   AssertCommand(["gnt-instance", "modify", "-H", "user_shutdown=true",
                  instance.name])
