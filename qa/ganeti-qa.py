--- conflicted
+++ resolved
@@ -440,12 +440,8 @@
       RunGroupListTests()
       RunTestIf("cluster-epo", qa_cluster.TestClusterEpo)
       RunExportImportTests(instance, pnode, None)
-<<<<<<< HEAD
-      RunDaemonTests(instance, pnode)
+      RunDaemonTests(instance)
       RunRepairDiskSizes()
-=======
-      RunDaemonTests(instance)
->>>>>>> 8ac5c5d7
       RunTest(qa_instance.TestInstanceRemove, instance)
       del instance
 
