--- conflicted
+++ resolved
@@ -678,7 +678,6 @@
       inodes = qa_config.AcquireManyNodes(num_nodes)
       try:
         instance = RunTest(create_fun, inodes)
-<<<<<<< HEAD
         try:
           RunTestIf("cluster-epo", qa_cluster.TestClusterEpo)
           RunDaemonTests(instance)
@@ -693,6 +692,8 @@
             RunTest(qa_instance.TestInstanceConvertDiskToPlain,
                     instance, inodes)
             RunTest(qa_instance.TestInstanceStartup, instance)
+          RunTestIf("instance-modify-disks",
+                    qa_instance.TestInstanceModifyDisks, instance)
           RunCommonInstanceTests(instance)
           if qa_config.TestEnabled("instance-modify-primary"):
             othernode = qa_config.AcquireNode()
@@ -706,29 +707,6 @@
           RunTest(qa_instance.TestInstanceRemove, instance)
         finally:
           instance.Release()
-=======
-
-        RunTestIf("cluster-epo", qa_cluster.TestClusterEpo)
-        RunDaemonTests(instance)
-        for node in inodes:
-          RunTestIf("haskell-confd", qa_node.TestNodeListDrbd, node)
-        if len(inodes) > 1:
-          RunTestIf("group-rwops", qa_group.TestAssignNodesIncludingSplit,
-                    constants.INITIAL_NODE_GROUP_NAME,
-                    inodes[0]["primary"], inodes[1]["primary"])
-        if qa_config.TestEnabled("instance-convert-disk"):
-          RunTest(qa_instance.TestInstanceShutdown, instance)
-          RunTest(qa_instance.TestInstanceConvertDiskToPlain, instance, inodes)
-          RunTest(qa_instance.TestInstanceStartup, instance)
-        RunTestIf("instance-modify-disks", qa_instance.TestInstanceModifyDisks,
-                  instance)
-        RunCommonInstanceTests(instance)
-        RunGroupListTests()
-        RunExportImportTests(instance, inodes)
-        RunHardwareFailureTests(instance, inodes)
-        RunRepairDiskSizes()
-        RunTest(qa_instance.TestInstanceRemove, instance)
->>>>>>> ef726a3f
         del instance
       finally:
         qa_config.ReleaseManyNodes(inodes)
