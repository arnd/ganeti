--- conflicted
+++ resolved
@@ -550,11 +550,8 @@
 	doc/design-os.rst \
 	doc/design-ovf-support.rst \
 	doc/design-partitioned.rst \
-<<<<<<< HEAD
-=======
 	doc/design-performance-tests.rst \
 	doc/design-query-splitting.rst \
->>>>>>> edc6dbc6
 	doc/design-query2.rst \
 	doc/design-query-splitting.rst \
 	doc/design-reason-trail.rst \
