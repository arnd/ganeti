--- conflicted
+++ resolved
@@ -206,12 +206,8 @@
     return []
 
   def HooksCallBack(self, phase, hook_results, feedback_fn, lu_result):
-<<<<<<< HEAD
-    return lu_result
-
-  def HooksAbortCallBack(self, phase, feedback_fn, exception):
-    pass
-=======
     # pylint: disable=W0613
     return lu_result
->>>>>>> a824a2e3
+
+  def HooksAbortCallBack(self, phase, feedback_fn, exception):
+    pass