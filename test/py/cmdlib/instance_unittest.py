#!/usr/bin/python
#

# Copyright (C) 2008, 2011, 2012, 2013 Google Inc.
#
# This program is free software; you can redistribute it and/or modify
# it under the terms of the GNU General Public License as published by
# the Free Software Foundation; either version 2 of the License, or
# (at your option) any later version.
#
# This program is distributed in the hope that it will be useful, but
# WITHOUT ANY WARRANTY; without even the implied warranty of
# MERCHANTABILITY or FITNESS FOR A PARTICULAR PURPOSE.  See the GNU
# General Public License for more details.
#
# You should have received a copy of the GNU General Public License
# along with this program; if not, write to the Free Software
# Foundation, Inc., 51 Franklin Street, Fifth Floor, Boston, MA
# 02110-1301, USA.


"""Tests for LUInstance*

"""

import copy
import itertools
import re
import unittest
import mock
import operator

from ganeti import compat
from ganeti import constants
from ganeti import errors
from ganeti import ht
from ganeti import opcodes
from ganeti import objects
from ganeti.rpc import node as rpc
from ganeti import utils
from ganeti.cmdlib import instance

from cmdlib.cmdlib_unittest import _StubComputeIPolicySpecViolation, _FakeLU

from testsupport import *

import testutils


class TestComputeIPolicyInstanceSpecViolation(unittest.TestCase):
  def test(self):
    ispec = {
      constants.ISPEC_MEM_SIZE: 2048,
      constants.ISPEC_CPU_COUNT: 2,
      constants.ISPEC_DISK_COUNT: 1,
      constants.ISPEC_DISK_SIZE: [512],
      constants.ISPEC_NIC_COUNT: 0,
      constants.ISPEC_SPINDLE_USE: 1,
      }
    stub = _StubComputeIPolicySpecViolation(2048, 2, 1, 0, [512], 1,
                                            constants.DT_PLAIN)
    ret = instance._ComputeIPolicyInstanceSpecViolation(NotImplemented, ispec,
                                                        constants.DT_PLAIN,
                                                        _compute_fn=stub)
    self.assertEqual(ret, [])


class TestLUInstanceCreate(CmdlibTestCase):
  def setUp(self):
    super(TestLUInstanceCreate, self).setUp()

    self.net = self.cfg.AddNewNetwork()
    self.cfg.ConnectNetworkToGroup(self.net, self.group)

    self.node1 = self.cfg.AddNewNode()
    self.node2 = self.cfg.AddNewNode()

    self.rpc.call_os_get.side_effect = \
      lambda node, _: self.RpcResultsBuilder() \
                        .CreateSuccessfulNodeResult(node, self.os)

    hv_info = ("bootid",
               [{
                 "type": constants.ST_LVM_VG,
                 "storage_free": 10000
               }],
               ({"memory_free": 10000}, ))
    self.rpc.call_node_info.return_value = \
      self.RpcResultsBuilder() \
        .AddSuccessfulNode(self.master, hv_info) \
        .AddSuccessfulNode(self.node1, hv_info) \
        .AddSuccessfulNode(self.node2, hv_info) \
        .Build()

    self.rpc.call_blockdev_getmirrorstatus.side_effect = \
      lambda node, _: self.RpcResultsBuilder() \
                        .CreateSuccessfulNodeResult(node, [])

    self.iallocator_cls.return_value.result = [self.node1.name, self.node2.name]

    self.diskless_op = opcodes.OpInstanceCreate(
      instance_name="diskless.test.com",
      pnode=self.master.name,
      disk_template=constants.DT_DISKLESS,
      mode=constants.INSTANCE_CREATE,
      nics=[{}],
      disks=[],
      os_type=self.os_name_variant)

    self.plain_op = opcodes.OpInstanceCreate(
      instance_name="plain.test.com",
      pnode=self.master.name,
      disk_template=constants.DT_PLAIN,
      mode=constants.INSTANCE_CREATE,
      nics=[{}],
      disks=[{
        constants.IDISK_SIZE: 1024
      }],
      os_type=self.os_name_variant)

    self.block_op = opcodes.OpInstanceCreate(
      instance_name="block.test.com",
      pnode=self.master.name,
      disk_template=constants.DT_BLOCK,
      mode=constants.INSTANCE_CREATE,
      nics=[{}],
      disks=[{
        constants.IDISK_SIZE: 1024,
        constants.IDISK_ADOPT: "/dev/disk/block0"
      }],
      os_type=self.os_name_variant)

    self.drbd_op = opcodes.OpInstanceCreate(
      instance_name="drbd.test.com",
      pnode=self.node1.name,
      snode=self.node2.name,
      disk_template=constants.DT_DRBD8,
      mode=constants.INSTANCE_CREATE,
      nics=[{}],
      disks=[{
        constants.IDISK_SIZE: 1024
      }],
      os_type=self.os_name_variant)

    self.file_op = opcodes.OpInstanceCreate(
      instance_name="file.test.com",
      pnode=self.node1.name,
      disk_template=constants.DT_FILE,
      mode=constants.INSTANCE_CREATE,
      nics=[{}],
      disks=[{
        constants.IDISK_SIZE: 1024
      }],
      os_type=self.os_name_variant)

  def testSimpleCreate(self):
    op = self.CopyOpCode(self.diskless_op)
    self.ExecOpCode(op)

  def testStrangeHostnameResolve(self):
    op = self.CopyOpCode(self.diskless_op)
    self.netutils_mod.GetHostname.return_value = \
      HostnameMock("random.host.example.com", "203.0.113.1")
    self.ExecOpCodeExpectOpPrereqError(
      op, "Resolved hostname .* does not look the same as given hostname")

  def testOpportunisticLockingNoIAllocator(self):
    op = self.CopyOpCode(self.diskless_op,
                         opportunistic_locking=True,
                         iallocator=None)
    self.ExecOpCodeExpectOpPrereqError(
      op, "Opportunistic locking is only available in combination with an"
          " instance allocator")

  def testNicWithNetAndMode(self):
    op = self.CopyOpCode(self.diskless_op,
                         nics=[{
                           constants.INIC_NETWORK: self.net.name,
                           constants.INIC_MODE: constants.NIC_MODE_BRIDGED
                         }])
    self.ExecOpCodeExpectOpPrereqError(
      op, "If network is given, no mode or link is allowed to be passed")

  def testAutoIpNoNameCheck(self):
    op = self.CopyOpCode(self.diskless_op,
                         nics=[{
                           constants.INIC_IP: constants.VALUE_AUTO
                         }],
                         ip_check=False,
                         name_check=False)
    self.ExecOpCodeExpectOpPrereqError(
      op, "IP address set to auto but name checks have been skipped")

  def testAutoIp(self):
    op = self.CopyOpCode(self.diskless_op,
                         nics=[{
                           constants.INIC_IP: constants.VALUE_AUTO
                         }])
    self.ExecOpCode(op)

  def testPoolIpNoNetwork(self):
    op = self.CopyOpCode(self.diskless_op,
                         nics=[{
                           constants.INIC_IP: constants.NIC_IP_POOL
                         }])
    self.ExecOpCodeExpectOpPrereqError(
      op, "if ip=pool, parameter network must be passed too")

  def testValidIp(self):
    op = self.CopyOpCode(self.diskless_op,
                         nics=[{
                           constants.INIC_IP: "203.0.113.1"
                         }])
    self.ExecOpCode(op)

  def testRoutedNoIp(self):
    op = self.CopyOpCode(self.diskless_op,
                         nics=[{
                           constants.INIC_MODE: constants.NIC_MODE_ROUTED
                         }])
    self.ExecOpCodeExpectOpPrereqError(
      op, "Routed nic mode requires an ip address")

  def testValicMac(self):
    op = self.CopyOpCode(self.diskless_op,
                         nics=[{
                           constants.INIC_MAC: "f0:df:f4:a3:d1:cf"
                         }])
    self.ExecOpCode(op)

  def testValidNicParams(self):
    op = self.CopyOpCode(self.diskless_op,
                         nics=[{
                           constants.INIC_MODE: constants.NIC_MODE_BRIDGED,
                           constants.INIC_LINK: "br_mock"
                         }])
    self.ExecOpCode(op)

  def testValidNicParamsOpenVSwitch(self):
    op = self.CopyOpCode(self.diskless_op,
                         nics=[{
                           constants.INIC_MODE: constants.NIC_MODE_OVS,
                           constants.INIC_VLAN: "1"
                         }])
    self.ExecOpCode(op)

  def testNicNoneName(self):
    op = self.CopyOpCode(self.diskless_op,
                         nics=[{
                           constants.INIC_NAME: constants.VALUE_NONE
                         }])
    self.ExecOpCode(op)

  def testConflictingIP(self):
    op = self.CopyOpCode(self.diskless_op,
                         nics=[{
                           constants.INIC_IP: self.net.gateway[:-1] + "2"
                         }])
    self.ExecOpCodeExpectOpPrereqError(
      op, "The requested IP address .* belongs to network .*, but the target"
          " NIC does not.")

  def testVLanFormat(self):
    for vlan in [".pinky", ":bunny", ":1:pinky", "bunny"]:
      self.ResetMocks()
      op = self.CopyOpCode(self.diskless_op,
                           nics=[{
                             constants.INIC_VLAN: vlan
                           }])
      self.ExecOpCodeExpectOpPrereqError(
        op, "Specified VLAN parameter is invalid")

  def testPoolIp(self):
    op = self.CopyOpCode(self.diskless_op,
                         nics=[{
                           constants.INIC_IP: constants.NIC_IP_POOL,
                           constants.INIC_NETWORK: self.net.name
                         }])
    self.ExecOpCode(op)

  def testPoolIpUnconnectedNetwork(self):
    net = self.cfg.AddNewNetwork()
    op = self.CopyOpCode(self.diskless_op,
                         nics=[{
                           constants.INIC_IP: constants.NIC_IP_POOL,
                           constants.INIC_NETWORK: net.name
                         }])
    self.ExecOpCodeExpectOpPrereqError(
      op, "No netparams found for network .*.")

  def testIpNotInNetwork(self):
    op = self.CopyOpCode(self.diskless_op,
                         nics=[{
                           constants.INIC_IP: "203.0.113.1",
                           constants.INIC_NETWORK: self.net.name
                         }])
    self.ExecOpCodeExpectOpPrereqError(
      op, "IP address .* already in use or does not belong to network .*")

  def testMixAdoptAndNotAdopt(self):
    op = self.CopyOpCode(self.diskless_op,
                         disk_template=constants.DT_PLAIN,
                         disks=[{
                           constants.IDISK_ADOPT: "lv1"
                         }, {}])
    self.ExecOpCodeExpectOpPrereqError(
      op, "Either all disks are adopted or none is")

  def testMustAdoptWithoutAdopt(self):
    op = self.CopyOpCode(self.diskless_op,
                         disk_template=constants.DT_BLOCK,
                         disks=[{}])
    self.ExecOpCodeExpectOpPrereqError(
      op, "Disk template blockdev requires disk adoption, but no 'adopt'"
          " parameter given")

  def testDontAdoptWithAdopt(self):
    op = self.CopyOpCode(self.diskless_op,
                         disk_template=constants.DT_DRBD8,
                         disks=[{
                           constants.IDISK_ADOPT: "lv1"
                         }])
    self.ExecOpCodeExpectOpPrereqError(
      op, "Disk adoption is not supported for the 'drbd' disk template")

  def testAdoptWithIAllocator(self):
    op = self.CopyOpCode(self.diskless_op,
                         disk_template=constants.DT_PLAIN,
                         disks=[{
                           constants.IDISK_ADOPT: "lv1"
                         }],
                         iallocator="mock")
    self.ExecOpCodeExpectOpPrereqError(
      op, "Disk adoption not allowed with an iallocator script")

  def testAdoptWithImport(self):
    op = self.CopyOpCode(self.diskless_op,
                         disk_template=constants.DT_PLAIN,
                         disks=[{
                           constants.IDISK_ADOPT: "lv1"
                         }],
                         mode=constants.INSTANCE_IMPORT)
    self.ExecOpCodeExpectOpPrereqError(
      op, "Disk adoption not allowed for instance import")

  def testArgumentCombinations(self):
    op = self.CopyOpCode(self.diskless_op,
                         # start flag will be flipped
                         no_install=True,
                         start=True,
                         # no allowed combination
                         ip_check=True,
                         name_check=False)
    self.ExecOpCodeExpectOpPrereqError(
      op, "Cannot do IP address check without a name check")

  def testInvalidFileDriver(self):
    op = self.CopyOpCode(self.diskless_op,
                         file_driver="invalid_file_driver")
    self.ExecOpCodeExpectOpPrereqError(
      op, "Parameter 'OP_INSTANCE_CREATE.file_driver' fails validation")

  def testMissingSecondaryNode(self):
    op = self.CopyOpCode(self.diskless_op,
                         pnode=self.master.name,
                         disk_template=constants.DT_DRBD8)
    self.ExecOpCodeExpectOpPrereqError(
      op, "The networked disk templates need a mirror node")

  def testIgnoredSecondaryNode(self):
    op = self.CopyOpCode(self.diskless_op,
                         pnode=self.master.name,
                         snode=self.node1.name,
                         disk_template=constants.DT_PLAIN)
    try:
      self.ExecOpCode(op)
    except Exception:
      pass
    self.mcpu.assertLogContainsRegex(
      "Secondary node will be ignored on non-mirrored disk template")

  def testMissingOsType(self):
    op = self.CopyOpCode(self.diskless_op,
                         os_type=self.REMOVE)
    self.ExecOpCodeExpectOpPrereqError(op, "No guest OS specified")

  def testBlacklistedOs(self):
    self.cluster.blacklisted_os = [self.os_name_variant]
    op = self.CopyOpCode(self.diskless_op)
    self.ExecOpCodeExpectOpPrereqError(
      op, "Guest OS .* is not allowed for installation")

  def testMissingDiskTemplate(self):
    self.cluster.enabled_disk_templates = [constants.DT_DISKLESS]
    op = self.CopyOpCode(self.diskless_op,
                         disk_template=self.REMOVE)
    self.ExecOpCode(op)

  def testExistingInstance(self):
    inst = self.cfg.AddNewInstance()
    op = self.CopyOpCode(self.diskless_op,
                         instance_name=inst.name)
    self.ExecOpCodeExpectOpPrereqError(
      op, "Instance .* is already in the cluster")

  def testPlainInstance(self):
    op = self.CopyOpCode(self.plain_op)
    self.ExecOpCode(op)

  def testPlainIAllocator(self):
    op = self.CopyOpCode(self.plain_op,
                         pnode=self.REMOVE,
                         iallocator="mock")
    self.ExecOpCode(op)

  def testIAllocatorOpportunisticLocking(self):
    op = self.CopyOpCode(self.plain_op,
                         pnode=self.REMOVE,
                         iallocator="mock",
                         opportunistic_locking=True)
    self.ExecOpCode(op)

  def testFailingIAllocator(self):
    self.iallocator_cls.return_value.success = False
    op = self.CopyOpCode(self.plain_op,
                         pnode=self.REMOVE,
                         iallocator="mock")
    self.ExecOpCodeExpectOpPrereqError(
      op, "Can't compute nodes using iallocator")

  def testDrbdInstance(self):
    op = self.CopyOpCode(self.drbd_op)
    self.ExecOpCode(op)

  def testDrbdIAllocator(self):
    op = self.CopyOpCode(self.drbd_op,
                         pnode=self.REMOVE,
                         snode=self.REMOVE,
                         iallocator="mock")
    self.ExecOpCode(op)

  def testFileInstance(self):
    op = self.CopyOpCode(self.file_op)
    self.ExecOpCode(op)

  def testFileInstanceNoClusterStorage(self):
    self.cluster.file_storage_dir = None
    op = self.CopyOpCode(self.file_op)
    self.ExecOpCodeExpectOpPrereqError(
      op, "Cluster file storage dir for 'file' storage type not defined")

  def testFileInstanceAdditionalPath(self):
    op = self.CopyOpCode(self.file_op,
                         file_storage_dir="mock_dir")
    self.ExecOpCode(op)

  def testIdentifyDefaults(self):
    op = self.CopyOpCode(self.plain_op,
                         hvparams={
                           constants.HV_BOOT_ORDER: "cd"
                         },
                         beparams=constants.BEC_DEFAULTS.copy(),
                         nics=[{
                           constants.NIC_MODE: constants.NIC_MODE_BRIDGED
                         }],
                         osparams={
                           self.os_name_variant: {}
                         },
                         identify_defaults=True)
    self.ExecOpCode(op)

    inst = self.cfg.GetAllInstancesInfo().values()[0]
    self.assertEqual(0, len(inst.hvparams))
    self.assertEqual(0, len(inst.beparams))
    assert self.os_name_variant not in inst.osparams or \
            len(inst.osparams[self.os_name_variant]) == 0

  def testOfflineNode(self):
    self.node1.offline = True
    op = self.CopyOpCode(self.diskless_op,
                         pnode=self.node1.name)
    self.ExecOpCodeExpectOpPrereqError(op, "Cannot use offline primary node")

  def testDrainedNode(self):
    self.node1.drained = True
    op = self.CopyOpCode(self.diskless_op,
                         pnode=self.node1.name)
    self.ExecOpCodeExpectOpPrereqError(op, "Cannot use drained primary node")

  def testNonVmCapableNode(self):
    self.node1.vm_capable = False
    op = self.CopyOpCode(self.diskless_op,
                         pnode=self.node1.name)
    self.ExecOpCodeExpectOpPrereqError(
      op, "Cannot use non-vm_capable primary node")

  def testNonEnabledHypervisor(self):
    self.cluster.enabled_hypervisors = [constants.HT_XEN_HVM]
    op = self.CopyOpCode(self.diskless_op,
                         hypervisor=constants.HT_FAKE)
    self.ExecOpCodeExpectOpPrereqError(
      op, "Selected hypervisor .* not enabled in the cluster")

  def testAddTag(self):
    op = self.CopyOpCode(self.diskless_op,
                         tags=["tag"])
    self.ExecOpCode(op)

  def testInvalidTag(self):
    op = self.CopyOpCode(self.diskless_op,
                         tags=["too_long" * 20])
    self.ExecOpCodeExpectException(op, errors.TagError, "Tag too long")

  def testPingableInstanceName(self):
    self.netutils_mod.TcpPing.return_value = True
    op = self.CopyOpCode(self.diskless_op)
    self.ExecOpCodeExpectOpPrereqError(
      op, "IP .* of instance diskless.test.com already in use")

  def testPrimaryIsSecondaryNode(self):
    op = self.CopyOpCode(self.drbd_op,
                         snode=self.drbd_op.pnode)
    self.ExecOpCodeExpectOpPrereqError(
      op, "The secondary node cannot be the primary node")

  def testPrimarySecondaryDifferentNodeGroups(self):
    group = self.cfg.AddNewNodeGroup()
    self.node2.group = group.uuid
    op = self.CopyOpCode(self.drbd_op)
    self.ExecOpCode(op)
    self.mcpu.assertLogContainsRegex(
      "The primary and secondary nodes are in two different node groups")

  def testExclusiveStorageUnsupportedDiskTemplate(self):
    self.node1.ndparams[constants.ND_EXCLUSIVE_STORAGE] = True
    op = self.CopyOpCode(self.drbd_op)
    self.ExecOpCodeExpectOpPrereqError(
      op, "Disk template drbd not supported with exclusive storage")

  def testAdoptPlain(self):
    self.rpc.call_lv_list.return_value = \
      self.RpcResultsBuilder() \
        .AddSuccessfulNode(self.master, {
          "xenvg/mock_disk_1": (10000, None, False)
        }) \
        .Build()
    op = self.CopyOpCode(self.plain_op)
    op.disks[0].update({constants.IDISK_ADOPT: "mock_disk_1"})
    self.ExecOpCode(op)

  def testAdoptPlainMissingLv(self):
    self.rpc.call_lv_list.return_value = \
      self.RpcResultsBuilder() \
        .AddSuccessfulNode(self.master, {}) \
        .Build()
    op = self.CopyOpCode(self.plain_op)
    op.disks[0].update({constants.IDISK_ADOPT: "mock_disk_1"})
    self.ExecOpCodeExpectOpPrereqError(op, "Missing logical volume")

  def testAdoptPlainOnlineLv(self):
    self.rpc.call_lv_list.return_value = \
      self.RpcResultsBuilder() \
        .AddSuccessfulNode(self.master, {
          "xenvg/mock_disk_1": (10000, None, True)
        }) \
        .Build()
    op = self.CopyOpCode(self.plain_op)
    op.disks[0].update({constants.IDISK_ADOPT: "mock_disk_1"})
    self.ExecOpCodeExpectOpPrereqError(
      op, "Online logical volumes found, cannot adopt")

  def testAdoptBlock(self):
    self.rpc.call_bdev_sizes.return_value = \
      self.RpcResultsBuilder() \
        .AddSuccessfulNode(self.master, {
          "/dev/disk/block0": 10000
        }) \
        .Build()
    op = self.CopyOpCode(self.block_op)
    self.ExecOpCode(op)

  def testAdoptBlockDuplicateNames(self):
    op = self.CopyOpCode(self.block_op,
                         disks=[{
                           constants.IDISK_SIZE: 0,
                           constants.IDISK_ADOPT: "/dev/disk/block0"
                         }, {
                           constants.IDISK_SIZE: 0,
                           constants.IDISK_ADOPT: "/dev/disk/block0"
                         }])
    self.ExecOpCodeExpectOpPrereqError(
      op, "Duplicate disk names given for adoption")

  def testAdoptBlockInvalidNames(self):
    op = self.CopyOpCode(self.block_op,
                         disks=[{
                           constants.IDISK_SIZE: 0,
                           constants.IDISK_ADOPT: "/invalid/block0"
                         }])
    self.ExecOpCodeExpectOpPrereqError(
      op, "Device node.* lie outside .* and cannot be adopted")

  def testAdoptBlockMissingDisk(self):
    self.rpc.call_bdev_sizes.return_value = \
      self.RpcResultsBuilder() \
        .AddSuccessfulNode(self.master, {}) \
        .Build()
    op = self.CopyOpCode(self.block_op)
    self.ExecOpCodeExpectOpPrereqError(op, "Missing block device")

  def testNoWaitForSyncDrbd(self):
    op = self.CopyOpCode(self.drbd_op,
                         wait_for_sync=False)
    self.ExecOpCode(op)

  def testNoWaitForSyncPlain(self):
    op = self.CopyOpCode(self.plain_op,
                         wait_for_sync=False)
    self.ExecOpCode(op)

  def testImportPlainFromGivenSrcNode(self):
    exp_info = """
[export]
version=0
os=mock_os
[instance]
name=old_name.example.com
"""

    self.rpc.call_export_info.return_value = \
      self.RpcResultsBuilder() \
        .CreateSuccessfulNodeResult(self.master, exp_info)
    op = self.CopyOpCode(self.plain_op,
                         mode=constants.INSTANCE_IMPORT,
                         src_node=self.master.name)
    self.ExecOpCode(op)

  def testImportPlainWithoutSrcNodeNotFound(self):
    op = self.CopyOpCode(self.plain_op,
                         mode=constants.INSTANCE_IMPORT)
    self.ExecOpCodeExpectOpPrereqError(
      op, "No export found for relative path")

  def testImportPlainWithoutSrcNode(self):
    exp_info = """
[export]
version=0
os=mock_os
[instance]
name=old_name.example.com
"""

    self.rpc.call_export_list.return_value = \
      self.RpcResultsBuilder() \
        .AddSuccessfulNode(self.master, {"mock_path": {}}) \
        .Build()
    self.rpc.call_export_info.return_value = \
      self.RpcResultsBuilder() \
        .CreateSuccessfulNodeResult(self.master, exp_info)

    op = self.CopyOpCode(self.plain_op,
                         mode=constants.INSTANCE_IMPORT,
                         src_path="mock_path")
    self.ExecOpCode(op)

  def testImportPlainCorruptExportInfo(self):
    exp_info = ""
    self.rpc.call_export_info.return_value = \
      self.RpcResultsBuilder() \
        .CreateSuccessfulNodeResult(self.master, exp_info)
    op = self.CopyOpCode(self.plain_op,
                         mode=constants.INSTANCE_IMPORT,
                         src_node=self.master.name)
    self.ExecOpCodeExpectException(op, errors.ProgrammerError,
                                   "Corrupted export config")

  def testImportPlainWrongExportInfoVersion(self):
    exp_info = """
[export]
version=1
"""
    self.rpc.call_export_info.return_value = \
      self.RpcResultsBuilder() \
        .CreateSuccessfulNodeResult(self.master, exp_info)
    op = self.CopyOpCode(self.plain_op,
                         mode=constants.INSTANCE_IMPORT,
                         src_node=self.master.name)
    self.ExecOpCodeExpectOpPrereqError(op, "Wrong export version")

  def testImportPlainWithParametersAndImport(self):
    exp_info = """
[export]
version=0
os=mock_os
[instance]
name=old_name.example.com
disk0_size=1024
disk1_size=1500
disk1_dump=mock_path
nic0_mode=bridged
nic0_link=br_mock
nic0_mac=f6:ab:f4:45:d1:af
nic0_ip=192.0.2.1
tags=tag1 tag2
hypervisor=xen-hvm
[hypervisor]
boot_order=cd
[backend]
memory=1024
vcpus=8
[os]
param1=val1
"""

    self.rpc.call_export_info.return_value = \
      self.RpcResultsBuilder() \
        .CreateSuccessfulNodeResult(self.master, exp_info)
    self.rpc.call_import_start.return_value = \
      self.RpcResultsBuilder() \
        .CreateSuccessfulNodeResult(self.master, "daemon_name")
    self.rpc.call_impexp_status.return_value = \
      self.RpcResultsBuilder() \
        .CreateSuccessfulNodeResult(self.master,
                                    [
                                      objects.ImportExportStatus(exit_status=0)
                                    ])
    self.rpc.call_impexp_cleanup.return_value = \
      self.RpcResultsBuilder() \
        .CreateSuccessfulNodeResult(self.master, True)

    op = self.CopyOpCode(self.plain_op,
                         disks=[],
                         nics=[],
                         tags=[],
                         hypervisor=None,
                         hvparams={},
                         mode=constants.INSTANCE_IMPORT,
                         src_node=self.master.name)
    self.ExecOpCode(op)


class TestCheckOSVariant(CmdlibTestCase):
  def testNoVariantsSupported(self):
    os = self.cfg.CreateOs(supported_variants=[])
    self.assertRaises(errors.OpPrereqError, instance._CheckOSVariant,
                      os, "os+variant")

  def testNoVariantGiven(self):
    os = self.cfg.CreateOs(supported_variants=["default"])
    self.assertRaises(errors.OpPrereqError, instance._CheckOSVariant,
                      os, "os")

  def testWrongVariantGiven(self):
    os = self.cfg.CreateOs(supported_variants=["default"])
    self.assertRaises(errors.OpPrereqError, instance._CheckOSVariant,
                      os, "os+wrong_variant")

  def testOkWithVariant(self):
    os = self.cfg.CreateOs(supported_variants=["default"])
    instance._CheckOSVariant(os, "os+default")

  def testOkWithoutVariant(self):
    os = self.cfg.CreateOs(supported_variants=[])
    instance._CheckOSVariant(os, "os")


class TestCheckTargetNodeIPolicy(TestLUInstanceCreate):
  def setUp(self):
    super(TestCheckTargetNodeIPolicy, self).setUp()

    self.op = self.diskless_op

    self.instance = self.cfg.AddNewInstance()
    self.target_group = self.cfg.AddNewNodeGroup()
    self.target_node = self.cfg.AddNewNode(group=self.target_group)

  @withLockedLU
  def testNoViolation(self, lu):
    compute_recoder = mock.Mock(return_value=[])
    instance.CheckTargetNodeIPolicy(lu, NotImplemented, self.instance,
                                    self.target_node, NotImplemented,
                                    _compute_fn=compute_recoder)
    self.assertTrue(compute_recoder.called)
    self.mcpu.assertLogIsEmpty()

  @withLockedLU
  def testNoIgnore(self, lu):
    compute_recoder = mock.Mock(return_value=["mem_size not in range"])
    self.assertRaises(errors.OpPrereqError, instance.CheckTargetNodeIPolicy,
                      lu, NotImplemented, self.instance,
                      self.target_node, NotImplemented,
                      _compute_fn=compute_recoder)
    self.assertTrue(compute_recoder.called)
    self.mcpu.assertLogIsEmpty()

  @withLockedLU
  def testIgnoreViolation(self, lu):
    compute_recoder = mock.Mock(return_value=["mem_size not in range"])
    instance.CheckTargetNodeIPolicy(lu, NotImplemented, self.instance,
                                    self.target_node, NotImplemented,
                                    ignore=True, _compute_fn=compute_recoder)
    self.assertTrue(compute_recoder.called)
    msg = ("Instance does not meet target node group's .* instance policy:"
           " mem_size not in range")
    self.mcpu.assertLogContainsRegex(msg)


class TestApplyContainerMods(unittest.TestCase):
  def testEmptyContainer(self):
    container = []
    chgdesc = []
    instance._ApplyContainerMods("test", container, chgdesc, [], None, None,
                                 None)
    self.assertEqual(container, [])
    self.assertEqual(chgdesc, [])

  def testAdd(self):
    container = []
    chgdesc = []
    mods = instance._PrepareContainerMods([
      (constants.DDM_ADD, -1, "Hello"),
      (constants.DDM_ADD, -1, "World"),
      (constants.DDM_ADD, 0, "Start"),
      (constants.DDM_ADD, -1, "End"),
      ], None)
    instance._ApplyContainerMods("test", container, chgdesc, mods,
                                 None, None, None)
    self.assertEqual(container, ["Start", "Hello", "World", "End"])
    self.assertEqual(chgdesc, [])

    mods = instance._PrepareContainerMods([
      (constants.DDM_ADD, 0, "zero"),
      (constants.DDM_ADD, 3, "Added"),
      (constants.DDM_ADD, 5, "four"),
      (constants.DDM_ADD, 7, "xyz"),
      ], None)
    instance._ApplyContainerMods("test", container, chgdesc, mods,
                                 None, None, None)
    self.assertEqual(container,
                     ["zero", "Start", "Hello", "Added", "World", "four",
                      "End", "xyz"])
    self.assertEqual(chgdesc, [])

    for idx in [-2, len(container) + 1]:
      mods = instance._PrepareContainerMods([
        (constants.DDM_ADD, idx, "error"),
        ], None)
      self.assertRaises(IndexError, instance._ApplyContainerMods,
                        "test", container, None, mods, None, None, None)

  def testRemoveError(self):
    for idx in [0, 1, 2, 100, -1, -4]:
      mods = instance._PrepareContainerMods([
        (constants.DDM_REMOVE, idx, None),
        ], None)
      self.assertRaises(IndexError, instance._ApplyContainerMods,
                        "test", [], None, mods, None, None, None)

    mods = instance._PrepareContainerMods([
      (constants.DDM_REMOVE, 0, object()),
      ], None)
    self.assertRaises(AssertionError, instance._ApplyContainerMods,
                      "test", [""], None, mods, None, None, None)

  def testAddError(self):
    for idx in range(-100, -1) + [100]:
      mods = instance._PrepareContainerMods([
        (constants.DDM_ADD, idx, None),
        ], None)
      self.assertRaises(IndexError, instance._ApplyContainerMods,
                        "test", [], None, mods, None, None, None)

  def testRemove(self):
    container = ["item 1", "item 2"]
    mods = instance._PrepareContainerMods([
      (constants.DDM_ADD, -1, "aaa"),
      (constants.DDM_REMOVE, -1, None),
      (constants.DDM_ADD, -1, "bbb"),
      ], None)
    chgdesc = []
    instance._ApplyContainerMods("test", container, chgdesc, mods,
                                 None, None, None)
    self.assertEqual(container, ["item 1", "item 2", "bbb"])
    self.assertEqual(chgdesc, [
      ("test/2", "remove"),
      ])

  def testModify(self):
    container = ["item 1", "item 2"]
    mods = instance._PrepareContainerMods([
      (constants.DDM_MODIFY, -1, "a"),
      (constants.DDM_MODIFY, 0, "b"),
      (constants.DDM_MODIFY, 1, "c"),
      ], None)
    chgdesc = []
    instance._ApplyContainerMods("test", container, chgdesc, mods,
                                 None, None, None)
    self.assertEqual(container, ["item 1", "item 2"])
    self.assertEqual(chgdesc, [])

    for idx in [-2, len(container) + 1]:
      mods = instance._PrepareContainerMods([
        (constants.DDM_MODIFY, idx, "error"),
        ], None)
      self.assertRaises(IndexError, instance._ApplyContainerMods,
                        "test", container, None, mods, None, None, None)

  @staticmethod
  def _CreateTestFn(idx, params, private):
    private.data = ("add", idx, params)
    return ((100 * idx, params), [
      ("test/%s" % idx, hex(idx)),
      ])

  @staticmethod
  def _ModifyTestFn(idx, item, params, private):
    private.data = ("modify", idx, params)
    return [
      ("test/%s" % idx, "modify %s" % params),
      ]

  @staticmethod
  def _RemoveTestFn(idx, item, private):
    private.data = ("remove", idx, item)

  def testAddWithCreateFunction(self):
    container = []
    chgdesc = []
    mods = instance._PrepareContainerMods([
      (constants.DDM_ADD, -1, "Hello"),
      (constants.DDM_ADD, -1, "World"),
      (constants.DDM_ADD, 0, "Start"),
      (constants.DDM_ADD, -1, "End"),
      (constants.DDM_REMOVE, 2, None),
      (constants.DDM_MODIFY, -1, "foobar"),
      (constants.DDM_REMOVE, 2, None),
      (constants.DDM_ADD, 1, "More"),
      ], mock.Mock)
    instance._ApplyContainerMods("test", container, chgdesc, mods,
                                 self._CreateTestFn, self._ModifyTestFn,
                                 self._RemoveTestFn)
    self.assertEqual(container, [
      (000, "Start"),
      (100, "More"),
      (000, "Hello"),
      ])
    self.assertEqual(chgdesc, [
      ("test/0", "0x0"),
      ("test/1", "0x1"),
      ("test/0", "0x0"),
      ("test/3", "0x3"),
      ("test/2", "remove"),
      ("test/2", "modify foobar"),
      ("test/2", "remove"),
      ("test/1", "0x1")
      ])
    self.assertTrue(compat.all(op == private.data[0]
                               for (op, _, _, private) in mods))
    self.assertEqual([private.data for (op, _, _, private) in mods], [
      ("add", 0, "Hello"),
      ("add", 1, "World"),
      ("add", 0, "Start"),
      ("add", 3, "End"),
      ("remove", 2, (100, "World")),
      ("modify", 2, "foobar"),
      ("remove", 2, (300, "End")),
      ("add", 1, "More"),
      ])


class _FakeConfigForGenDiskTemplate(ConfigMock):
  def __init__(self):
    super(_FakeConfigForGenDiskTemplate, self).__init__()

    self._unique_id = itertools.count()
    self._drbd_minor = itertools.count(20)
    self._port = itertools.count(constants.FIRST_DRBD_PORT)
    self._secret = itertools.count()

  def GenerateUniqueID(self, ec_id):
    return "ec%s-uq%s" % (ec_id, self._unique_id.next())

  def AllocateDRBDMinor(self, nodes, instance):
    return [self._drbd_minor.next()
            for _ in nodes]

  def AllocatePort(self):
    return self._port.next()

  def GenerateDRBDSecret(self, ec_id):
    return "ec%s-secret%s" % (ec_id, self._secret.next())


class TestGenerateDiskTemplate(CmdlibTestCase):
  def setUp(self):
    super(TestGenerateDiskTemplate, self).setUp()

    self.cfg = _FakeConfigForGenDiskTemplate()
    self.cluster.enabled_disk_templates = list(constants.DISK_TEMPLATES)

    self.nodegroup = self.cfg.AddNewNodeGroup(name="ng")

    self.lu = self.GetMockLU()

  @staticmethod
  def GetDiskParams():
    return copy.deepcopy(constants.DISK_DT_DEFAULTS)

  def testWrongDiskTemplate(self):
    gdt = instance.GenerateDiskTemplate
    disk_template = "##unknown##"

    assert disk_template not in constants.DISK_TEMPLATES

    self.assertRaises(errors.OpPrereqError, gdt, self.lu, disk_template,
                      "inst26831.example.com", "node30113.example.com", [], [],
                      NotImplemented, NotImplemented, 0, self.lu.LogInfo,
                      self.GetDiskParams())

  def testDiskless(self):
    gdt = instance.GenerateDiskTemplate

    result = gdt(self.lu, constants.DT_DISKLESS, "inst27734.example.com",
                 "node30113.example.com", [], [],
                 NotImplemented, NotImplemented, 0, self.lu.LogInfo,
                 self.GetDiskParams())
    self.assertEqual(result, [])

  def _TestTrivialDisk(self, template, disk_info, base_index, exp_dev_type,
                       file_storage_dir=NotImplemented,
                       file_driver=NotImplemented):
    gdt = instance.GenerateDiskTemplate

    map(lambda params: utils.ForceDictType(params,
                                           constants.IDISK_PARAMS_TYPES),
        disk_info)

    # Check if non-empty list of secondaries is rejected
    self.assertRaises(errors.ProgrammerError, gdt, self.lu,
                      template, "inst25088.example.com",
                      "node185.example.com", ["node323.example.com"], [],
                      NotImplemented, NotImplemented, base_index,
                      self.lu.LogInfo, self.GetDiskParams())

    result = gdt(self.lu, template, "inst21662.example.com",
                 "node21741.example.com", [],
                 disk_info, file_storage_dir, file_driver, base_index,
                 self.lu.LogInfo, self.GetDiskParams())

    for (idx, disk) in enumerate(result):
      self.assertTrue(isinstance(disk, objects.Disk))
      self.assertEqual(disk.dev_type, exp_dev_type)
      self.assertEqual(disk.size, disk_info[idx][constants.IDISK_SIZE])
      self.assertEqual(disk.mode, disk_info[idx][constants.IDISK_MODE])
      self.assertTrue(disk.children is None)

    self._CheckIvNames(result, base_index, base_index + len(disk_info))
    instance._UpdateIvNames(base_index, result)
    self._CheckIvNames(result, base_index, base_index + len(disk_info))

    return result

  def _CheckIvNames(self, disks, base_index, end_index):
    self.assertEqual(map(operator.attrgetter("iv_name"), disks),
                     ["disk/%s" % i for i in range(base_index, end_index)])

  def testPlain(self):
    disk_info = [{
      constants.IDISK_SIZE: 1024,
      constants.IDISK_MODE: constants.DISK_RDWR,
      }, {
      constants.IDISK_SIZE: 4096,
      constants.IDISK_VG: "othervg",
      constants.IDISK_MODE: constants.DISK_RDWR,
      }]

    result = self._TestTrivialDisk(constants.DT_PLAIN, disk_info, 3,
                                   constants.DT_PLAIN)

    self.assertEqual(map(operator.attrgetter("logical_id"), result), [
      ("xenvg", "ec1-uq0.disk3"),
      ("othervg", "ec1-uq1.disk4"),
      ])

  def testFile(self):
    # anything != DT_FILE would do here
    self.cluster.enabled_disk_templates = [constants.DT_PLAIN]
    self.assertRaises(errors.OpPrereqError, self._TestTrivialDisk,
                      constants.DT_FILE, [], 0, NotImplemented)
    self.assertRaises(errors.OpPrereqError, self._TestTrivialDisk,
                      constants.DT_SHARED_FILE, [], 0, NotImplemented)

    for disk_template in constants.DTS_FILEBASED:
      disk_info = [{
        constants.IDISK_SIZE: 80 * 1024,
        constants.IDISK_MODE: constants.DISK_RDONLY,
        }, {
        constants.IDISK_SIZE: 4096,
        constants.IDISK_MODE: constants.DISK_RDWR,
        }, {
        constants.IDISK_SIZE: 6 * 1024,
        constants.IDISK_MODE: constants.DISK_RDWR,
        }]

      self.cluster.enabled_disk_templates = [disk_template]
      result = self._TestTrivialDisk(
        disk_template, disk_info, 2, disk_template,
        file_storage_dir="/tmp", file_driver=constants.FD_BLKTAP)

      if disk_template == constants.DT_GLUSTER:
        # Here "inst21662.example.com" is actually the instance UUID, not its
        # name, so while this result looks wrong, it is actually correct.
        expected = [(constants.FD_BLKTAP,
                     'ganeti/inst21662.example.com.%d' % x)
                    for x in (2,3,4)]
        self.assertEqual(map(operator.attrgetter("logical_id"), result),
                         expected)
      else:
        for (idx, disk) in enumerate(result):
          (file_driver, file_storage_dir) = disk.logical_id
          dir_fmt = r"^/tmp/.*\.%s\.disk%d$" % (disk_template, idx + 2)
          self.assertEqual(file_driver, constants.FD_BLKTAP)
          # FIXME: use assertIsNotNone when py 2.7 is minimum supported version
          self.assertNotEqual(re.match(dir_fmt, file_storage_dir), None)

  def testBlock(self):
    disk_info = [{
      constants.IDISK_SIZE: 8 * 1024,
      constants.IDISK_MODE: constants.DISK_RDWR,
      constants.IDISK_ADOPT: "/tmp/some/block/dev",
      }]

    result = self._TestTrivialDisk(constants.DT_BLOCK, disk_info, 10,
                                   constants.DT_BLOCK)

    self.assertEqual(map(operator.attrgetter("logical_id"), result), [
      (constants.BLOCKDEV_DRIVER_MANUAL, "/tmp/some/block/dev"),
      ])

  def testRbd(self):
    disk_info = [{
      constants.IDISK_SIZE: 8 * 1024,
      constants.IDISK_MODE: constants.DISK_RDONLY,
      }, {
      constants.IDISK_SIZE: 100 * 1024,
      constants.IDISK_MODE: constants.DISK_RDWR,
      }]

    result = self._TestTrivialDisk(constants.DT_RBD, disk_info, 0,
                                   constants.DT_RBD)

    self.assertEqual(map(operator.attrgetter("logical_id"), result), [
      ("rbd", "ec1-uq0.rbd.disk0"),
      ("rbd", "ec1-uq1.rbd.disk1"),
      ])

  def testDrbd8(self):
    gdt = instance.GenerateDiskTemplate
    drbd8_defaults = constants.DISK_LD_DEFAULTS[constants.DT_DRBD8]
    drbd8_default_metavg = drbd8_defaults[constants.LDP_DEFAULT_METAVG]

    disk_info = [{
      constants.IDISK_SIZE: 1024,
      constants.IDISK_MODE: constants.DISK_RDWR,
      }, {
      constants.IDISK_SIZE: 100 * 1024,
      constants.IDISK_MODE: constants.DISK_RDONLY,
      constants.IDISK_METAVG: "metavg",
      }, {
      constants.IDISK_SIZE: 4096,
      constants.IDISK_MODE: constants.DISK_RDWR,
      constants.IDISK_VG: "vgxyz",
      },
      ]

    exp_logical_ids = [
      [
        (self.lu.cfg.GetVGName(), "ec1-uq0.disk0_data"),
        (drbd8_default_metavg, "ec1-uq0.disk0_meta"),
      ], [
        (self.lu.cfg.GetVGName(), "ec1-uq1.disk1_data"),
        ("metavg", "ec1-uq1.disk1_meta"),
      ], [
        ("vgxyz", "ec1-uq2.disk2_data"),
        (drbd8_default_metavg, "ec1-uq2.disk2_meta"),
      ]]

    assert len(exp_logical_ids) == len(disk_info)

    map(lambda params: utils.ForceDictType(params,
                                           constants.IDISK_PARAMS_TYPES),
        disk_info)

    # Check if empty list of secondaries is rejected
    self.assertRaises(errors.ProgrammerError, gdt, self.lu, constants.DT_DRBD8,
                      "inst827.example.com", "node1334.example.com", [],
                      disk_info, NotImplemented, NotImplemented, 0,
                      self.lu.LogInfo, self.GetDiskParams())

    result = gdt(self.lu, constants.DT_DRBD8, "inst827.example.com",
                 "node1334.example.com", ["node12272.example.com"],
                 disk_info, NotImplemented, NotImplemented, 0, self.lu.LogInfo,
                 self.GetDiskParams())

    for (idx, disk) in enumerate(result):
      self.assertTrue(isinstance(disk, objects.Disk))
      self.assertEqual(disk.dev_type, constants.DT_DRBD8)
      self.assertEqual(disk.size, disk_info[idx][constants.IDISK_SIZE])
      self.assertEqual(disk.mode, disk_info[idx][constants.IDISK_MODE])

      for child in disk.children:
        self.assertTrue(isinstance(disk, objects.Disk))
        self.assertEqual(child.dev_type, constants.DT_PLAIN)
        self.assertTrue(child.children is None)

      self.assertEqual(map(operator.attrgetter("logical_id"), disk.children),
                       exp_logical_ids[idx])

      self.assertEqual(len(disk.children), 2)
      self.assertEqual(disk.children[0].size, disk.size)
      self.assertEqual(disk.children[1].size, constants.DRBD_META_SIZE)

    self._CheckIvNames(result, 0, len(disk_info))
    instance._UpdateIvNames(0, result)
    self._CheckIvNames(result, 0, len(disk_info))

    self.assertEqual(map(operator.attrgetter("logical_id"), result), [
      ("node1334.example.com", "node12272.example.com",
       constants.FIRST_DRBD_PORT, 20, 21, "ec1-secret0"),
      ("node1334.example.com", "node12272.example.com",
       constants.FIRST_DRBD_PORT + 1, 22, 23, "ec1-secret1"),
      ("node1334.example.com", "node12272.example.com",
       constants.FIRST_DRBD_PORT + 2, 24, 25, "ec1-secret2"),
      ])


class _DiskPauseTracker:
  def __init__(self):
    self.history = []

  def __call__(self, (disks, instance), pause):
    assert not (set(disks) - set(instance.disks))

    self.history.extend((i.logical_id, i.size, pause)
                        for i in disks)

    return (True, [True] * len(disks))


class _ConfigForDiskWipe:
  def __init__(self, exp_node_uuid):
    self._exp_node_uuid = exp_node_uuid

  def GetNodeName(self, node_uuid):
    assert node_uuid == self._exp_node_uuid
    return "name.of.expected.node"


class _RpcForDiskWipe:
  def __init__(self, exp_node, pause_cb, wipe_cb):
    self._exp_node = exp_node
    self._pause_cb = pause_cb
    self._wipe_cb = wipe_cb

  def call_blockdev_pause_resume_sync(self, node, disks, pause):
    assert node == self._exp_node
    return rpc.RpcResult(data=self._pause_cb(disks, pause))

  def call_blockdev_wipe(self, node, bdev, offset, size):
    assert node == self._exp_node
    return rpc.RpcResult(data=self._wipe_cb(bdev, offset, size))


class _DiskWipeProgressTracker:
  def __init__(self, start_offset):
    self._start_offset = start_offset
    self.progress = {}

  def __call__(self, (disk, _), offset, size):
    assert isinstance(offset, (long, int))
    assert isinstance(size, (long, int))

    max_chunk_size = (disk.size / 100.0 * constants.MIN_WIPE_CHUNK_PERCENT)

    assert offset >= self._start_offset
    assert (offset + size) <= disk.size

    assert size > 0
    assert size <= constants.MAX_WIPE_CHUNK
    assert size <= max_chunk_size

    assert offset == self._start_offset or disk.logical_id in self.progress

    # Keep track of progress
    cur_progress = self.progress.setdefault(disk.logical_id, self._start_offset)

    assert cur_progress == offset

    # Record progress
    self.progress[disk.logical_id] += size

    return (True, None)


class TestWipeDisks(unittest.TestCase):
  def _FailingPauseCb(self, (disks, _), pause):
    self.assertEqual(len(disks), 3)
    self.assertTrue(pause)
    # Simulate an RPC error
    return (False, "error")

  def testPauseFailure(self):
    node_name = "node1372.example.com"

    lu = _FakeLU(rpc=_RpcForDiskWipe(node_name, self._FailingPauseCb,
                                     NotImplemented),
                 cfg=_ConfigForDiskWipe(node_name))

    disks = [
      objects.Disk(dev_type=constants.DT_PLAIN),
      objects.Disk(dev_type=constants.DT_PLAIN),
      objects.Disk(dev_type=constants.DT_PLAIN),
      ]

    inst = objects.Instance(name="inst21201",
                            primary_node=node_name,
                            disk_template=constants.DT_PLAIN,
                            disks=disks)

    self.assertRaises(errors.OpExecError, instance.WipeDisks, lu, inst)

  def _FailingWipeCb(self, (disk, _), offset, size):
    # This should only ever be called for the first disk
    self.assertEqual(disk.logical_id, "disk0")
    return (False, None)

  def testFailingWipe(self):
    node_uuid = "node13445-uuid"
    pt = _DiskPauseTracker()

    lu = _FakeLU(rpc=_RpcForDiskWipe(node_uuid, pt, self._FailingWipeCb),
                 cfg=_ConfigForDiskWipe(node_uuid))

    disks = [
      objects.Disk(dev_type=constants.DT_PLAIN, logical_id="disk0",
                   size=100 * 1024),
      objects.Disk(dev_type=constants.DT_PLAIN, logical_id="disk1",
                   size=500 * 1024),
      objects.Disk(dev_type=constants.DT_PLAIN, logical_id="disk2", size=256),
      ]

    inst = objects.Instance(name="inst562",
                            primary_node=node_uuid,
                            disk_template=constants.DT_PLAIN,
                            disks=disks)

    try:
      instance.WipeDisks(lu, inst)
    except errors.OpExecError, err:
      self.assertTrue(str(err), "Could not wipe disk 0 at offset 0 ")
    else:
      self.fail("Did not raise exception")

    # Check if all disks were paused and resumed
    self.assertEqual(pt.history, [
      ("disk0", 100 * 1024, True),
      ("disk1", 500 * 1024, True),
      ("disk2", 256, True),
      ("disk0", 100 * 1024, False),
      ("disk1", 500 * 1024, False),
      ("disk2", 256, False),
      ])

  def _PrepareWipeTest(self, start_offset, disks):
    node_name = "node-with-offset%s.example.com" % start_offset
    pauset = _DiskPauseTracker()
    progresst = _DiskWipeProgressTracker(start_offset)

    lu = _FakeLU(rpc=_RpcForDiskWipe(node_name, pauset, progresst),
                 cfg=_ConfigForDiskWipe(node_name))

    instance = objects.Instance(name="inst3560",
                                primary_node=node_name,
                                disk_template=constants.DT_PLAIN,
                                disks=disks)

    return (lu, instance, pauset, progresst)

  def testNormalWipe(self):
    disks = [
      objects.Disk(dev_type=constants.DT_PLAIN, logical_id="disk0", size=1024),
      objects.Disk(dev_type=constants.DT_PLAIN, logical_id="disk1",
                   size=500 * 1024),
      objects.Disk(dev_type=constants.DT_PLAIN, logical_id="disk2", size=128),
      objects.Disk(dev_type=constants.DT_PLAIN, logical_id="disk3",
                   size=constants.MAX_WIPE_CHUNK),
      ]

    (lu, inst, pauset, progresst) = self._PrepareWipeTest(0, disks)

    instance.WipeDisks(lu, inst)

    self.assertEqual(pauset.history, [
      ("disk0", 1024, True),
      ("disk1", 500 * 1024, True),
      ("disk2", 128, True),
      ("disk3", constants.MAX_WIPE_CHUNK, True),
      ("disk0", 1024, False),
      ("disk1", 500 * 1024, False),
      ("disk2", 128, False),
      ("disk3", constants.MAX_WIPE_CHUNK, False),
      ])

    # Ensure the complete disk has been wiped
    self.assertEqual(progresst.progress,
                     dict((i.logical_id, i.size) for i in disks))

  def testWipeWithStartOffset(self):
    for start_offset in [0, 280, 8895, 1563204]:
      disks = [
        objects.Disk(dev_type=constants.DT_PLAIN, logical_id="disk0",
                     size=128),
        objects.Disk(dev_type=constants.DT_PLAIN, logical_id="disk1",
                     size=start_offset + (100 * 1024)),
        ]

      (lu, inst, pauset, progresst) = \
        self._PrepareWipeTest(start_offset, disks)

      # Test start offset with only one disk
      instance.WipeDisks(lu, inst,
                         disks=[(1, disks[1], start_offset)])

      # Only the second disk may have been paused and wiped
      self.assertEqual(pauset.history, [
        ("disk1", start_offset + (100 * 1024), True),
        ("disk1", start_offset + (100 * 1024), False),
        ])
      self.assertEqual(progresst.progress, {
        "disk1": disks[1].size,
        })


class TestCheckOpportunisticLocking(unittest.TestCase):
  class OpTest(opcodes.OpCode):
    OP_PARAMS = [
      ("opportunistic_locking", False, ht.TBool, None),
      ("iallocator", None, ht.TMaybe(ht.TNonEmptyString), "")
      ]

  @classmethod
  def _MakeOp(cls, **kwargs):
    op = cls.OpTest(**kwargs)
    op.Validate(True)
    return op

  def testMissingAttributes(self):
    self.assertRaises(AttributeError, instance._CheckOpportunisticLocking,
                      object())

  def testDefaults(self):
    op = self._MakeOp()
    instance._CheckOpportunisticLocking(op)

  def test(self):
    for iallocator in [None, "something", "other"]:
      for opplock in [False, True]:
        op = self._MakeOp(iallocator=iallocator,
                          opportunistic_locking=opplock)
        if opplock and not iallocator:
          self.assertRaises(errors.OpPrereqError,
                            instance._CheckOpportunisticLocking, op)
        else:
          instance._CheckOpportunisticLocking(op)


class TestLUInstanceRemove(CmdlibTestCase):
  def testRemoveMissingInstance(self):
    op = opcodes.OpInstanceRemove(instance_name="missing.inst")
    self.ExecOpCodeExpectOpPrereqError(op, "Instance 'missing.inst' not known")

  def testRemoveInst(self):
    inst = self.cfg.AddNewInstance(disks=[])
    op = opcodes.OpInstanceRemove(instance_name=inst.name)
    self.ExecOpCode(op)


class TestLUInstanceMove(CmdlibTestCase):
  def setUp(self):
    super(TestLUInstanceMove, self).setUp()

    self.node = self.cfg.AddNewNode()

    self.rpc.call_blockdev_assemble.return_value = \
      self.RpcResultsBuilder() \
        .CreateSuccessfulNodeResult(self.node, ("/dev/mocked_path",
<<<<<<< HEAD
                                    "/var/run/ganeti/instance-disks/mocked_d"))
=======
                                    "/var/run/ganeti/instance-disks/mocked_d",
                                    None))
    self.rpc.call_blockdev_export.return_value = \
      self.RpcResultsBuilder() \
        .CreateSuccessfulNodeResult(self.master, "")
>>>>>>> 1238fc4d
    self.rpc.call_blockdev_remove.return_value = \
      self.RpcResultsBuilder() \
        .CreateSuccessfulNodeResult(self.master, "")

    def ImportStart(node_uuid, opt, inst, component, args):
      return self.RpcResultsBuilder() \
               .CreateSuccessfulNodeResult(node_uuid,
                                           "deamon_on_%s" % node_uuid)
    self.rpc.call_import_start.side_effect = ImportStart

    def ImpExpStatus(node_uuid, name):
      return self.RpcResultsBuilder() \
               .CreateSuccessfulNodeResult(node_uuid,
                                           [objects.ImportExportStatus(
                                             exit_status=0
                                           )])
    self.rpc.call_impexp_status.side_effect = ImpExpStatus

    def ImpExpCleanup(node_uuid, name):
      return self.RpcResultsBuilder() \
               .CreateSuccessfulNodeResult(node_uuid)
    self.rpc.call_impexp_cleanup.side_effect = ImpExpCleanup

  def testMissingInstance(self):
    op = opcodes.OpInstanceMove(instance_name="missing.inst",
                                target_node=self.node.name)
    self.ExecOpCodeExpectOpPrereqError(op, "Instance 'missing.inst' not known")

  def testUncopyableDiskTemplate(self):
    inst = self.cfg.AddNewInstance(disk_template=constants.DT_SHARED_FILE)
    op = opcodes.OpInstanceMove(instance_name=inst.name,
                                target_node=self.node.name)
    self.ExecOpCodeExpectOpPrereqError(
      op, "Disk template sharedfile not suitable for copying")

  def testAlreadyOnTargetNode(self):
    inst = self.cfg.AddNewInstance()
    op = opcodes.OpInstanceMove(instance_name=inst.name,
                                target_node=self.master.name)
    self.ExecOpCodeExpectOpPrereqError(
      op, "Instance .* is already on the node .*")

  def testMoveStoppedInstance(self):
    inst = self.cfg.AddNewInstance()
    op = opcodes.OpInstanceMove(instance_name=inst.name,
                                target_node=self.node.name)
    self.ExecOpCode(op)

  def testMoveRunningInstance(self):
    self.rpc.call_node_info.return_value = \
      self.RpcResultsBuilder() \
        .AddSuccessfulNode(self.node,
                           (NotImplemented, NotImplemented,
                            ({"memory_free": 10000}, ))) \
        .Build()
    self.rpc.call_instance_start.return_value = \
      self.RpcResultsBuilder() \
        .CreateSuccessfulNodeResult(self.node, "")

    inst = self.cfg.AddNewInstance(admin_state=constants.ADMINST_UP)
    op = opcodes.OpInstanceMove(instance_name=inst.name,
                                target_node=self.node.name)
    self.ExecOpCode(op)

  def testMoveFailingStartInstance(self):
    self.rpc.call_node_info.return_value = \
      self.RpcResultsBuilder() \
        .AddSuccessfulNode(self.node,
                           (NotImplemented, NotImplemented,
                            ({"memory_free": 10000}, ))) \
        .Build()
    self.rpc.call_instance_start.return_value = \
      self.RpcResultsBuilder() \
        .CreateFailedNodeResult(self.node)

    inst = self.cfg.AddNewInstance(admin_state=constants.ADMINST_UP)
    op = opcodes.OpInstanceMove(instance_name=inst.name,
                                target_node=self.node.name)
    self.ExecOpCodeExpectOpExecError(
      op, "Could not start instance .* on node .*")

  def testMoveFailingImpExpDaemonExitCode(self):
    inst = self.cfg.AddNewInstance()
    self.rpc.call_impexp_status.side_effect = None
    self.rpc.call_impexp_status.return_value = \
      self.RpcResultsBuilder() \
        .CreateSuccessfulNodeResult(self.node,
                                    [objects.ImportExportStatus(
                                      exit_status=1,
                                      recent_output=["mock output"]
                                    )])
    op = opcodes.OpInstanceMove(instance_name=inst.name,
                                target_node=self.node.name)
    self.ExecOpCodeExpectOpExecError(op, "Errors during disk copy")

  def testMoveFailingStartImpExpDaemon(self):
    inst = self.cfg.AddNewInstance()
    self.rpc.call_import_start.side_effect = None
    self.rpc.call_import_start.return_value = \
      self.RpcResultsBuilder() \
        .CreateFailedNodeResult(self.node)
    op = opcodes.OpInstanceMove(instance_name=inst.name,
                                target_node=self.node.name)
    self.ExecOpCodeExpectOpExecError(op, "Errors during disk copy")


class TestLUInstanceRename(CmdlibTestCase):
  def setUp(self):
    super(TestLUInstanceRename, self).setUp()

    self.inst = self.cfg.AddNewInstance()

    self.op = opcodes.OpInstanceRename(instance_name=self.inst.name,
                                       new_name="new_name.example.com")

  def testIpCheckWithoutNameCheck(self):
    op = self.CopyOpCode(self.op,
                         ip_check=True,
                         name_check=False)
    self.ExecOpCodeExpectOpPrereqError(
      op, "IP address check requires a name check")

  def testIpAlreadyInUse(self):
    self.netutils_mod.TcpPing.return_value = True
    op = self.CopyOpCode(self.op)
    self.ExecOpCodeExpectOpPrereqError(
      op, "IP .* of instance .* already in use")

  def testExistingInstanceName(self):
    self.cfg.AddNewInstance(name="new_name.example.com")
    op = self.CopyOpCode(self.op)
    self.ExecOpCodeExpectOpPrereqError(
      op, "Instance .* is already in the cluster")

  def testFileInstance(self):
    self.rpc.call_blockdev_assemble.return_value = \
      self.RpcResultsBuilder() \
        .CreateSuccessfulNodeResult(self.master, (None, None, None))
    self.rpc.call_blockdev_shutdown.return_value = \
      self.RpcResultsBuilder() \
        .CreateSuccessfulNodeResult(self.master, (None, None))

    inst = self.cfg.AddNewInstance(disk_template=constants.DT_FILE)
    op = self.CopyOpCode(self.op,
                         instance_name=inst.name)
    self.ExecOpCode(op)


class TestLUInstanceMultiAlloc(CmdlibTestCase):
  def setUp(self):
    super(TestLUInstanceMultiAlloc, self).setUp()

    self.inst_op = opcodes.OpInstanceCreate(instance_name="inst.example.com",
                                            disk_template=constants.DT_DRBD8,
                                            disks=[],
                                            nics=[],
                                            os_type="mock_os",
                                            hypervisor=constants.HT_XEN_HVM,
                                            mode=constants.INSTANCE_CREATE)

  def testInstanceWithIAllocator(self):
    inst = self.CopyOpCode(self.inst_op,
                           iallocator="mock")
    op = opcodes.OpInstanceMultiAlloc(instances=[inst])
    self.ExecOpCodeExpectOpPrereqError(
      op, "iallocator are not allowed to be set on instance objects")

  def testOnlySomeNodesGiven(self):
    inst1 = self.CopyOpCode(self.inst_op,
                            pnode=self.master.name)
    inst2 = self.CopyOpCode(self.inst_op)
    op = opcodes.OpInstanceMultiAlloc(instances=[inst1, inst2])
    self.ExecOpCodeExpectOpPrereqError(
      op, "There are instance objects providing pnode/snode while others"
          " do not")

  def testMissingIAllocator(self):
    self.cluster.default_iallocator = None
    inst = self.CopyOpCode(self.inst_op)
    op = opcodes.OpInstanceMultiAlloc(instances=[inst])
    self.ExecOpCodeExpectOpPrereqError(
      op, "No iallocator or nodes on the instances given and no cluster-wide"
          " default iallocator found")

  def testDuplicateInstanceNames(self):
    inst1 = self.CopyOpCode(self.inst_op)
    inst2 = self.CopyOpCode(self.inst_op)
    op = opcodes.OpInstanceMultiAlloc(instances=[inst1, inst2])
    self.ExecOpCodeExpectOpPrereqError(
      op, "There are duplicate instance names")

  def testWithGivenNodes(self):
    snode = self.cfg.AddNewNode()
    inst = self.CopyOpCode(self.inst_op,
                           pnode=self.master.name,
                           snode=snode.name)
    op = opcodes.OpInstanceMultiAlloc(instances=[inst])
    self.ExecOpCode(op)

  def testDryRun(self):
    snode = self.cfg.AddNewNode()
    inst = self.CopyOpCode(self.inst_op,
                           pnode=self.master.name,
                           snode=snode.name)
    op = opcodes.OpInstanceMultiAlloc(instances=[inst],
                                      dry_run=True)
    self.ExecOpCode(op)

  def testWithIAllocator(self):
    snode = self.cfg.AddNewNode()
    self.iallocator_cls.return_value.result = \
      ([("inst.example.com", [self.master.name, snode.name])], [])

    inst = self.CopyOpCode(self.inst_op)
    op = opcodes.OpInstanceMultiAlloc(instances=[inst],
                                      iallocator="mock_ialloc")
    self.ExecOpCode(op)

  def testWithIAllocatorOpportunisticLocking(self):
    snode = self.cfg.AddNewNode()
    self.iallocator_cls.return_value.result = \
      ([("inst.example.com", [self.master.name, snode.name])], [])

    inst = self.CopyOpCode(self.inst_op)
    op = opcodes.OpInstanceMultiAlloc(instances=[inst],
                                      iallocator="mock_ialloc",
                                      opportunistic_locking=True)
    self.ExecOpCode(op)

  def testFailingIAllocator(self):
    self.iallocator_cls.return_value.success = False

    inst = self.CopyOpCode(self.inst_op)
    op = opcodes.OpInstanceMultiAlloc(instances=[inst],
                                      iallocator="mock_ialloc")
    self.ExecOpCodeExpectOpPrereqError(
      op, "Can't compute nodes using iallocator")


class TestLUInstanceSetParams(CmdlibTestCase):
  def setUp(self):
    super(TestLUInstanceSetParams, self).setUp()

    self.inst = self.cfg.AddNewInstance()
    self.op = opcodes.OpInstanceSetParams(instance_name=self.inst.name)

    self.running_inst = \
      self.cfg.AddNewInstance(admin_state=constants.ADMINST_UP)
    self.running_op = \
      opcodes.OpInstanceSetParams(instance_name=self.running_inst.name)

    self.snode = self.cfg.AddNewNode()

    self.mocked_storage_type = constants.ST_LVM_VG
    self.mocked_storage_free = 10000
    self.mocked_master_cpu_total = 16
    self.mocked_master_memory_free = 2048
    self.mocked_snode_cpu_total = 16
    self.mocked_snode_memory_free = 512

    self.mocked_running_inst_memory = 1024
    self.mocked_running_inst_vcpus = 8
    self.mocked_running_inst_state = "running"
    self.mocked_running_inst_time = 10938474

    bootid = "mock_bootid"
    storage_info = [
      {
        "type": self.mocked_storage_type,
        "storage_free": self.mocked_storage_free
      }
    ]
    hv_info_master = {
      "cpu_total": self.mocked_master_cpu_total,
      "memory_free": self.mocked_master_memory_free
    }
    hv_info_snode = {
      "cpu_total": self.mocked_snode_cpu_total,
      "memory_free": self.mocked_snode_memory_free
    }

    self.rpc.call_node_info.return_value = \
      self.RpcResultsBuilder() \
        .AddSuccessfulNode(self.master,
                           (bootid, storage_info, (hv_info_master, ))) \
        .AddSuccessfulNode(self.snode,
                           (bootid, storage_info, (hv_info_snode, ))) \
        .Build()

    def _InstanceInfo(_, instance, __, ___):
      if instance == self.inst.name:
        return self.RpcResultsBuilder() \
          .CreateSuccessfulNodeResult(self.master, None)
      elif instance == self.running_inst.name:
        return self.RpcResultsBuilder() \
          .CreateSuccessfulNodeResult(
            self.master, {
              "memory": self.mocked_running_inst_memory,
              "vcpus": self.mocked_running_inst_vcpus,
              "state": self.mocked_running_inst_state,
              "time": self.mocked_running_inst_time
            })
      else:
        raise AssertionError()
    self.rpc.call_instance_info.side_effect = _InstanceInfo

    self.rpc.call_bridges_exist.return_value = \
      self.RpcResultsBuilder() \
        .CreateSuccessfulNodeResult(self.master, True)

    self.rpc.call_blockdev_getmirrorstatus.side_effect = \
      lambda node, _: self.RpcResultsBuilder() \
                        .CreateSuccessfulNodeResult(node, [])

    self.rpc.call_blockdev_shutdown.side_effect = \
      lambda node, _: self.RpcResultsBuilder() \
                        .CreateSuccessfulNodeResult(node, [])

  def testNoChanges(self):
    op = self.CopyOpCode(self.op)
    self.ExecOpCodeExpectOpPrereqError(op, "No changes submitted")

  def testGlobalHvparams(self):
    op = self.CopyOpCode(self.op,
                         hvparams={constants.HV_MIGRATION_PORT: 1234})
    self.ExecOpCodeExpectOpPrereqError(
      op, "hypervisor parameters are global and cannot be customized")

  def testHvparams(self):
    op = self.CopyOpCode(self.op,
                         hvparams={constants.HV_BOOT_ORDER: "cd"})
    self.ExecOpCode(op)

  def testDisksAndDiskTemplate(self):
    op = self.CopyOpCode(self.op,
                         disk_template=constants.DT_PLAIN,
                         disks=[[constants.DDM_ADD, -1, {}]])
    self.ExecOpCodeExpectOpPrereqError(
      op, "Disk template conversion and other disk changes not supported at"
          " the same time")

  def testDiskTemplateToMirroredNoRemoteNode(self):
    op = self.CopyOpCode(self.op,
                         disk_template=constants.DT_DRBD8)
    self.ExecOpCodeExpectOpPrereqError(
      op, "Changing the disk template to a mirrored one requires specifying"
          " a secondary node")

  def testPrimaryNodeToOldPrimaryNode(self):
    op = self.CopyOpCode(self.op,
                         pnode=self.master.name)
    self.ExecOpCode(op)

  def testPrimaryNodeChange(self):
    node = self.cfg.AddNewNode()
    op = self.CopyOpCode(self.op,
                         pnode=node.name)
    self.ExecOpCode(op)

  def testPrimaryNodeChangeRunningInstance(self):
    node = self.cfg.AddNewNode()
    op = self.CopyOpCode(self.running_op,
                         pnode=node.name)
    self.ExecOpCodeExpectOpPrereqError(op, "Instance is still running")

  def testOsChange(self):
    os = self.cfg.CreateOs(supported_variants=[])
    self.rpc.call_os_get.return_value = \
      self.RpcResultsBuilder() \
        .CreateSuccessfulNodeResult(self.master, os)
    op = self.CopyOpCode(self.op,
                         os_name=os.name)
    self.ExecOpCode(op)

  def testVCpuChange(self):
    op = self.CopyOpCode(self.op,
                         beparams={
                           constants.BE_VCPUS: 4
                         })
    self.ExecOpCode(op)

  def testWrongCpuMask(self):
    op = self.CopyOpCode(self.op,
                         beparams={
                           constants.BE_VCPUS: 4
                         },
                         hvparams={
                           constants.HV_CPU_MASK: "1,2:3,4"
                         })
    self.ExecOpCodeExpectOpPrereqError(
      op, "Number of vCPUs .* does not match the CPU mask .*")

  def testCorrectCpuMask(self):
    op = self.CopyOpCode(self.op,
                         beparams={
                           constants.BE_VCPUS: 4
                         },
                         hvparams={
                           constants.HV_CPU_MASK: "1,2:3,4:all:1,4"
                         })
    self.ExecOpCode(op)

  def testOsParams(self):
    op = self.CopyOpCode(self.op,
                         osparams={
                           self.os.supported_parameters[0]: "test_param_val"
                         })
    self.ExecOpCode(op)

  def testIncreaseMemoryTooMuch(self):
    op = self.CopyOpCode(self.running_op,
                         beparams={
                           constants.BE_MAXMEM:
                             self.mocked_master_memory_free * 2
                         })
    self.ExecOpCodeExpectOpPrereqError(
      op, "This change will prevent the instance from starting")

  def testIncreaseMemory(self):
    op = self.CopyOpCode(self.running_op,
                         beparams={
                           constants.BE_MAXMEM: self.mocked_master_memory_free
                         })
    self.ExecOpCode(op)

  def testIncreaseMemoryTooMuchForSecondary(self):
    inst = self.cfg.AddNewInstance(admin_state=constants.ADMINST_UP,
                                   disk_template=constants.DT_DRBD8,
                                   secondary_node=self.snode)
    self.rpc.call_instance_info.side_effect = [
      self.RpcResultsBuilder()
        .CreateSuccessfulNodeResult(self.master,
                                    {
                                      "memory":
                                        self.mocked_snode_memory_free * 2,
                                      "vcpus": self.mocked_running_inst_vcpus,
                                      "state": self.mocked_running_inst_state,
                                      "time": self.mocked_running_inst_time
                                    })]

    op = self.CopyOpCode(self.op,
                         instance_name=inst.name,
                         beparams={
                           constants.BE_MAXMEM:
                             self.mocked_snode_memory_free * 2,
                           constants.BE_AUTO_BALANCE: True
                         })
    self.ExecOpCodeExpectOpPrereqError(
      op, "This change will prevent the instance from failover to its"
          " secondary node")

  def testInvalidRuntimeMemory(self):
    op = self.CopyOpCode(self.running_op,
                         runtime_mem=self.mocked_master_memory_free * 2)
    self.ExecOpCodeExpectOpPrereqError(
      op, "Instance .* must have memory between .* and .* of memory")

  def testIncreaseRuntimeMemory(self):
    op = self.CopyOpCode(self.running_op,
                         runtime_mem=self.mocked_master_memory_free,
                         beparams={
                           constants.BE_MAXMEM: self.mocked_master_memory_free
                         })
    self.ExecOpCode(op)

  def testAddNicWithPoolIpNoNetwork(self):
    op = self.CopyOpCode(self.op,
                         nics=[(constants.DDM_ADD, -1,
                                {
                                  constants.INIC_IP: constants.NIC_IP_POOL
                                })])
    self.ExecOpCodeExpectOpPrereqError(
      op, "If ip=pool, parameter network cannot be none")

  def testAddNicWithPoolIp(self):
    net = self.cfg.AddNewNetwork()
    self.cfg.ConnectNetworkToGroup(net, self.group)
    op = self.CopyOpCode(self.op,
                         nics=[(constants.DDM_ADD, -1,
                                {
                                  constants.INIC_IP: constants.NIC_IP_POOL,
                                  constants.INIC_NETWORK: net.name
                                })])
    self.ExecOpCode(op)

  def testAddNicWithInvalidIp(self):
    op = self.CopyOpCode(self.op,
                         nics=[(constants.DDM_ADD, -1,
                                {
                                  constants.INIC_IP: "invalid"
                                })])
    self.ExecOpCodeExpectOpPrereqError(
      op, "Invalid IP address")

  def testAddNic(self):
    op = self.CopyOpCode(self.op,
                         nics=[(constants.DDM_ADD, -1, {})])
    self.ExecOpCode(op)

  def testNoHotplugSupport(self):
    op = self.CopyOpCode(self.op,
                         nics=[(constants.DDM_ADD, -1, {})],
                         hotplug=True)
    self.rpc.call_hotplug_supported.return_value = \
      self.RpcResultsBuilder() \
        .CreateFailedNodeResult(self.master)
    self.ExecOpCodeExpectOpPrereqError(op, "Hotplug is not possible")
    self.assertTrue(self.rpc.call_hotplug_supported.called)

  def testHotplugIfPossible(self):
    op = self.CopyOpCode(self.op,
                         nics=[(constants.DDM_ADD, -1, {})],
                         hotplug_if_possible=True)
    self.rpc.call_hotplug_supported.return_value = \
      self.RpcResultsBuilder() \
        .CreateFailedNodeResult(self.master)
    self.ExecOpCode(op)
    self.assertTrue(self.rpc.call_hotplug_supported.called)
    self.assertFalse(self.rpc.call_hotplug_device.called)

  def testHotAddNic(self):
    op = self.CopyOpCode(self.op,
                         nics=[(constants.DDM_ADD, -1, {})],
                         hotplug=True)
    self.rpc.call_hotplug_supported.return_value = \
      self.RpcResultsBuilder() \
        .CreateSuccessfulNodeResult(self.master)
    self.ExecOpCode(op)
    self.assertTrue(self.rpc.call_hotplug_supported.called)
    self.assertTrue(self.rpc.call_hotplug_device.called)

  def testAddNicWithIp(self):
    op = self.CopyOpCode(self.op,
                         nics=[(constants.DDM_ADD, -1,
                                {
                                  constants.INIC_IP: "2.3.1.4"
                                })])
    self.ExecOpCode(op)

  def testModifyNicRoutedWithoutIp(self):
    op = self.CopyOpCode(self.op,
                         nics=[(constants.DDM_MODIFY, 0,
                                {
                                  constants.INIC_MODE: constants.NIC_MODE_ROUTED
                                })])
    self.ExecOpCodeExpectOpPrereqError(
      op, "Cannot set the NIC IP address to None on a routed NIC")

  def testModifyNicSetMac(self):
    op = self.CopyOpCode(self.op,
                         nics=[(constants.DDM_MODIFY, 0,
                                {
                                  constants.INIC_MAC: "0a:12:95:15:bf:75"
                                })])
    self.ExecOpCode(op)

  def testModifyNicWithPoolIpNoNetwork(self):
    op = self.CopyOpCode(self.op,
                         nics=[(constants.DDM_MODIFY, -1,
                                {
                                  constants.INIC_IP: constants.NIC_IP_POOL
                                })])
    self.ExecOpCodeExpectOpPrereqError(
      op, "ip=pool, but no network found")

  def testModifyNicSetNet(self):
    old_net = self.cfg.AddNewNetwork()
    self.cfg.ConnectNetworkToGroup(old_net, self.group)
    inst = self.cfg.AddNewInstance(nics=[
      self.cfg.CreateNic(network=old_net,
                         ip="198.51.100.2")])

    new_net = self.cfg.AddNewNetwork(mac_prefix="be")
    self.cfg.ConnectNetworkToGroup(new_net, self.group)
    op = self.CopyOpCode(self.op,
                         instance_name=inst.name,
                         nics=[(constants.DDM_MODIFY, 0,
                                {
                                  constants.INIC_NETWORK: new_net.name
                                })])
    self.ExecOpCode(op)

  def testModifyNicSetLinkWhileConnected(self):
    old_net = self.cfg.AddNewNetwork()
    self.cfg.ConnectNetworkToGroup(old_net, self.group)
    inst = self.cfg.AddNewInstance(nics=[
      self.cfg.CreateNic(network=old_net)])

    op = self.CopyOpCode(self.op,
                         instance_name=inst.name,
                         nics=[(constants.DDM_MODIFY, 0,
                                {
                                  constants.INIC_LINK: "mock_link"
                                })])
    self.ExecOpCodeExpectOpPrereqError(
      op, "Not allowed to change link or mode of a NIC that is connected"
          " to a network")

  def testModifyNicSetNetAndIp(self):
    net = self.cfg.AddNewNetwork(mac_prefix="be", network="123.123.123.0/24")
    self.cfg.ConnectNetworkToGroup(net, self.group)
    op = self.CopyOpCode(self.op,
                         nics=[(constants.DDM_MODIFY, 0,
                                {
                                  constants.INIC_NETWORK: net.name,
                                  constants.INIC_IP: "123.123.123.1"
                                })])
    self.ExecOpCode(op)

  def testModifyNic(self):
    op = self.CopyOpCode(self.op,
                         nics=[(constants.DDM_MODIFY, 0, {})])
    self.ExecOpCode(op)

  def testHotModifyNic(self):
    op = self.CopyOpCode(self.op,
                         nics=[(constants.DDM_MODIFY, 0, {})],
                         hotplug=True)
    self.rpc.call_hotplug_supported.return_value = \
      self.RpcResultsBuilder() \
        .CreateSuccessfulNodeResult(self.master)
    self.ExecOpCode(op)
    self.assertTrue(self.rpc.call_hotplug_supported.called)
    self.assertTrue(self.rpc.call_hotplug_device.called)

  def testRemoveLastNic(self):
    op = self.CopyOpCode(self.op,
                         nics=[(constants.DDM_REMOVE, 0, {})])
    self.ExecOpCodeExpectOpPrereqError(
      op, "violates policy")

  def testRemoveNic(self):
    inst = self.cfg.AddNewInstance(nics=[self.cfg.CreateNic(),
                                         self.cfg.CreateNic()])
    op = self.CopyOpCode(self.op,
                         instance_name=inst.name,
                         nics=[(constants.DDM_REMOVE, 0, {})])
    self.ExecOpCode(op)

  def testHotRemoveNic(self):
    inst = self.cfg.AddNewInstance(nics=[self.cfg.CreateNic(),
                                         self.cfg.CreateNic()])
    op = self.CopyOpCode(self.op,
                         instance_name=inst.name,
                         nics=[(constants.DDM_REMOVE, 0, {})],
                         hotplug=True)
    self.rpc.call_hotplug_supported.return_value = \
      self.RpcResultsBuilder() \
        .CreateSuccessfulNodeResult(self.master)
    self.ExecOpCode(op)
    self.assertTrue(self.rpc.call_hotplug_supported.called)
    self.assertTrue(self.rpc.call_hotplug_device.called)

  def testSetOffline(self):
    op = self.CopyOpCode(self.op,
                         offline=True)
    self.ExecOpCode(op)

  def testUnsetOffline(self):
    op = self.CopyOpCode(self.op,
                         offline=False)
    self.ExecOpCode(op)

  def testAddDiskInvalidMode(self):
    op = self.CopyOpCode(self.op,
                         disks=[[constants.DDM_ADD, -1,
                                 {
                                   constants.IDISK_MODE: "invalid"
                                 }]])
    self.ExecOpCodeExpectOpPrereqError(
      op, "Invalid disk access mode 'invalid'")

  def testAddDiskMissingSize(self):
    op = self.CopyOpCode(self.op,
                         disks=[[constants.DDM_ADD, -1, {}]])
    self.ExecOpCodeExpectOpPrereqError(
      op, "Required disk parameter 'size' missing")

  def testAddDiskInvalidSize(self):
    op = self.CopyOpCode(self.op,
                         disks=[[constants.DDM_ADD, -1,
                                 {
                                   constants.IDISK_SIZE: "invalid"
                                 }]])
    self.ExecOpCodeExpectException(
      op, errors.TypeEnforcementError, "is not a valid size")

  def testAddDiskRunningInstanceNoWaitForSync(self):
    op = self.CopyOpCode(self.running_op,
                         disks=[[constants.DDM_ADD, -1,
                                 {
                                   constants.IDISK_SIZE: 1024
                                 }]],
                         wait_for_sync=False)
    self.ExecOpCodeExpectOpPrereqError(
      op, "Can't add a disk to an instance with activated disks"
          " and --no-wait-for-sync given.")

  def testAddDiskDownInstance(self):
    op = self.CopyOpCode(self.op,
                         disks=[[constants.DDM_ADD, -1,
                                 {
                                   constants.IDISK_SIZE: 1024
                                 }]])
    self.ExecOpCode(op)

    self.assertTrue(self.rpc.call_blockdev_shutdown.called)

  def testAddDiskRunningInstance(self):
    op = self.CopyOpCode(self.running_op,
                         disks=[[constants.DDM_ADD, -1,
                                 {
                                   constants.IDISK_SIZE: 1024
                                 }]])
    self.ExecOpCode(op)

    self.assertFalse(self.rpc.call_blockdev_shutdown.called)

  def testAddDiskNoneName(self):
    op = self.CopyOpCode(self.op,
                         disks=[[constants.DDM_ADD, -1,
                                 {
                                   constants.IDISK_SIZE: 1024,
                                   constants.IDISK_NAME: constants.VALUE_NONE
                                 }]])
    self.ExecOpCode(op)

  def testHotAddDisk(self):
    self.rpc.call_blockdev_assemble.return_value = \
      self.RpcResultsBuilder() \
        .CreateSuccessfulNodeResult(self.master, ("/dev/mocked_path",
                                    "/var/run/ganeti/instance-disks/mocked_d",
                                    None))
    op = self.CopyOpCode(self.op,
                         disks=[[constants.DDM_ADD, -1,
                                 {
                                   constants.IDISK_SIZE: 1024,
                                 }]],
                         hotplug=True)
    self.rpc.call_hotplug_supported.return_value = \
      self.RpcResultsBuilder() \
        .CreateSuccessfulNodeResult(self.master)
    self.ExecOpCode(op)
    self.assertTrue(self.rpc.call_hotplug_supported.called)
    self.assertTrue(self.rpc.call_blockdev_create.called)
    self.assertTrue(self.rpc.call_blockdev_assemble.called)
    self.assertTrue(self.rpc.call_hotplug_device.called)

  def testHotRemoveDisk(self):
    inst = self.cfg.AddNewInstance(disks=[self.cfg.CreateDisk(),
                                          self.cfg.CreateDisk()])
    op = self.CopyOpCode(self.op,
                         instance_name=inst.name,
                         disks=[[constants.DDM_REMOVE, -1,
                                 {}]],
                         hotplug=True)
    self.rpc.call_hotplug_supported.return_value = \
      self.RpcResultsBuilder() \
        .CreateSuccessfulNodeResult(self.master)
    self.ExecOpCode(op)
    self.assertTrue(self.rpc.call_hotplug_supported.called)
    self.assertTrue(self.rpc.call_hotplug_device.called)
    self.assertTrue(self.rpc.call_blockdev_shutdown.called)
    self.assertTrue(self.rpc.call_blockdev_remove.called)

  def testModifyDiskWithSize(self):
    op = self.CopyOpCode(self.op,
                         disks=[[constants.DDM_MODIFY, 0,
                                 {
                                   constants.IDISK_SIZE: 1024
                                 }]])
    self.ExecOpCodeExpectOpPrereqError(
      op, "Disk size change not possible, use grow-disk")

  def testModifyDiskWithRandomParams(self):
    op = self.CopyOpCode(self.op,
                         disks=[[constants.DDM_MODIFY, 0,
                                 {
                                   constants.IDISK_METAVG: "new_meta_vg",
                                   constants.IDISK_MODE: "invalid",
                                   constants.IDISK_NAME: "new_name"
                                 }]])
    self.ExecOpCodeExpectException(op, errors.TypeEnforcementError,
                                   "Unknown parameter 'metavg'")

  def testModifyDiskUnsetName(self):
    op = self.CopyOpCode(self.op,
                         disks=[[constants.DDM_MODIFY, 0,
                                  {
                                    constants.IDISK_NAME: constants.VALUE_NONE
                                  }]])
    self.ExecOpCode(op)

  def testSetOldDiskTemplate(self):
    op = self.CopyOpCode(self.op,
                         disk_template=self.inst.disk_template)
    self.ExecOpCodeExpectOpPrereqError(
      op, "Instance already has disk template")

  def testSetDisabledDiskTemplate(self):
    self.cfg.SetEnabledDiskTemplates([self.inst.disk_template])
    op = self.CopyOpCode(self.op,
                         disk_template=constants.DT_EXT)
    self.ExecOpCodeExpectOpPrereqError(
      op, "Disk template .* is not enabled for this cluster")

  def testInvalidDiskTemplateConversion(self):
    op = self.CopyOpCode(self.op,
                         disk_template=constants.DT_EXT)
    self.ExecOpCodeExpectOpPrereqError(
      op, "Unsupported disk template conversion from .* to .*")

  def testConvertToDRBDWithSecondarySameAsPrimary(self):
    op = self.CopyOpCode(self.op,
                         disk_template=constants.DT_DRBD8,
                         remote_node=self.master.name)
    self.ExecOpCodeExpectOpPrereqError(
      op, "Given new secondary node .* is the same as the primary node"
          " of the instance")

  def testConvertPlainToDRBD(self):
    self.rpc.call_blockdev_shutdown.return_value = \
      self.RpcResultsBuilder() \
        .CreateSuccessfulNodeResult(self.master, True)
    self.rpc.call_blockdev_getmirrorstatus.return_value = \
      self.RpcResultsBuilder() \
        .CreateSuccessfulNodeResult(self.master, [objects.BlockDevStatus()])

    op = self.CopyOpCode(self.op,
                         disk_template=constants.DT_DRBD8,
                         remote_node=self.snode.name)
    self.ExecOpCode(op)

  def testConvertDRBDToPlain(self):
    self.inst.disks = [self.cfg.CreateDisk(dev_type=constants.DT_DRBD8,
                                           primary_node=self.master,
                                           secondary_node=self.snode)]
    self.inst.disk_template = constants.DT_DRBD8
    self.rpc.call_blockdev_shutdown.return_value = \
      self.RpcResultsBuilder() \
        .CreateSuccessfulNodeResult(self.master, True)
    self.rpc.call_blockdev_remove.return_value = \
      self.RpcResultsBuilder() \
        .CreateSuccessfulNodeResult(self.master)
    self.rpc.call_blockdev_getmirrorstatus.return_value = \
      self.RpcResultsBuilder() \
        .CreateSuccessfulNodeResult(self.master, [objects.BlockDevStatus()])

    op = self.CopyOpCode(self.op,
                         disk_template=constants.DT_PLAIN)
    self.ExecOpCode(op)


class TestLUInstanceChangeGroup(CmdlibTestCase):
  def setUp(self):
    super(TestLUInstanceChangeGroup, self).setUp()

    self.group2 = self.cfg.AddNewNodeGroup()
    self.node2 = self.cfg.AddNewNode(group=self.group2)
    self.inst = self.cfg.AddNewInstance()
    self.op = opcodes.OpInstanceChangeGroup(instance_name=self.inst.name)

  def testTargetGroupIsInstanceGroup(self):
    op = self.CopyOpCode(self.op,
                         target_groups=[self.group.name])
    self.ExecOpCodeExpectOpPrereqError(
      op, "Can't use group\(s\) .* as targets, they are used by the"
          " instance .*")

  def testNoTargetGroups(self):
    inst = self.cfg.AddNewInstance(disk_template=constants.DT_DRBD8,
                                   primary_node=self.master,
                                   secondary_node=self.node2)
    op = self.CopyOpCode(self.op,
                         instance_name=inst.name)
    self.ExecOpCodeExpectOpPrereqError(
      op, "There are no possible target groups")

  def testFailingIAllocator(self):
    self.iallocator_cls.return_value.success = False
    op = self.CopyOpCode(self.op)

    self.ExecOpCodeExpectOpPrereqError(
      op, "Can't compute solution for changing group of instance .*"
          " using iallocator .*")

  def testChangeGroup(self):
    self.iallocator_cls.return_value.success = True
    self.iallocator_cls.return_value.result = ([], [], [])
    op = self.CopyOpCode(self.op)

    self.ExecOpCode(op)


if __name__ == "__main__":
  testutils.GanetiTestProgram()<|MERGE_RESOLUTION|>--- conflicted
+++ resolved
@@ -1494,15 +1494,8 @@
     self.rpc.call_blockdev_assemble.return_value = \
       self.RpcResultsBuilder() \
         .CreateSuccessfulNodeResult(self.node, ("/dev/mocked_path",
-<<<<<<< HEAD
-                                    "/var/run/ganeti/instance-disks/mocked_d"))
-=======
                                     "/var/run/ganeti/instance-disks/mocked_d",
                                     None))
-    self.rpc.call_blockdev_export.return_value = \
-      self.RpcResultsBuilder() \
-        .CreateSuccessfulNodeResult(self.master, "")
->>>>>>> 1238fc4d
     self.rpc.call_blockdev_remove.return_value = \
       self.RpcResultsBuilder() \
         .CreateSuccessfulNodeResult(self.master, "")
