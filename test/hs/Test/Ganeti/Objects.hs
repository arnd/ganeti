--- conflicted
+++ resolved
@@ -55,14 +55,9 @@
 import Test.QuickCheck
 import qualified Test.HUnit as HUnit
 
-<<<<<<< HEAD
 import Control.Monad (liftM, when)
-=======
-import Control.Applicative
-import Control.Monad
 import qualified Data.ByteString as BS
 import qualified Data.ByteString.UTF8 as UTF8
->>>>>>> 713f1cfc
 import Data.Char
 import qualified Data.List as List
 import qualified Data.Map as Map
@@ -98,7 +93,6 @@
     return GenericContainer {
       fromContainer = Map.fromList $ zip names configs }
 
-<<<<<<< HEAD
 -- FYI: Currently only memory node value is used
 instance Arbitrary PartialHvStateParams where
   arbitrary = PartialHvStateParams <$> pure Nothing <*> pure Nothing
@@ -121,10 +115,9 @@
     hv_params <- arbitrary
     return GenericContainer {
       fromContainer = Map.fromList [ hv_params ] }
-=======
+
 instance Arbitrary BS.ByteString where
   arbitrary = fmap UTF8.fromString arbitrary
->>>>>>> 713f1cfc
 
 $(genArbitrary ''PartialNDParams)
 
@@ -506,12 +499,8 @@
       networks = GenericContainer Map.empty
       disks = GenericContainer Map.empty
       filters = GenericContainer Map.empty
-<<<<<<< HEAD
   maintenance <- arbitrary
-  let contgroups = GenericContainer $ Map.singleton guuid grp
-=======
   let contgroups = GenericContainer $ Map.singleton (UTF8.fromString guuid) grp
->>>>>>> 713f1cfc
   serial <- arbitrary
   -- timestamp fields
   ctime <- arbitrary
