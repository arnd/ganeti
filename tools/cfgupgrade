#!/usr/bin/python
#

# Copyright (C) 2007, 2008, 2009, 2010, 2011, 2012, 2013 Google Inc.
#
# This program is free software; you can redistribute it and/or modify
# it under the terms of the GNU General Public License as published by
# the Free Software Foundation; either version 2 of the License, or
# (at your option) any later version.
#
# This program is distributed in the hope that it will be useful, but
# WITHOUT ANY WARRANTY; without even the implied warranty of
# MERCHANTABILITY or FITNESS FOR A PARTICULAR PURPOSE.  See the GNU
# General Public License for more details.
#
# You should have received a copy of the GNU General Public License
# along with this program; if not, write to the Free Software
# Foundation, Inc., 51 Franklin Street, Fifth Floor, Boston, MA
# 02110-1301, USA.


"""Tool to upgrade the configuration file.

This code handles only the types supported by simplejson. As an
example, 'set' is a 'list'.

"""


import os
import os.path
import sys
import optparse
import logging
import time
from cStringIO import StringIO

from ganeti import constants
from ganeti import serializer
from ganeti import utils
from ganeti import cli
from ganeti import bootstrap
from ganeti import config
from ganeti import netutils
from ganeti import pathutils

from ganeti.utils import version


options = None
args = None


#: Target major version we will upgrade to
TARGET_MAJOR = 2
#: Target minor version we will upgrade to
TARGET_MINOR = 13
#: Target major version for downgrade
DOWNGRADE_MAJOR = 2
#: Target minor version for downgrade
DOWNGRADE_MINOR = 12

# map of legacy device types
# (mapping differing old LD_* constants to new DT_* constants)
DEV_TYPE_OLD_NEW = {"lvm": constants.DT_PLAIN, "drbd8": constants.DT_DRBD8}
# (mapping differing new DT_* constants to old LD_* constants)
DEV_TYPE_NEW_OLD = dict((v, k) for k, v in DEV_TYPE_OLD_NEW.items())


class Error(Exception):
  """Generic exception"""
  pass


def SetupLogging():
  """Configures the logging module.

  """
  formatter = logging.Formatter("%(asctime)s: %(message)s")

  stderr_handler = logging.StreamHandler()
  stderr_handler.setFormatter(formatter)
  if options.debug:
    stderr_handler.setLevel(logging.NOTSET)
  elif options.verbose:
    stderr_handler.setLevel(logging.INFO)
  else:
    stderr_handler.setLevel(logging.WARNING)

  root_logger = logging.getLogger("")
  root_logger.setLevel(logging.NOTSET)
  root_logger.addHandler(stderr_handler)


def CheckHostname(path):
  """Ensures hostname matches ssconf value.

  @param path: Path to ssconf file

  """
  ssconf_master_node = utils.ReadOneLineFile(path)
  hostname = netutils.GetHostname().name

  if ssconf_master_node == hostname:
    return True

  logging.warning("Warning: ssconf says master node is '%s', but this"
                  " machine's name is '%s'; this tool must be run on"
                  " the master node", ssconf_master_node, hostname)
  return False


def _FillIPolicySpecs(default_ipolicy, ipolicy):
  if "minmax" in ipolicy:
    for (key, spec) in ipolicy["minmax"][0].items():
      for (par, val) in default_ipolicy["minmax"][0][key].items():
        if par not in spec:
          spec[par] = val


def UpgradeIPolicy(ipolicy, default_ipolicy, isgroup):
  minmax_keys = ["min", "max"]
  if any((k in ipolicy) for k in minmax_keys):
    minmax = {}
    for key in minmax_keys:
      if key in ipolicy:
        if ipolicy[key]:
          minmax[key] = ipolicy[key]
        del ipolicy[key]
    if minmax:
      ipolicy["minmax"] = [minmax]
  if isgroup and "std" in ipolicy:
    del ipolicy["std"]
  _FillIPolicySpecs(default_ipolicy, ipolicy)


def UpgradeNetworks(config_data):
  networks = config_data.get("networks", None)
  if not networks:
    config_data["networks"] = {}


def UpgradeCluster(config_data):
  cluster = config_data.get("cluster", None)
  if cluster is None:
    raise Error("Cannot find cluster")
  ipolicy = cluster.setdefault("ipolicy", None)
  if ipolicy:
    UpgradeIPolicy(ipolicy, constants.IPOLICY_DEFAULTS, False)
  ial_params = cluster.get("default_iallocator_params", None)
  if not ial_params:
    cluster["default_iallocator_params"] = {}
  if not "candidate_certs" in cluster:
    cluster["candidate_certs"] = {}
  cluster["instance_communication_network"] = \
    cluster.get("instance_communication_network", "")
  cluster["zeroing_image"] = \
    cluster.get("zeroing_image", "")


def UpgradeGroups(config_data):
  cl_ipolicy = config_data["cluster"].get("ipolicy")
  for group in config_data["nodegroups"].values():
    networks = group.get("networks", None)
    if not networks:
      group["networks"] = {}
    ipolicy = group.get("ipolicy", None)
    if ipolicy:
      if cl_ipolicy is None:
        raise Error("A group defines an instance policy but there is no"
                    " instance policy at cluster level")
      UpgradeIPolicy(ipolicy, cl_ipolicy, True)


def GetExclusiveStorageValue(config_data):
  """Return a conservative value of the exclusive_storage flag.

  Return C{True} if the cluster or at least a nodegroup have the flag set.

  """
  ret = False
  cluster = config_data["cluster"]
  ndparams = cluster.get("ndparams")
  if ndparams is not None and ndparams.get("exclusive_storage"):
    ret = True
  for group in config_data["nodegroups"].values():
    ndparams = group.get("ndparams")
    if ndparams is not None and ndparams.get("exclusive_storage"):
      ret = True
  return ret


def RemovePhysicalId(disk):
  if "children" in disk:
    for d in disk["children"]:
      RemovePhysicalId(d)
  if "physical_id" in disk:
    del disk["physical_id"]


def ChangeDiskDevType(disk, dev_type_map):
  """Replaces disk's dev_type attributes according to the given map.

  This can be used for both, up or downgrading the disks.
  """
  if disk["dev_type"] in dev_type_map:
    disk["dev_type"] = dev_type_map[disk["dev_type"]]
  if "children" in disk:
    for child in disk["children"]:
      ChangeDiskDevType(child, dev_type_map)


def UpgradeDiskDevType(disk):
  """Upgrades the disks' device type."""
  ChangeDiskDevType(disk, DEV_TYPE_OLD_NEW)


def UpgradeInstances(config_data):
  """Upgrades the instances' configuration."""

  network2uuid = dict((n["name"], n["uuid"])
                      for n in config_data["networks"].values())
  if "instances" not in config_data:
    raise Error("Can't find the 'instances' key in the configuration!")

  missing_spindles = False
  for instance, iobj in config_data["instances"].items():
    for nic in iobj["nics"]:
      name = nic.get("network", None)
      if name:
        uuid = network2uuid.get(name, None)
        if uuid:
          print("NIC with network name %s found."
                " Substituting with uuid %s." % (name, uuid))
          nic["network"] = uuid

    if "disks" not in iobj:
      raise Error("Instance '%s' doesn't have a disks entry?!" % instance)
    disks = iobj["disks"]
    if not all(isinstance(d, str) for d in disks):
      #  Disks are not top level citizens
      for idx, dobj in enumerate(disks):
        RemovePhysicalId(dobj)

        expected = "disk/%s" % idx
        current = dobj.get("iv_name", "")
        if current != expected:
          logging.warning("Updating iv_name for instance %s/disk %s"
                          " from '%s' to '%s'",
                          instance, idx, current, expected)
          dobj["iv_name"] = expected

        if "dev_type" in dobj:
          UpgradeDiskDevType(dobj)

        if not "spindles" in dobj:
          missing_spindles = True

        if not "uuid" in dobj:
          dobj["uuid"] = utils.io.NewUUID()

  if GetExclusiveStorageValue(config_data) and missing_spindles:
    # We cannot be sure that the instances that are missing spindles have
    # exclusive storage enabled (the check would be more complicated), so we
    # give a noncommittal message
    logging.warning("Some instance disks could be needing to update the"
                    " spindles parameter; you can check by running"
                    " 'gnt-cluster verify', and fix any problem with"
                    " 'gnt-cluster repair-disk-sizes'")


def UpgradeRapiUsers():
  if (os.path.isfile(options.RAPI_USERS_FILE_PRE24) and
      not os.path.islink(options.RAPI_USERS_FILE_PRE24)):
    if os.path.exists(options.RAPI_USERS_FILE):
      raise Error("Found pre-2.4 RAPI users file at %s, but another file"
                  " already exists at %s" %
                  (options.RAPI_USERS_FILE_PRE24, options.RAPI_USERS_FILE))
    logging.info("Found pre-2.4 RAPI users file at %s, renaming to %s",
                 options.RAPI_USERS_FILE_PRE24, options.RAPI_USERS_FILE)
    if not options.dry_run:
      utils.RenameFile(options.RAPI_USERS_FILE_PRE24, options.RAPI_USERS_FILE,
                       mkdir=True, mkdir_mode=0750)

  # Create a symlink for RAPI users file
  if (not (os.path.islink(options.RAPI_USERS_FILE_PRE24) or
           os.path.isfile(options.RAPI_USERS_FILE_PRE24)) and
      os.path.isfile(options.RAPI_USERS_FILE)):
    logging.info("Creating symlink from %s to %s",
                 options.RAPI_USERS_FILE_PRE24, options.RAPI_USERS_FILE)
    if not options.dry_run:
      os.symlink(options.RAPI_USERS_FILE, options.RAPI_USERS_FILE_PRE24)


def UpgradeWatcher():
  # Remove old watcher state file if it exists
  if os.path.exists(options.WATCHER_STATEFILE):
    logging.info("Removing watcher state file %s", options.WATCHER_STATEFILE)
    if not options.dry_run:
      utils.RemoveFile(options.WATCHER_STATEFILE)


def UpgradeFileStoragePaths(config_data):
  # Write file storage paths
  if not os.path.exists(options.FILE_STORAGE_PATHS_FILE):
    cluster = config_data["cluster"]
    file_storage_dir = cluster.get("file_storage_dir")
    shared_file_storage_dir = cluster.get("shared_file_storage_dir")
    del cluster

    logging.info("Ganeti 2.7 and later only allow whitelisted directories"
                 " for file storage; writing existing configuration values"
                 " into '%s'",
                 options.FILE_STORAGE_PATHS_FILE)

    if file_storage_dir:
      logging.info("File storage directory: %s", file_storage_dir)
    if shared_file_storage_dir:
      logging.info("Shared file storage directory: %s",
                   shared_file_storage_dir)

    buf = StringIO()
    buf.write("# List automatically generated from configuration by\n")
    buf.write("# cfgupgrade at %s\n" % time.asctime())
    if file_storage_dir:
      buf.write("%s\n" % file_storage_dir)
    if shared_file_storage_dir:
      buf.write("%s\n" % shared_file_storage_dir)
    utils.WriteFile(file_name=options.FILE_STORAGE_PATHS_FILE,
                    data=buf.getvalue(),
                    mode=0600,
                    dry_run=options.dry_run,
                    backup=True)


def GetNewNodeIndex(nodes_by_old_key, old_key, new_key_field):
  if old_key not in nodes_by_old_key:
    logging.warning("Can't find node '%s' in configuration, assuming that it's"
                    " already up-to-date", old_key)
    return old_key
  return nodes_by_old_key[old_key][new_key_field]


def ChangeNodeIndices(config_data, old_key_field, new_key_field):
  def ChangeDiskNodeIndices(disk):
    # Note: 'drbd8' is a legacy device type from pre 2.9 and needs to be
    # considered when up/downgrading from/to any versions touching 2.9 on the
    # way.
    drbd_disk_types = set(["drbd8"]) | constants.DTS_DRBD
    if disk["dev_type"] in drbd_disk_types:
      for i in range(0, 2):
        disk["logical_id"][i] = GetNewNodeIndex(nodes_by_old_key,
                                                disk["logical_id"][i],
                                                new_key_field)
    if "children" in disk:
      for child in disk["children"]:
        ChangeDiskNodeIndices(child)

  nodes_by_old_key = {}
  nodes_by_new_key = {}
  for (_, node) in config_data["nodes"].items():
    nodes_by_old_key[node[old_key_field]] = node
    nodes_by_new_key[node[new_key_field]] = node

  config_data["nodes"] = nodes_by_new_key

  cluster = config_data["cluster"]
  cluster["master_node"] = GetNewNodeIndex(nodes_by_old_key,
                                           cluster["master_node"],
                                           new_key_field)

  for inst in config_data["instances"].values():
    inst["primary_node"] = GetNewNodeIndex(nodes_by_old_key,
                                           inst["primary_node"],
                                           new_key_field)

  for disk in config_data["disks"].values():
    ChangeDiskNodeIndices(disk)


def ChangeInstanceIndices(config_data, old_key_field, new_key_field):
  insts_by_old_key = {}
  insts_by_new_key = {}
  for (_, inst) in config_data["instances"].items():
    insts_by_old_key[inst[old_key_field]] = inst
    insts_by_new_key[inst[new_key_field]] = inst

  config_data["instances"] = insts_by_new_key


def UpgradeNodeIndices(config_data):
  ChangeNodeIndices(config_data, "name", "uuid")


def UpgradeInstanceIndices(config_data):
  ChangeInstanceIndices(config_data, "name", "uuid")


def UpgradeTopLevelDisks(config_data):
  """Upgrades the disks as config top level citizens."""
  if "instances" not in config_data:
    raise Error("Can't find the 'instances' key in the configuration!")

  if "disks" in config_data:
    # Disks are already top level citizens
    return

  config_data["disks"] = dict()
  for iobj in config_data["instances"].values():
    disk_uuids = []
    for disk in iobj["disks"]:
      duuid = disk["uuid"]
      disk["serial_no"] = 1
      disk["ctime"] = disk["mtime"] = iobj["ctime"]
      config_data["disks"][duuid] = disk
      disk_uuids.append(duuid)
    iobj["disks"] = disk_uuids


def UpgradeAll(config_data):
  config_data["version"] = version.BuildVersion(TARGET_MAJOR, TARGET_MINOR, 0)
  UpgradeRapiUsers()
  UpgradeWatcher()
  UpgradeFileStoragePaths(config_data)
  UpgradeNetworks(config_data)
  UpgradeCluster(config_data)
  UpgradeGroups(config_data)
  UpgradeInstances(config_data)
  UpgradeTopLevelDisks(config_data)
  UpgradeNodeIndices(config_data)
  UpgradeInstanceIndices(config_data)


# DOWNGRADE ------------------------------------------------------------

def DowngradeAll(config_data):
  # Any code specific to a particular version should be labeled that way, so
  # it can be removed when updating to the next version.
  config_data["version"] = version.BuildVersion(DOWNGRADE_MAJOR,
                                                DOWNGRADE_MINOR, 0)
<<<<<<< HEAD
=======
  DowngradeCluster(config_data)
  DowngradeGroups(config_data)
  DowngradeNodes(config_data)
  DowngradeTopLevelDisks(config_data)
  DowngradeInstances(config_data)
>>>>>>> aff02701


def main():
  """Main program.

  """
  global options, args # pylint: disable=W0603

  # Option parsing
  parser = optparse.OptionParser(usage="%prog [--debug|--verbose] [--force]")
  parser.add_option("--dry-run", dest="dry_run",
                    action="store_true",
                    help="Try to do the conversion, but don't write"
                         " output file")
  parser.add_option(cli.FORCE_OPT)
  parser.add_option(cli.DEBUG_OPT)
  parser.add_option(cli.VERBOSE_OPT)
  parser.add_option("--ignore-hostname", dest="ignore_hostname",
                    action="store_true", default=False,
                    help="Don't abort if hostname doesn't match")
  parser.add_option("--path", help="Convert configuration in this"
                    " directory instead of '%s'" % pathutils.DATA_DIR,
                    default=pathutils.DATA_DIR, dest="data_dir")
  parser.add_option("--confdir",
                    help=("Use this directory instead of '%s'" %
                          pathutils.CONF_DIR),
                    default=pathutils.CONF_DIR, dest="conf_dir")
  parser.add_option("--no-verify",
                    help="Do not verify configuration after upgrade",
                    action="store_true", dest="no_verify", default=False)
  parser.add_option("--downgrade",
                    help="Downgrade to the previous stable version",
                    action="store_true", dest="downgrade", default=False)
  (options, args) = parser.parse_args()

  # We need to keep filenames locally because they might be renamed between
  # versions.
  options.data_dir = os.path.abspath(options.data_dir)
  options.CONFIG_DATA_PATH = options.data_dir + "/config.data"
  options.SERVER_PEM_PATH = options.data_dir + "/server.pem"
  options.CLIENT_PEM_PATH = options.data_dir + "/client.pem"
  options.KNOWN_HOSTS_PATH = options.data_dir + "/known_hosts"
  options.RAPI_CERT_FILE = options.data_dir + "/rapi.pem"
  options.SPICE_CERT_FILE = options.data_dir + "/spice.pem"
  options.SPICE_CACERT_FILE = options.data_dir + "/spice-ca.pem"
  options.RAPI_USERS_FILE = options.data_dir + "/rapi/users"
  options.RAPI_USERS_FILE_PRE24 = options.data_dir + "/rapi_users"
  options.CONFD_HMAC_KEY = options.data_dir + "/hmac.key"
  options.CDS_FILE = options.data_dir + "/cluster-domain-secret"
  options.SSCONF_MASTER_NODE = options.data_dir + "/ssconf_master_node"
  options.WATCHER_STATEFILE = options.data_dir + "/watcher.data"
  options.FILE_STORAGE_PATHS_FILE = options.conf_dir + "/file-storage-paths"

  SetupLogging()

  # Option checking
  if args:
    raise Error("No arguments expected")
  if options.downgrade and not options.no_verify:
    options.no_verify = True

  # Check master name
  if not (CheckHostname(options.SSCONF_MASTER_NODE) or options.ignore_hostname):
    logging.error("Aborting due to hostname mismatch")
    sys.exit(constants.EXIT_FAILURE)

  if not options.force:
    if options.downgrade:
      usertext = ("The configuration is going to be DOWNGRADED to version %s.%s"
                  " Some configuration data might be removed if they don't fit"
                  " in the old format. Please make sure you have read the"
                  " upgrade notes (available in the UPGRADE file and included"
                  " in other documentation formats) to understand what they"
                  " are. Continue with *DOWNGRADING* the configuration?" %
                  (DOWNGRADE_MAJOR, DOWNGRADE_MINOR))
    else:
      usertext = ("Please make sure you have read the upgrade notes for"
                  " Ganeti %s (available in the UPGRADE file and included"
                  " in other documentation formats). Continue with upgrading"
                  " configuration?" % constants.RELEASE_VERSION)
    if not cli.AskUser(usertext):
      sys.exit(constants.EXIT_FAILURE)

  # Check whether it's a Ganeti configuration directory
  if not (os.path.isfile(options.CONFIG_DATA_PATH) and
          os.path.isfile(options.SERVER_PEM_PATH) and
          os.path.isfile(options.KNOWN_HOSTS_PATH)):
    raise Error(("%s does not seem to be a Ganeti configuration"
                 " directory") % options.data_dir)

  if not os.path.isdir(options.conf_dir):
    raise Error("Not a directory: %s" % options.conf_dir)

  config_data = serializer.LoadJson(utils.ReadFile(options.CONFIG_DATA_PATH))

  try:
    config_version = config_data["version"]
  except KeyError:
    raise Error("Unable to determine configuration version")

  (config_major, config_minor, config_revision) = \
    version.SplitVersion(config_version)

  logging.info("Found configuration version %s (%d.%d.%d)",
               config_version, config_major, config_minor, config_revision)

  if "config_version" in config_data["cluster"]:
    raise Error("Inconsistent configuration: found config_version in"
                " configuration file")

  # Downgrade to the previous stable version
  if options.downgrade:
    if not ((config_major == TARGET_MAJOR and config_minor == TARGET_MINOR) or
            (config_major == DOWNGRADE_MAJOR and
             config_minor == DOWNGRADE_MINOR)):
      raise Error("Downgrade supported only from the latest version (%s.%s),"
                  " found %s (%s.%s.%s) instead" %
                  (TARGET_MAJOR, TARGET_MINOR, config_version, config_major,
                   config_minor, config_revision))
    DowngradeAll(config_data)

  # Upgrade from 2.{0..12} to 2.13
  elif config_major == 2 and config_minor in range(0, 13):
    if config_revision != 0:
      logging.warning("Config revision is %s, not 0", config_revision)
    UpgradeAll(config_data)

  elif config_major == TARGET_MAJOR and config_minor == TARGET_MINOR:
    logging.info("No changes necessary")

  else:
    raise Error("Configuration version %d.%d.%d not supported by this tool" %
                (config_major, config_minor, config_revision))

  try:
    logging.info("Writing configuration file to %s", options.CONFIG_DATA_PATH)
    utils.WriteFile(file_name=options.CONFIG_DATA_PATH,
                    data=serializer.DumpJson(config_data),
                    mode=0600,
                    dry_run=options.dry_run,
                    backup=True)

    if not options.dry_run:
      bootstrap.GenerateClusterCrypto(
        False, False, False, False, False,
        nodecert_file=options.SERVER_PEM_PATH,
        rapicert_file=options.RAPI_CERT_FILE,
        spicecert_file=options.SPICE_CERT_FILE,
        spicecacert_file=options.SPICE_CACERT_FILE,
        hmackey_file=options.CONFD_HMAC_KEY,
        cds_file=options.CDS_FILE)

  except Exception:
    logging.critical("Writing configuration failed. It is probably in an"
                     " inconsistent state and needs manual intervention.")
    raise

  # test loading the config file
  all_ok = True
  if not (options.dry_run or options.no_verify):
    logging.info("Testing the new config file...")
    cfg = config.ConfigWriter(cfg_file=options.CONFIG_DATA_PATH,
                              accept_foreign=options.ignore_hostname,
                              offline=True)
    # if we reached this, it's all fine
    vrfy = cfg.VerifyConfig()
    if vrfy:
      logging.error("Errors after conversion:")
      for item in vrfy:
        logging.error(" - %s", item)
      all_ok = False
    else:
      logging.info("File loaded successfully after upgrading")
    del cfg

  if options.downgrade:
    action = "downgraded"
    out_ver = "%s.%s" % (DOWNGRADE_MAJOR, DOWNGRADE_MINOR)
  else:
    action = "upgraded"
    out_ver = constants.RELEASE_VERSION
  if all_ok:
    cli.ToStderr("Configuration successfully %s to version %s.",
                 action, out_ver)
  else:
    cli.ToStderr("Configuration %s to version %s, but there are errors."
                 "\nPlease review the file.", action, out_ver)


if __name__ == "__main__":
  main()<|MERGE_RESOLUTION|>--- conflicted
+++ resolved
@@ -438,14 +438,6 @@
   # it can be removed when updating to the next version.
   config_data["version"] = version.BuildVersion(DOWNGRADE_MAJOR,
                                                 DOWNGRADE_MINOR, 0)
-<<<<<<< HEAD
-=======
-  DowngradeCluster(config_data)
-  DowngradeGroups(config_data)
-  DowngradeNodes(config_data)
-  DowngradeTopLevelDisks(config_data)
-  DowngradeInstances(config_data)
->>>>>>> aff02701
 
 
 def main():
