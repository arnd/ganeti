News
====


<<<<<<< HEAD
Version 2.16.0 beta1
--------------------

*(Released Tue, 28 Jul 2015)*

Incompatible/important changes
~~~~~~~~~~~~~~~~~~~~~~~~~~~~~~

- The IAllocator protocol has been extended by a new ``allocate-secondary``
  request type. Currently, this new request type is only used when in disk
  conversion to DRBD no secondary node is specified. As long as this new
  feature is not used, a third-party IAllocator not aware of this extension can
  be continued to be used.
- ``htools`` now also take into account N+1 redundancy for plain and shared
  storage. To obtain the old behavior, add the ``--no-capacity-checks`` option.
- ``hail`` now tries to keep the overall cluster balanced; in particular it
  now prefers more empty groups over groups that are internally more balanced.
=======
Version 2.15.1
--------------

*(Released Mon, 7 Sep 2015)*
>>>>>>> f0fd38a3

New features
~~~~~~~~~~~~

<<<<<<< HEAD
- ``hbal`` can now be made aware of common causes of failures (for
  nodes). Look at ``hbal`` man page's LOCATION TAGS section for more details.
- ``hbal`` can now be made aware of desired location for instances. Look
  at ``hbal`` man page's DESIRED LOCATION TAGS section for more details.
- Secret parameters are now readacted in job files

New dependencies
~~~~~~~~~~~~~~~~

- Using the metadata daemon now requires the presence of the 'setcap' utility.
  On Debian-based systems, it is available as a part of the 'libcap2-bin'
  package.
=======
- The ext template now allows userspace-only disks to be used

Bugfixes
~~~~~~~~

- Fixed the silently broken 'gnt-instance replace-disks --ignore-ipolicy'
  command.
- User shutdown reporting can now be disabled on Xen using the
  '--user-shutdown' flag.
- Remove falsely reported communication NIC error messages on instance start.
- Fix 'gnt-node migrate' behavior when no instances are present on a node.
- Fix the multi-allocation functionality for non-DRBD instances.
>>>>>>> f0fd38a3


Version 2.15.0
--------------

*(Released Wed, 29 Jul 2015)*

Incompatible/important changes
~~~~~~~~~~~~~~~~~~~~~~~~~~~~~~

- In order to improve allocation efficiency when using DRBD, the cluster
  metric now takes the total reserved memory into account. A consequence
  of this change is that the best possible cluster metric is no longer 0.
  htools(1) interprets minimal cluster scores to be offsets of the theoretical
  lower bound, so only users interpreting the cluster score directly should
  be affected.
- This release contains a fix for the problem that different encodings in
  SSL certificates can break RPC communication (issue 1094). The fix makes
  it necessary to rerun 'gnt-cluster renew-crypto --new-node-certificates'
  after the cluster is fully upgraded to 2.14.1

New features
~~~~~~~~~~~~

- On dedicated clusters, hail will now favour allocations filling up
  nodes efficiently over balanced allocations.

New dependencies
~~~~~~~~~~~~~~~~

- The indirect dependency on Haskell package 'case-insensitive' is now
  explicit.


Version 2.15.0 rc1
------------------

*(Released Wed, 17 Jun 2015)*

This was the first release candidate in the 2.15 series. All important
changes are listed in the latest 2.15 entry.

Known issues:
~~~~~~~~~~~~~

- Issue 1094: differences in encodings in SSL certificates due to
  different OpenSSL versions can result in rendering a cluster
  uncommunicative after a master-failover.


Version 2.15.0 beta1
--------------------

*(Released Thu, 30 Apr 2015)*

This was the second beta release in the 2.15 series. All important changes
are listed in the latest 2.15 entry.


Version 2.14.1
--------------

*(Released Fri, 10 Jul 2015)*

Incompatible/important changes
~~~~~~~~~~~~~~~~~~~~~~~~~~~~~~

- The SSH security changes reduced the number of nodes which can SSH into
  other nodes. Unfortunately enough, the Ganeti implementation of migration
  for the xl stack of Xen required SSH to be able to migrate the instance,
  leading to a situation where full movement of an instance around the cluster
  was not possible. This version fixes the issue by using socat to transfer
  instance data. While socat is less secure than SSH, it is about as secure as
  xm migrations, and occurs over the secondary network if present. As a
  consequence of this change, Xen instance migrations using xl cannot occur
  between nodes running 2.14.0 and 2.14.1.
- This release contains a fix for the problem that different encodings in
  SSL certificates can break RPC communication (issue 1094). The fix makes
  it necessary to rerun 'gnt-cluster renew-crypto --new-node-certificates'
  after the cluster is fully upgraded to 2.14.1

Other Changes
~~~~~~~~~~~~~

- The ``htools`` now properly work also on shared-storage clusters.
- Instance moves now work properly also for the plain disk template.
- Filter-evaluation for run-time data filter was fixed (issue 1100).
- Various improvements to the documentation have been added.


Version 2.14.0
--------------

*(Released Tue, 2 Jun 2015)*

New features
~~~~~~~~~~~~

- The build system now enforces external Haskell dependencies to lie in
  a supported range as declared by our new ganeti.cabal file.
- Basic support for instance reservations has been added. Instance addition
  supports a --forthcoming option telling Ganeti to only reserve the resources
  but not create the actual instance. The instance can later be created with
  by passing the --commit option to the instance addition command.
- Node tags starting with htools:nlocation: now have a special meaning to htools(1).
  They control between which nodes migration is possible, e.g., during hypervisor
  upgrades. See hbal(1) for details.
- The node-allocation lock as been removed for good, thus speeding up parallel
  instance allocation and creation.
- The external storage interface has been extended by optional ``open``
  and ``close`` scripts.

New dependencies
~~~~~~~~~~~~~~~~

- Building the Haskell part of Ganeti now requires Cabal and cabal-install.

Known issues
~~~~~~~~~~~~

- Under certain conditions instance doesn't get unpaused after live
  migration (issue #1050)

Since 2.14.0 rc1
~~~~~~~~~~~~~~~~

- The call to the IAllocator in 'gnt-node evacuate' has been fixed.
- In opportunistic locking, only ask for those node resource locks where
  the node lock is held.
- Lock requests are repeatable now; this avoids failure of a job in a
  race condition with a signal sent to the job.
- Various improvements to the QA.


Version 2.14.0 rc2
------------------

*(Released Tue, 19 May 2015)*

This was the second release candidate in the 2.14 series. All important
changes are listed in the 2.14.0 entry.

Since 2.14.0 rc1
~~~~~~~~~~~~~~~~

- private parameters are now properly exported to instance create scripts
- unnecessary config unlocks and upgrades have been removed, improving
  performance, in particular of cluster verification
- some rarely occuring file-descriptor leaks have been fixed
- The checks for orphan and lost volumes have been fixed to also work
  correctly when multiple volume groups are used.


Version 2.14.0 rc1
------------------

*(Released Wed, 29 Apr 2015)*

This was the first release candidate in the 2.14 series. All important
changes are listed in the latest 2.14 entry.

Since 2.14.0 beta2
~~~~~~~~~~~~~~~~~~

The following issue has been fixed:

- A race condition where a badly timed kill of WConfD could lead to
  an incorrect configuration.

Fixes inherited from the 2.12 branch:

- Upgrade from old versions (2.5 and 2.6) was failing (issues 1070, 1019).
- gnt-network info outputs wrong external reservations (issue 1068)
- Refuse to demote master from master capability (issue 1023)

Fixes inherited from the 2.13 branch:

- bugs related to ssh-key handling of master candidate (issues 1045, 1046, 1047)


Version 2.14.0 beta2
--------------------

*(Released Thu, 26 Mar 2015)*

This was the second beta release in the 2.14 series. All important changes
are listed in the latest 2.14 entry.

Since 2.14.0 beta1
~~~~~~~~~~~~~~~~~~

The following issues have been fixed:

- Issue 1018: Cluster init (and possibly other jobs) occasionally fail to start

The extension of the external storage interface was not present in 2.14.0 beta1.


Version 2.14.0 beta1
--------------------

*(Released Fri, 13 Feb 2015)*

This was the first beta release of the 2.14 series. All important changes
are listed in the latest 2.14 entry.


Version 2.13.2
--------------

*(Released Mon, 13 Jul 2015)*

Incompatible/important changes
~~~~~~~~~~~~~~~~~~~~~~~~~~~~~~

- This release contains a fix for the problem that different encodings in
  SSL certificates can break RPC communication (issue 1094). The fix makes
  it necessary to rerun 'gnt-cluster renew-crypto --new-node-certificates'
  after the cluster is fully upgraded to 2.13.2

Other fixes and known issues
~~~~~~~~~~~~~~~~~~~~~~~~~~~~

Inherited from 2.12:

- Fixed Issue #1115: Race between starting WConfD and updating the config
- Fixed Issue #1114: Binding RAPI to a specific IP makes the watcher
  restart the RAPI
- Fixed Issue #1100: Filter-evaluation for run-time data filter
- Better handling of the "crashed" Xen state
- The watcher can be instructed to skip disk verification
- Reduce amount of logging on successful requests
- Prevent multiple communication NICs being created for instances
- The ``htools`` now properly work also on shared-storage clusters
- Instance moves now work properly also for the plain disk template
- Various improvements to the documentation have been added

Known issues:
- Issue #1104: gnt-backup: dh key too small


Version 2.13.1
--------------

*(Released Tue, 16 Jun 2015)*

Incompatible/important changes
~~~~~~~~~~~~~~~~~~~~~~~~~~~~~~

- The SSH security changes reduced the number of nodes which can SSH into
  other nodes. Unfortunately enough, the Ganeti implementation of migration
  for the xl stack of Xen required SSH to be able to migrate the instance,
  leading to a situation where full movement of an instance around the cluster
  was not possible. This version fixes the issue by using socat to transfer
  instance data. While socat is less secure than SSH, it is about as secure as
  xm migrations, and occurs over the secondary network if present. As a
  consequence of this change, Xen instance migrations using xl cannot occur
  between nodes running 2.13.0 and 2.13.1.

Other fixes and known issues
~~~~~~~~~~~~~~~~~~~~~~~~~~~~

Inherited from 2.12:

- Fixed Issue #1082: RAPI is unresponsive after master-failover
- Fixed Issue #1083: Cluster verify reports existing instance disks on
  non-default VGs as missing
- Fixed Issue #1101: Modifying the storage directory for the shared-file disk
  template doesn't work
- Fixed a possible file descriptor leak when forking jobs
- Fixed missing private parameters in the environment for OS scripts
- Fixed a performance regression when handling configuration
  (only upgrade it if it changes)
- Adapt for compilation with GHC7.8 (compiles with warnings;
  cherrypicked from 2.14)

Known issues:
- Issue #1094: Mismatch in SSL encodings breaks RPC communication
- Issue #1104: Export fails: key is too small


Version 2.13.0
--------------

*(Released Tue, 28 Apr 2015)*

Incompatible/important changes
~~~~~~~~~~~~~~~~~~~~~~~~~~~~~~

- Ganeti now internally retries the instance creation opcode if opportunistic
  locking did not acquire nodes with enough free resources. The internal retry
  will not use opportunistic locking. In particular, instance creation, even
  if opportunistic locking is set, will never fail with ECODE_TEMP_NORES.
- The handling of SSH security had undergone a significant change. From
  this version on, each node has an individual SSH key pair instead of
  sharing one with all nodes of the cluster. From now on, we also
  restrict SSH access to master candidates. This means that only master
  candidates can ssh into other cluster nodes and all
  non-master-candidates cannot. Refer to the UPGRADE notes
  for further instructions on the creation and distribution of the keys.
- Ganeti now checks hypervisor version compatibility before trying an instance
  migration. It errors out if the versions are not compatible. Add the option
  --ignore-hvversions to restore the old behavior of only warning.
- Node tags starting with htools:migration: or htools:allowmigration: now have
  a special meaning to htools(1). See hbal(1) for details.
- The LXC hypervisor code has been repaired and improved. Instances cannot be
  migrated and cannot have more than one disk, but should otherwise work as with
  other hypervisors. OS script changes should not be necessary. LXC version
  1.0.0 or higher required.

New features
~~~~~~~~~~~~

- A new job filter rules system allows to define iptables-like rules for the
  job scheduler, making it easier to (soft-)drain the job queue, perform
  maintenance, and rate-limit selected job types. See gnt-filter(8) for
  details.
- Ganeti jobs can now be ad-hoc rate limited via the reason trail.
  For a set of jobs queued with "--reason=rate-limit:n:label", the job
  scheduler ensures that not more than n will be scheduled to run at the same
  time. See ganeti(7), section "Options", for details.
- The monitoring daemon has now variable sleep times for the data
  collectors. This currently means that the granularity of cpu-avg-load
  can be configured.
- The 'gnt-cluster verify' command now has the option
  '--verify-ssh-clutter', which verifies whether Ganeti (accidentally)
  cluttered up the 'authorized_keys' file.
- Instance disks can now be converted from one disk template to another for many
  different template combinations. When available, more efficient conversions
  will be used, otherwise the disks are simply copied over.

New dependencies
~~~~~~~~~~~~~~~~

- The monitoring daemon uses the PSQueue library. Be sure to install it
  if you use Mond.
- The formerly optional regex-pcre is now an unconditional dependency because
  the new job filter rules have regular expressions as a core feature.

Since 2.13.0 rc1
~~~~~~~~~~~~~~~~~~

The following issues have been fixed:

- Bugs related to ssh-key handling of master candidates (issues 1045,
  1046, 1047)

Fixes inherited from the 2.12 branch:

- Upgrade from old versions (2.5 and 2.6) was failing (issues 1070, 1019).
- gnt-network info outputs wrong external reservations (issue 1068)
- Refuse to demote master from master capability (issue 1023)


Version 2.13.0 rc1
------------------

*(Released Wed, 25 Mar 2015)*

This was the first release candidate of the 2.13 series.
All important changes are listed in the latest 2.13 entry.

Since 2.13.0 beta1
~~~~~~~~~~~~~~~~~~

The following issues have been fixed:

- Issue 1018: Cluster init (and possibly other jobs) occasionally fail to start


Version 2.13.0 beta1
--------------------

*(Released Wed, 14 Jan 2015)*

This was the first beta release of the 2.13 series. All important changes
are listed in the latest 2.13 entry.


Version 2.12.5
--------------

*(Released Mon, 13 Jul 2015)*

Incompatible/important changes
~~~~~~~~~~~~~~~~~~~~~~~~~~~~~~

- This release contains a fix for the problem that different encodings in
  SSL certificates can break RPC communication (issue 1094). The fix makes
  it necessary to rerun 'gnt-cluster renew-crypto --new-node-certificates'
  after the cluster is fully upgraded to 2.12.5.

Fixed and improvements
~~~~~~~~~~~~~~~~~~~~~~

- Fixed Issue #1030: GlusterFS support breaks at upgrade to 2.12 -
  switches back to shared-file
- Fixed Issue #1094 (see the notice in Incompatible/important changes):
  Differences in encodings of SSL certificates can render a cluster
  uncommunicative after a master-failover
- Fixed Issue #1098: Support for ECDSA SSH keys
- Fixed Issue #1100: Filter-evaluation for run-time data filter
- Fixed Issue #1101: Modifying the storage directory for the shared-file
  disk template doesn't work
- Fixed Issue #1108: Spurious "NIC name already used" errors during
  instance creation
- Fixed Issue #1114: Binding RAPI to a specific IP makes the watcher
  restart the RAPI
- Fixed Issue #1115: Race between starting WConfD and updating the config
- Better handling of the "crashed" Xen state
- The ``htools`` now properly work also on shared-storage clusters
- Various improvements to the documentation have been added

Inherited from the 2.11 branch:

- Fixed Issue #1113: Reduce amount of logging on successful requests

Known issues
~~~~~~~~~~~~

- Issue #1104: gnt-backup: dh key too small


Version 2.12.4
--------------

*(Released Tue, 12 May 2015)*

- Fixed Issue #1082: RAPI is unresponsive after master-failover
- Fixed Issue #1083: Cluster verify reports existing instance disks on
  non-default VGs as missing
- Fixed a possible file descriptor leak when forking jobs
- Fixed missing private parameters in the environment for OS scripts
- Fixed a performance regression when handling configuration
  (only upgrade it if it changes)
- Adapt for compilation with GHC7.8 (compiles with warnings;
  cherrypicked from 2.14)

Known issues
~~~~~~~~~~~~

Pending since 2.12.2:

- Under certain conditions instance doesn't get unpaused after live
  migration (issue #1050)
- GlusterFS support breaks at upgrade to 2.12 - switches back to
  shared-file (issue #1030)


Version 2.12.3
--------------

*(Released Wed, 29 Apr 2015)*

- Fixed Issue #1019: upgrade from 2.6.2 to 2.12 fails. cfgupgrade
  doesn't migrate the config.data file properly
- Fixed Issue 1023: Master master-capable option bug
- Fixed Issue 1068: gnt-network info outputs wrong external reservations
- Fixed Issue 1070: Upgrade of Ganeti 2.5.2 to 2.12.0 fails due to
  missing UUIDs for disks
- Fixed Issue 1073: ssconf_hvparams_* not distributed with ssconf

Inherited from the 2.11 branch:

- Fixed Issue 1032: Renew-crypto --new-node-certificates sometimes does not
  complete.
  The operation 'gnt-cluster renew-crypto --new-node-certificates' is
  now more robust against intermitten reachability errors. Nodes that
  are temporarily not reachable, are contacted with several retries.
  Nodes which are marked as offline are omitted right away.

Inherited from the 2.10 branch:

- Fixed Issue 1057: master-failover succeeds, but IP remains assigned to
  old master
- Fixed Issue 1058: Python's os.minor() does not support devices with
  high minor numbers
- Fixed Issue 1059: Luxid fails if DNS returns an IPv6 address that does
  not reverse resolve

Known issues
~~~~~~~~~~~~

Pending since 2.12.2:

- GHC 7.8 introduced some incompatible changes, so currently Ganeti
  2.12. doesn't compile on GHC 7.8
- Under certain conditions instance doesn't get unpaused after live
  migration (issue #1050)
- GlusterFS support breaks at upgrade to 2.12 - switches back to
  shared-file (issue #1030)


Version 2.12.2
--------------

*(Released Wed, 25 Mar 2015)*

- Support for the lens Haskell library up to version 4.7 (issue #1028)
- SSH keys are now distributed only to master and master candidates
  (issue #377)
- Improved performance for operations that frequently read the
  cluster configuration
- Improved robustness of spawning job processes that occasionally caused
  newly-started jobs to timeout
- Fixed race condition during cluster verify which occasionally caused
  it to fail

Inherited from the 2.11 branch:

- Fix failing automatic glusterfs mounts (issue #984)
- Fix watcher failing to read its status file after an upgrade
  (issue #1022)
- Improve Xen instance state handling, in particular of somewhat exotic
  transitional states

Inherited from the 2.10 branch:

- Fix failing to change a diskless drbd instance to plain
  (issue #1036)
- Fixed issues with auto-upgrades from pre-2.6
  (hv_state_static and disk_state_static)
- Fix memory leak in the monitoring daemon

Inherited from the 2.9 branch:

- Fix file descriptor leak in Confd client

Known issues
~~~~~~~~~~~~

- GHC 7.8 introduced some incompatible changes, so currently Ganeti
  2.12. doesn't compile on GHC 7.8
- Under certain conditions instance doesn't get unpaused after live
  migration (issue #1050)
- GlusterFS support breaks at upgrade to 2.12 - switches back to
  shared-file (issue #1030)


Version 2.12.1
--------------

*(Released Wed, 14 Jan 2015)*

- Fix users under which the wconfd and metad daemons run (issue #976)
- Clean up stale livelock files (issue #865)
- Fix setting up the metadata daemon's network interface for Xen
- Make watcher identify itself on disk activation
- Add "ignore-ipolicy" option to gnt-instance grow-disk
- Check disk size ipolicy during "gnt-instance grow-disk" (issue #995)

Inherited from the 2.11 branch:

- Fix counting votes when doing master failover (issue #962)
- Fix broken haskell dependencies (issues #758 and #912)
- Check if IPv6 is used directly when running SSH (issue #892)

Inherited from the 2.10 branch:

- Fix typo in gnt_cluster output (issue #1015)
- Use the Python path detected at configure time in the top-level Python
  scripts.
- Fix check for sphinx-build from python2-sphinx
- Properly check if an instance exists in 'gnt-instance console'


Version 2.12.0
--------------

*(Released Fri, 10 Oct 2014)*

Incompatible/important changes
~~~~~~~~~~~~~~~~~~~~~~~~~~~~~~

- Ganeti is now distributed under the 2-clause BSD license.
  See the COPYING file.
- Do not use debug mode in production. Certain daemons will issue warnings
  when launched in debug mode. Some debug logging violates some of the new
  invariants in the system (see "New features"). The logging has been kept as
  it aids diagnostics and development.

New features
~~~~~~~~~~~~

- OS install script parameters now come in public, private and secret
  varieties:

  - Public parameters are like all other parameters in Ganeti.
  - Ganeti will not log private and secret parameters, *unless* it is running
    in debug mode.
  - Ganeti will not save secret parameters to configuration. Secret parameters
    must be supplied every time you install, or reinstall, an instance.
  - Attempting to override public parameters with private or secret parameters
    results in an error. Similarly, you may not use secret parameters to
    override private parameters.

- The move-instance tool can now attempt to allocate an instance by using
  opportunistic locking when an iallocator is used.
- The build system creates sample systemd unit files, available under
  doc/examples/systemd. These unit files allow systemd to natively
  manage and supervise all Ganeti processes.
- Different types of compression can be applied during instance moves, including
  user-specified ones.
- Ganeti jobs now run as separate processes. The jobs are coordinated by
  a new daemon "WConfd" that manages cluster's configuration and locks
  for individual jobs. A consequence is that more jobs can run in parallel;
  the number is run-time configurable, see "New features" entry
  of 2.11.0. To avoid luxid being overloaded with tracking running jobs, it
  backs of and only occasionally, in a sequential way, checks if jobs have
  finished and schedules new ones. In this way, luxid keeps responsive under
  high cluster load. The limit as when to start backing of is also run-time
  configurable.
- The metadata daemon is now optionally available, as part of the
  partial implementation of the OS-installs design. It allows pass
  information to OS install scripts or to instances.
  It is also possible to run Ganeti without the daemon, if desired.
- Detection of user shutdown of instances has been implemented for Xen
  as well.

New dependencies
~~~~~~~~~~~~~~~~

- The KVM CPU pinning no longer uses the affinity python package, but psutil
  instead. The package is still optional and needed only if the feature is to
  be used.

Incomplete features
~~~~~~~~~~~~~~~~~~~

The following issues are related to features which are not completely
implemented in 2.12:

- Issue 885: Network hotplugging on KVM sometimes makes an instance
  unresponsive
- Issues 708 and 602: The secret parameters are currently still written
  to disk in the job queue.
- Setting up the metadata network interface under Xen isn't fully
  implemented yet.

Known issues
~~~~~~~~~~~~

- *Wrong UDP checksums in DHCP network packets:*
  If an instance communicates with the metadata daemon and uses DHCP to
  obtain its IP address on the provided virtual network interface,
  it can happen that UDP packets have a wrong checksum, due to
  a bug in virtio. See for example https://bugs.launchpad.net/bugs/930962

  Ganeti works around this bug by disabling the UDP checksums on the way
  from a host to instances (only on the special metadata communication
  network interface) using the ethtool command. Therefore if using
  the metadata daemon the host nodes should have this tool available.
- The metadata daemon is run as root in the split-user mode, to be able
  to bind to port 80.
  This should be improved in future versions, see issue #949.

Since 2.12.0 rc2
~~~~~~~~~~~~~~~~

The following issues have been fixed:

- Fixed passing additional parameters to RecreateInstanceDisks over
  RAPI.
- Fixed the permissions of WConfd when running in the split-user mode.
  As WConfd takes over the previous master daemon to manage the
  configuration, it currently runs under the masterd user.
- Fixed the permissions of the metadata daemon  wn running in the
  split-user mode (see Known issues).
- Watcher now properly adds a reason trail entry when initiating disk
  checks.
- Fixed removing KVM parameters introduced in 2.12 when downgrading a
  cluster to 2.11: "migration_caps", "disk_aio" and "virtio_net_queues".
- Improved retrying of RPC calls that fail due to network errors.


Version 2.12.0 rc2
------------------

*(Released Mon, 22 Sep 2014)*

This was the second release candidate of the 2.12 series.
All important changes are listed in the latest 2.12 entry.

Since 2.12.0 rc1
~~~~~~~~~~~~~~~~

The following issues have been fixed:

- Watcher now checks if WConfd is running and functional.
- Watcher now properly adds reason trail entries.
- Fixed NIC options in Xen's config files.

Inherited from the 2.10 branch:

- Fixed handling of the --online option
- Add warning against hvparam changes with live migrations, which might
  lead to dangerous situations for instances.
- Only the LVs in the configured VG are checked during cluster verify.


Version 2.12.0 rc1
------------------

*(Released Wed, 20 Aug 2014)*

This was the first release candidate of the 2.12 series.
All important changes are listed in the latest 2.12 entry.

Since 2.12.0 beta1
~~~~~~~~~~~~~~~~~~

The following issues have been fixed:

- Issue 881: Handle communication errors in mcpu
- Issue 883: WConfd leaks memory for some long operations
- Issue 884: Under heavy load the IAllocator fails with a "missing
  instance" error

Inherited from the 2.10 branch:

- Improve the recognition of Xen domU states
- Automatic upgrades:
  - Create the config backup archive in a safe way
  - On upgrades, check for upgrades to resume first
  - Pause watcher during upgrade
- Allow instance disks to be added with --no-wait-for-sync


Version 2.12.0 beta1
--------------------

*(Released Mon, 21 Jul 2014)*

This was the first beta release of the 2.12 series. All important changes
are listed in the latest 2.12 entry.


Version 2.11.7
--------------

*(Released Fri, 17 Apr 2015)*

- The operation 'gnt-cluster renew-crypto --new-node-certificates' is
  now more robust against intermitten reachability errors. Nodes that
  are temporarily not reachable, are contacted with several retries.
  Nodes which are marked as offline are omitted right away.


Version 2.11.6
--------------

*(Released Mon, 22 Sep 2014)*

- Ganeti is now distributed under the 2-clause BSD license.
  See the COPYING file.
- Fix userspace access checks.
- Various documentation fixes have been added.

Inherited from the 2.10 branch:

- The --online option now works as documented.
- The watcher is paused during cluster upgrades; also, upgrade
  checks for upgrades to resume first.
- Instance disks can be added with --no-wait-for-sync.


Version 2.11.5
--------------

*(Released Thu, 7 Aug 2014)*

Inherited from the 2.10 branch:

Important security release. In 2.10.0, the
'gnt-cluster upgrade' command was introduced. Before
performing an upgrade, the configuration directory of
the cluster is backed up. Unfortunately, the archive was
written with permissions that make it possible for
non-privileged users to read the archive and thus have
access to cluster and RAPI keys. After this release,
the archive will be created with privileged access only.

We strongly advise you to restrict the permissions of
previously created archives. The archives are found in
/var/lib/ganeti*.tar (unless otherwise configured with
--localstatedir or --with-backup-dir).

If you suspect that non-privileged users have accessed
your archives already, we advise you to renew the
cluster's crypto keys using 'gnt-cluster renew-crypto'
and to reset the RAPI credentials by editing
/var/lib/ganeti/rapi_users (respectively under a
different path if configured differently with
--localstatedir).

Other changes included in this release:

- Fix handling of Xen instance states.
- Fix NIC configuration with absent NIC VLAN
- Adapt relative path expansion in PATH to new environment
- Exclude archived jobs from configuration backups
- Fix RAPI for split query setup
- Allow disk hot-remove even with chroot or SM

Inherited from the 2.9 branch:

- Make htools tolerate missing 'spfree' on luxi


Version 2.11.4
--------------

*(Released Thu, 31 Jul 2014)*

- Improved documentation of the instance shutdown behavior.

Inherited from the 2.10 branch:

- KVM: fix NIC configuration with absent NIC VLAN (Issue 893)
- Adapt relative path expansion in PATH to new environment
- Exclude archived jobs from configuration backup
- Expose early_release for ReplaceInstanceDisks
- Add backup directory for configuration backups for upgrades
- Fix BlockdevSnapshot in case of non lvm-based disk
- Improve RAPI error handling for queries in non-existing items
- Allow disk hot-remove even with chroot or SM
- Remove superflous loop in instance queries (Issue 875)

Inherited from the 2.9 branch:

- Make ganeti-cleaner switch to save working directory (Issue 880)


Version 2.11.3
--------------

*(Released Wed, 9 Jul 2014)*

- Readd nodes to their previous node group
- Remove old-style gnt-network connect

Inherited from the 2.10 branch:

- Make network_vlan an optional OpParam
- hspace: support --accept-existing-errors
- Make hspace support --independent-groups
- Add a modifier for a group's allocation policy
- Export VLAN nicparam to NIC configuration scripts
- Fix gnt-network client to accept vlan info
- Support disk hotplug with userspace access

Inherited from the 2.9 branch:

- Make htools tolerate missing "spfree" on luxi
- Move the design for query splitting to the implemented list
- Add tests for DRBD setups with empty first resource

Inherited from the 2.8 branch:

- DRBD parser: consume initial empty resource lines


Version 2.11.2
--------------

*(Released Fri, 13 Jun 2014)*

- Improvements to KVM wrt to the kvmd and instance shutdown behavior.
  WARNING: In contrast to our standard policy, this bug fix update
  introduces new parameters to the configuration. This means in
  particular that after an upgrade from 2.11.0 or 2.11.1, 'cfgupgrade'
  needs to be run, either manually or explicitly by running
  'gnt-cluster upgrade --to 2.11.2' (which requires that they
  had configured the cluster with --enable-versionfull).
  This also means, that it is not easily possible to downgrade from
  2.11.2 to 2.11.1 or 2.11.0. The only way is to go back to 2.10 and
  back.

Inherited from the 2.10 branch:

- Check for SSL encoding inconsistencies
- Check drbd helper only in VM capable nodes
- Improvements in statistics utils

Inherited from the 2.9 branch:

- check-man-warnings: use C.UTF-8 and set LC_ALL


Version 2.11.1
--------------

*(Released Wed, 14 May 2014)*

- Add design-node-security.rst to docinput
- kvm: use a dedicated QMP socket for kvmd

Inherited from the 2.10 branch:

- Set correct Ganeti version on setup commands
- Add a utility to combine shell commands
- Add design doc for performance tests
- Fix failed DRBD disk creation cleanup
- Hooking up verification for shared file storage
- Fix --shared-file-storage-dir option of gnt-cluster modify
- Clarify default setting of 'metavg'
- Fix invocation of GetCommandOutput in QA
- Clean up RunWithLocks
- Add an exception-trapping thread class
- Wait for delay to provide interruption information
- Add an expected block option to RunWithLocks
- Track if a QA test was blocked by locks
- Add a RunWithLocks QA utility function
- Add restricted migration
- Add an example for node evacuation
- Add a test for parsing version strings
- Tests for parallel job execution
- Fail in replace-disks if attaching disks fails
- Fix passing of ispecs in cluster init during QA
- Move QAThreadGroup to qa_job_utils.py
- Extract GetJobStatuses and use an unified version
- Run disk template specific tests only if possible

Inherited from the 2.9 branch:

- If Automake version > 1.11, force serial tests
- KVM: set IFF_ONE_QUEUE on created tap interfaces
- Add configure option to pass GHC flags


Version 2.11.0
--------------

*(Released Fri, 25 Apr 2014)*

Incompatible/important changes
~~~~~~~~~~~~~~~~~~~~~~~~~~~~~~

- ``gnt-node list`` no longer shows disk space information for shared file
  disk templates because it is not a node attribute. (For example, if you have
  both the file and shared file disk templates enabled, ``gnt-node list`` now
  only shows information about the file disk template.)
- The shared file disk template is now in the new 'sharedfile' storage type.
  As a result, ``gnt-node list-storage -t file`` now only shows information
  about the file disk template and you may use ``gnt-node list-storage -t
  sharedfile`` to query storage information for the shared file disk template.
- Over luxi, syntactially incorrect queries are now rejected as a whole;
  before, a 'SumbmitManyJobs' request was partially executed, if the outer
  structure of the request was syntactically correct. As the luxi protocol
  is internal (external applications are expected to use RAPI), the impact
  of this incompatible change should be limited.
- Queries for nodes, instances, groups, backups and networks are now
  exclusively done via the luxi daemon. Legacy python code was removed,
  as well as the --enable-split-queries configuration option.
- Orphan volumes errors are demoted to warnings and no longer affect the exit
  code of ``gnt-cluster verify``.
- RPC security got enhanced by using different client SSL certificates
  for each node. In this context 'gnt-cluster renew-crypto' got a new
  option '--renew-node-certificates', which renews the client
  certificates of all nodes. After a cluster upgrade from pre-2.11, run
  this to create client certificates and activate this feature.

New features
~~~~~~~~~~~~

- Instance moves, backups and imports can now use compression to transfer the
  instance data.
- Node groups can be configured to use an SSH port different than the
  default 22.
- Added experimental support for Gluster distributed file storage as the
  ``gluster`` disk template under the new ``sharedfile`` storage type through
  automatic management of per-node FUSE mount points. You can configure the
  mount point location at ``gnt-cluster init`` time by using the new
  ``--gluster-storage-dir`` switch.
- Job scheduling is now handled by luxid, and the maximal number of jobs running
  in parallel is a run-time parameter of the cluster.
- A new tool for planning dynamic power management, called ``hsqueeze``, has
  been added. It suggests nodes to power up or down and corresponding instance
  moves.

New dependencies
~~~~~~~~~~~~~~~~

The following new dependencies have been added:

For Haskell:

- ``zlib`` library (http://hackage.haskell.org/package/base64-bytestring)

- ``base64-bytestring`` library (http://hackage.haskell.org/package/zlib),
  at least version 1.0.0.0

- ``lifted-base`` library (http://hackage.haskell.org/package/lifted-base)

- ``lens`` library (http://hackage.haskell.org/package/lens)

Since 2.11.0 rc1
~~~~~~~~~~~~~~~~

- Fix Xen instance state

Inherited from the 2.10 branch:

- Fix conflict between virtio + spice or soundhw
- Fix bitarray ops wrt PCI slots
- Allow releases scheduled 5 days in advance
- Make watcher submit queries low priority
- Fix specification of TIDiskParams
- Add unittests for instance modify parameter renaming
- Add renaming of instance custom params
- Add RAPI symmetry tests for groups
- Extend RAPI symmetry tests with RAPI-only aliases
- Add test for group custom parameter renaming
- Add renaming of group custom ndparams, ipolicy, diskparams
- Add the RAPI symmetry test for nodes
- Add aliases for nodes
- Allow choice of HTTP method for modification
- Add cluster RAPI symmetry test
- Fix failing cluster query test
- Add aliases for cluster parameters
- Add support for value aliases to RAPI
- Provide tests for GET/PUT symmetry
- Sort imports
- Also consider filter fields for deciding if using live data
- Document the python-fdsend dependency
- Verify configuration version number before parsing
- KVM: use running HVPs to calc blockdev options
- KVM: reserve a PCI slot for the SCSI controller
- Check for LVM-based verification results only when enabled
- Fix "existing" typos
- Fix output of gnt-instance info after migration
- Warn in UPGRADE about not tar'ing exported insts
- Fix non-running test and remove custom_nicparams rename
- Account for NODE_RES lock in opportunistic locking
- Fix request flooding of noded during disk sync

Inherited from the 2.9 branch:

- Make watcher submit queries low priority
- Fix failing gnt-node list-drbd command
- Update installation guide wrt to DRBD version
- Fix list-drbd QA test
- Add messages about skipped QA disk template tests
- Allow QA asserts to produce more messages
- Set exclusion tags correctly in requested instance
- Export extractExTags and updateExclTags
- Document spindles in the hbal man page
- Sample logrotate conf breaks permissions with split users
- Fix 'gnt-cluster' and 'gnt-node list-storage' outputs

Inherited from the 2.8 branch:

- Add reason parameter to RAPI client functions
- Include qa/patch in Makefile
- Handle empty patches better
- Move message formatting functions to separate file
- Add optional ordering of QA patch files
- Allow multiple QA patches
- Refactor current patching code


Version 2.11.0 rc1
------------------

*(Released Thu, 20 Mar 2014)*

This was the first RC release of the 2.11 series. Since 2.11.0 beta1:

- Convert int to float when checking config. consistency
- Rename compression option in gnt-backup export

Inherited from the 2.9 branch:

- Fix error introduced during merge
- gnt-cluster copyfile: accept relative paths

Inherited from the 2.8 branch:

- Improve RAPI detection of the watcher
- Add patching QA configuration files on buildbots
- Enable a timeout for instance shutdown
- Allow KVM commands to have a timeout
- Allow xen commands to have a timeout
- Fix wrong docstring


Version 2.11.0 beta1
--------------------

*(Released Wed, 5 Mar 2014)*

This was the first beta release of the 2.11 series. All important changes
are listed in the latest 2.11 entry.


Version 2.10.7
--------------

*(Released Thu, 7 Aug 2014)*

Important security release. In 2.10.0, the
'gnt-cluster upgrade' command was introduced. Before
performing an upgrade, the configuration directory of
the cluster is backed up. Unfortunately, the archive was
written with permissions that make it possible for
non-privileged users to read the archive and thus have
access to cluster and RAPI keys. After this release,
the archive will be created with privileged access only.

We strongly advise you to restrict the permissions of
previously created archives. The archives are found in
/var/lib/ganeti*.tar (unless otherwise configured with
--localstatedir or --with-backup-dir).

If you suspect that non-privileged users have accessed
your archives already, we advise you to renew the
cluster's crypto keys using 'gnt-cluster renew-crypto'
and to reset the RAPI credentials by editing
/var/lib/ganeti/rapi_users (respectively under a
different path if configured differently with
--localstatedir).

Other changes included in this release:

- Fix handling of Xen instance states.
- Fix NIC configuration with absent NIC VLAN
- Adapt relative path expansion in PATH to new environment
- Exclude archived jobs from configuration backups
- Fix RAPI for split query setup
- Allow disk hot-remove even with chroot or SM

Inherited from the 2.9 branch:

- Make htools tolerate missing 'spfree' on luxi


Version 2.10.6
--------------

*(Released Mon, 30 Jun 2014)*

- Make Ganeti tolerant towards differnt openssl library
  version on different nodes (issue 853).
- Allow hspace to make useful predictions in multi-group
  clusters with one group overfull (isse 861).
- Various gnt-network related fixes.
- Fix disk hotplug with userspace access.
- Various documentation errors fixed.


Version 2.10.5
--------------

*(Released Mon, 2 Jun 2014)*

- Two new options have been added to gnt-group evacuate.
  The 'sequential' option forces all the evacuation steps to
  be carried out sequentially, thus avoiding congestion on a
  slow link between node groups. The 'force-failover' option
  disallows migrations and forces failovers to be used instead.
  In this way evacuation to a group with vastly differnet
  hypervisor is possible.
- In tiered allocation, when looking for ways on how to shrink
  an instance, the canoncial path is tried first, i.e., in each
  step reduce on the resource most placements are blocked on. Only
  if no smaller fitting instance can be found shrinking a single
  resource till fit is tried.
- For finding the placement of an instance, the duplicate computations
  in the computation of the various cluster scores are computed only
  once. This significantly improves the performance of hspace for DRBD
  on large clusters; for other clusters, a slight performance decrease
  might occur. Moreover, due to the changed order, floating point
  number inaccuracies accumulate differently, thus resulting in different
  cluster scores. It has been verified that the effect of these different
  roundings is less than 1e-12.
- network queries fixed with respect to instances
- relax too strict prerequisite in LUClusterSetParams for DRBD helpers
- VArious improvements to QA and build-time tests


Version 2.10.4
--------------

*(Released Thu, 15 May 2014)*

- Support restricted migration in hbal
- Fix for the --shared-file-storage-dir of gnt-cluster modify (issue 811)
- Fail in replace-disks if attaching disks fails (issue 814)
- Set IFF_ONE_QUEUE on created tap interfaces for KVM
- Small fixes and enhancements in the build system
- Various documentation fixes (e.g. issue 810)


Version 2.10.3
--------------

*(Released Wed, 16 Apr 2014)*

- Fix filtering of pending jobs with -o id (issue 778)
- Make RAPI API calls more symmetric (issue 770)
- Make parsing of old cluster configuration more robust (issue 783)
- Fix wrong output of gnt-instance info after migrations
- Fix reserved PCI slots for KVM hotplugging
- Use runtime hypervisor parameters to calculate bockdevice options for KVM
- Fix high node daemon load during disk sync if the sync is paused manually
  (issue 792)
- Improve opportunistic locking during instance creation (issue 791)

Inherited from the 2.9 branch:

- Make watcher submit queries low priority (issue 772)
- Add reason parameter to RAPI client functions (issue 776)
- Fix failing gnt-node list-drbd command (issue 777)
- Properly display fake job locks in gnt-debug.
- small fixes in documentation


Version 2.10.2
--------------

*(Released Mon, 24 Mar 2014)*

- Fix conflict between virtio + spice or soundhw (issue 757)
- accept relative paths in gnt-cluster copyfile (issue 754)
- Introduce shutdown timeout for 'xm shutdown' command
- Improve RAPI detection of the watcher (issue 752)


Version 2.10.1
--------------

*(Released Wed, 5 Mar 2014)*

- Fix incorrect invocation of hooks on offline nodes (issue 742)
- Fix incorrect exit code of gnt-cluster verify in certain circumstances
  (issue 744)

Inherited from the 2.9 branch:

- Fix overflow problem in hbal that caused it to break when waiting for
  jobs for more than 10 minutes (issue 717)
- Make hbal properly handle non-LVM storage
- Properly export and import NIC parameters, and do so in a backwards
  compatible way (issue 716)
- Fix net-common script in case of routed mode (issue 728)
- Improve documentation (issues 724, 730)


Version 2.10.0
--------------

*(Released Thu, 20 Feb 2014)*

Incompatible/important changes
~~~~~~~~~~~~~~~~~~~~~~~~~~~~~~

- Adding disks with 'gnt-instance modify' now waits for the disks to sync per
  default. Specify --no-wait-for-sync to override this behavior.
- The Ganeti python code now adheres to a private-module layout. In particular,
  the module 'ganeti' is no longer in the python search path.
- On instance allocation, the iallocator now considers non-LVM storage
  properly. In particular, actual file storage space information is used
  when allocating space for a file/sharedfile instance.
- When disabling disk templates cluster-wide, the cluster now first
  checks whether there are instances still using those templates.
- 'gnt-node list-storage' now also reports storage information about
  file-based storage types.
- In case of non drbd instances, export \*_SECONDARY environment variables
  as empty strings (and not "None") during 'instance-migrate' related hooks.

New features
~~~~~~~~~~~~

- KVM hypervisors can now access RBD storage directly without having to
  go through a block device.
- A new command 'gnt-cluster upgrade' was added that automates the upgrade
  procedure between two Ganeti versions that are both 2.10 or higher.
- The move-instance command can now change disk templates when moving
  instances, and does not require any node placement options to be
  specified if the destination cluster has a default iallocator.
- Users can now change the soundhw and cpuid settings for XEN hypervisors.
- Hail and hbal now have the (optional) capability of accessing average CPU
  load information through the monitoring deamon, and to use it to dynamically
  adapt the allocation of instances.
- Hotplug support. Introduce new option '--hotplug' to ``gnt-instance modify``
  so that disk and NIC modifications take effect without the need of actual
  reboot. There are a couple of constrains currently for this feature:

   - only KVM hypervisor (versions >= 1.0) supports it,
   - one can not (yet) hotplug a disk using userspace access mode for RBD
   - in case of a downgrade instances should suffer a reboot in order to
     be migratable (due to core change of runtime files)
   - ``python-fdsend`` is required for NIC hotplugging.

Misc changes
~~~~~~~~~~~~

- A new test framework for logical units was introduced and the test
  coverage for logical units was improved significantly.
- Opcodes are entirely generated from Haskell using the tool 'hs2py' and
  the module 'src/Ganeti/OpCodes.hs'.
- Constants are also generated from Haskell using the tool
  'hs2py-constants' and the module 'src/Ganeti/Constants.hs', with the
  exception of socket related constants, which require changing the
  cluster configuration file, and HVS related constants, because they
  are part of a port of instance queries to Haskell.  As a result, these
  changes will be part of the next release of Ganeti.

New dependencies
~~~~~~~~~~~~~~~~

The following new dependencies have been added/updated.

Python

- The version requirements for ``python-mock`` have increased to at least
  version 1.0.1. It is still used for testing only.
- ``python-fdsend`` (https://gitorious.org/python-fdsend) is optional
  but required for KVM NIC hotplugging to work.

Since 2.10.0 rc3
~~~~~~~~~~~~~~~~

- Fix integer overflow problem in hbal


Version 2.10.0 rc3
------------------

*(Released Wed, 12 Feb 2014)*

This was the third RC release of the 2.10 series. Since 2.10.0 rc2:

- Improved hotplug robustness
- Start Ganeti daemons after ensure-dirs during upgrade
- Documentation improvements

Inherited from the 2.9 branch:

- Fix the RAPI instances-multi-alloc call
- assign unique filenames to file-based disks
- gracefully handle degraded non-diskless instances with 0 disks (issue 697)
- noded now runs with its specified group, which is the default group,
  defaulting to root (issue 707)
- make using UUIDs to identify nodes in gnt-node consistently possible
  (issue 703)


Version 2.10.0 rc2
------------------

*(Released Fri, 31 Jan 2014)*

This was the second RC release of the 2.10 series. Since 2.10.0 rc1:

- Documentation improvements
- Run drbdsetup syncer only on network attach
- Include target node in hooks nodes for migration
- Fix configure dirs
- Support post-upgrade hooks during cluster upgrades

Inherited from the 2.9 branch:

- Ensure that all the hypervisors exist in the config file (Issue 640)
- Correctly recognise the role as master node (Issue 687)
- configure: allow detection of Sphinx 1.2+ (Issue 502)
- gnt-instance now honors the KVM path correctly (Issue 691)

Inherited from the 2.8 branch:

- Change the list separator for the usb_devices parameter from comma to space.
  Commas could not work because they are already the hypervisor option
  separator (Issue 649)
- Add support for blktap2 file-driver (Issue 638)
- Add network tag definitions to the haskell codebase (Issue 641)
- Fix RAPI network tag handling
- Add the network tags to the tags searched by gnt-cluster search-tags
- Fix caching bug preventing jobs from being cancelled
- Start-master/stop-master was always failing if ConfD was disabled. (Issue 685)


Version 2.10.0 rc1
------------------

*(Released Tue, 17 Dec 2013)*

This was the first RC release of the 2.10 series. Since 2.10.0 beta1:

- All known issues in 2.10.0 beta1 have been resolved (see changes from
  the 2.8 branch).
- Improve handling of KVM runtime files from earlier Ganeti versions
- Documentation fixes

Inherited from the 2.9 branch:

- use custom KVM path if set for version checking
- SingleNotifyPipeCondition: don't share pollers

Inherited from the 2.8 branch:

- Fixed Luxi daemon socket permissions after master-failover
- Improve IP version detection code directly checking for colons rather than
  passing the family from the cluster object
- Fix NODE/NODE_RES locking in LUInstanceCreate by not acquiring NODE_RES locks
  opportunistically anymore (Issue 622)
- Allow link local IPv6 gateways (Issue 624)
- Fix error printing (Issue 616)
- Fix a bug in InstanceSetParams concerning names: in case no name is passed in
  disk modifications, keep the old one. If name=none then set disk name to
  None.
- Update build_chroot script to work with the latest hackage packages
- Add a packet number limit to "fping" in master-ip-setup (Issue 630)
- Fix evacuation out of drained node (Issue 615)
- Add default file_driver if missing (Issue 571)
- Fix job error message after unclean master shutdown (Issue 618)
- Lock group(s) when creating instances (Issue 621)
- SetDiskID() before accepting an instance (Issue 633)
- Allow the ext template disks to receive arbitrary parameters, both at creation
  time and while being modified
- Xen handle domain shutdown (future proofing cherry-pick)
- Refactor reading live data in htools (future proofing cherry-pick)


Version 2.10.0 beta1
--------------------

*(Released Wed, 27 Nov 2013)*

This was the first beta release of the 2.10 series. All important changes
are listed in the latest 2.10 entry.

Known issues
~~~~~~~~~~~~

The following issues are known to be present in the beta and will be fixed
before rc1.

- Issue 477: Wrong permissions for confd LUXI socket
- Issue 621: Instance related opcodes do not aquire network/group locks
- Issue 622: Assertion Error: Node locks differ from node resource locks
- Issue 623: IPv6 Masterd <-> Luxid communication error


Version 2.9.6
-------------

*(Released Mon, 7 Apr 2014)*

- Improve RAPI detection of the watcher (Issue 752)
- gnt-cluster copyfile: accept relative paths (Issue 754)
- Make watcher submit queries low priority (Issue 772)
- Add reason parameter to RAPI client functions (Issue 776)
- Fix failing gnt-node list-drbd command (Issue 777)
- Properly display fake job locks in gnt-debug.
- Enable timeout for instance shutdown
- small fixes in documentation


Version 2.9.5
-------------

*(Released Tue, 25 Feb 2014)*

- Fix overflow problem in hbal that caused it to break when waiting for
  jobs for more than 10 minutes (issue 717)
- Make hbal properly handle non-LVM storage
- Properly export and import NIC parameters, and do so in a backwards
  compatible way (issue 716)
- Fix net-common script in case of routed mode (issue 728)
- Improve documentation (issues 724, 730)


Version 2.9.4
-------------

*(Released Mon, 10 Feb 2014)*

- Fix the RAPI instances-multi-alloc call
- assign unique filenames to file-based disks
- gracefully handle degraded non-diskless instances with 0 disks (issue 697)
- noded now runs with its specified group, which is the default group,
  defaulting to root (issue 707)
- make using UUIDs to identify nodes in gnt-node consistently possible
  (issue 703)


Version 2.9.3
-------------

*(Released Mon, 27 Jan 2014)*

- Ensure that all the hypervisors exist in the config file (Issue 640)
- Correctly recognise the role as master node (Issue 687)
- configure: allow detection of Sphinx 1.2+ (Issue 502)
- gnt-instance now honors the KVM path correctly (Issue 691)

Inherited from the 2.8 branch:

- Change the list separator for the usb_devices parameter from comma to space.
  Commas could not work because they are already the hypervisor option
  separator (Issue 649)
- Add support for blktap2 file-driver (Issue 638)
- Add network tag definitions to the haskell codebase (Issue 641)
- Fix RAPI network tag handling
- Add the network tags to the tags searched by gnt-cluster search-tags
- Fix caching bug preventing jobs from being cancelled
- Start-master/stop-master was always failing if ConfD was disabled. (Issue 685)


Version 2.9.2
-------------

*(Released Fri, 13 Dec 2013)*

- use custom KVM path if set for version checking
- SingleNotifyPipeCondition: don't share pollers

Inherited from the 2.8 branch:

- Fixed Luxi daemon socket permissions after master-failover
- Improve IP version detection code directly checking for colons rather than
  passing the family from the cluster object
- Fix NODE/NODE_RES locking in LUInstanceCreate by not acquiring NODE_RES locks
  opportunistically anymore (Issue 622)
- Allow link local IPv6 gateways (Issue 624)
- Fix error printing (Issue 616)
- Fix a bug in InstanceSetParams concerning names: in case no name is passed in
  disk modifications, keep the old one. If name=none then set disk name to
  None.
- Update build_chroot script to work with the latest hackage packages
- Add a packet number limit to "fping" in master-ip-setup (Issue 630)
- Fix evacuation out of drained node (Issue 615)
- Add default file_driver if missing (Issue 571)
- Fix job error message after unclean master shutdown (Issue 618)
- Lock group(s) when creating instances (Issue 621)
- SetDiskID() before accepting an instance (Issue 633)
- Allow the ext template disks to receive arbitrary parameters, both at creation
  time and while being modified
- Xen handle domain shutdown (future proofing cherry-pick)
- Refactor reading live data in htools (future proofing cherry-pick)


Version 2.9.1
-------------

*(Released Wed, 13 Nov 2013)*

- fix bug, that kept nodes offline when readding
- when verifying DRBD versions, ignore unavailable nodes
- fix bug that made the console unavailable on kvm in split-user
  setup (issue 608)
- DRBD: ensure peers are UpToDate for dual-primary (inherited 2.8.2)


Version 2.9.0
-------------

*(Released Tue, 5 Nov 2013)*

Incompatible/important changes
~~~~~~~~~~~~~~~~~~~~~~~~~~~~~~

- hroller now also plans for capacity to move non-redundant instances off
  any node to be rebooted; the old behavior of completely ignoring any
  non-redundant instances can be restored by adding the --ignore-non-redundant
  option.
- The cluster option '--no-lvm-storage' was removed in favor of the new option
  '--enabled-disk-templates'.
- On instance creation, disk templates no longer need to be specified
  with '-t'. The default disk template will be taken from the list of
  enabled disk templates.
- The monitoring daemon is now running as root, in order to be able to collect
  information only available to root (such as the state of Xen instances).
- The ConfD client is now IPv6 compatible.
- File and shared file storage is no longer dis/enabled at configure time,
  but using the option '--enabled-disk-templates' at cluster initialization and
  modification.
- The default directories for file and shared file storage are not anymore
  specified at configure time, but taken from the cluster's configuration.
  They can be set at cluster initialization and modification with
  '--file-storage-dir' and '--shared-file-storage-dir'.
- Cluster verification now includes stricter checks regarding the
  default file and shared file storage directories. It now checks that
  the directories are explicitely allowed in the 'file-storage-paths' file and
  that the directories exist on all nodes.
- The list of allowed disk templates in the instance policy and the list
  of cluster-wide enabled disk templates is now checked for consistency
  on cluster or group modification. On cluster initialization, the ipolicy
  disk templates are ensured to be a subset of the cluster-wide enabled
  disk templates.

New features
~~~~~~~~~~~~

- DRBD 8.4 support. Depending on the installed DRBD version, Ganeti now uses
  the correct command syntax. It is possible to use different DRBD versions
  on different nodes as long as they are compatible to each other. This
  enables rolling upgrades of DRBD with no downtime. As permanent operation
  of different DRBD versions within a node group is discouraged,
  ``gnt-cluster verify`` will emit a warning if it detects such a situation.
- New "inst-status-xen" data collector for the monitoring daemon, providing
  information about the state of the xen instances on the nodes.
- New "lv" data collector for the monitoring daemon, collecting data about the
  logical volumes on the nodes, and pairing them with the name of the instances
  they belong to.
- New "diskstats" data collector, collecting the data from /proc/diskstats and
  presenting them over the monitoring daemon interface.
- The ConfD client is now IPv6 compatible.

New dependencies
~~~~~~~~~~~~~~~~
The following new dependencies have been added.

Python

- ``python-mock`` (http://www.voidspace.org.uk/python/mock/) is now a required
  for the unit tests (and only used for testing).

Haskell

- ``hslogger`` (http://software.complete.org/hslogger) is now always
  required, even if confd is not enabled.

Since 2.9.0 rc3
~~~~~~~~~~~~~~~

- Correctly start/stop luxid during gnt-cluster master-failover (inherited
  from stable-2.8)
- Improved error messsages (inherited from stable-2.8)


Version 2.9.0 rc3
-----------------

*(Released Tue, 15 Oct 2013)*

The third release candidate in the 2.9 series. Since 2.9.0 rc2:

- in implicit configuration upgrade, match ipolicy with enabled disk templates
- improved harep documentation (inherited from stable-2.8)


Version 2.9.0 rc2
-----------------

*(Released Wed, 9 Oct 2013)*

The second release candidate in the 2.9 series. Since 2.9.0 rc1:

- Fix bug in cfgupgrade that led to failure when upgrading from 2.8 with
  at least one DRBD instance.
- Fix bug in cfgupgrade that led to an invalid 2.8 configuration after
  downgrading.


Version 2.9.0 rc1
-----------------

*(Released Tue, 1 Oct 2013)*

The first release candidate in the 2.9 series. Since 2.9.0 beta1:

- various bug fixes
- update of the documentation, in particular installation instructions
- merging of LD_* constants into DT_* constants
- python style changes to be compatible with newer versions of pylint


Version 2.9.0 beta1
-------------------

*(Released Thu, 29 Aug 2013)*

This was the first beta release of the 2.9 series. All important changes
are listed in the latest 2.9 entry.


Version 2.8.4
-------------

*(Released Thu, 23 Jan 2014)*

- Change the list separator for the usb_devices parameter from comma to space.
  Commas could not work because they are already the hypervisor option
  separator (Issue 649)
- Add support for blktap2 file-driver (Issue 638)
- Add network tag definitions to the haskell codebase (Issue 641)
- Fix RAPI network tag handling
- Add the network tags to the tags searched by gnt-cluster search-tags
- Fix caching bug preventing jobs from being cancelled
- Start-master/stop-master was always failing if ConfD was disabled. (Issue 685)


Version 2.8.3
-------------

*(Released Thu, 12 Dec 2013)*

- Fixed Luxi daemon socket permissions after master-failover
- Improve IP version detection code directly checking for colons rather than
  passing the family from the cluster object
- Fix NODE/NODE_RES locking in LUInstanceCreate by not acquiring NODE_RES locks
  opportunistically anymore (Issue 622)
- Allow link local IPv6 gateways (Issue 624)
- Fix error printing (Issue 616)
- Fix a bug in InstanceSetParams concerning names: in case no name is passed in
  disk modifications, keep the old one. If name=none then set disk name to
  None.
- Update build_chroot script to work with the latest hackage packages
- Add a packet number limit to "fping" in master-ip-setup (Issue 630)
- Fix evacuation out of drained node (Issue 615)
- Add default file_driver if missing (Issue 571)
- Fix job error message after unclean master shutdown (Issue 618)
- Lock group(s) when creating instances (Issue 621)
- SetDiskID() before accepting an instance (Issue 633)
- Allow the ext template disks to receive arbitrary parameters, both at creation
  time and while being modified
- Xen handle domain shutdown (future proofing cherry-pick)
- Refactor reading live data in htools (future proofing cherry-pick)


Version 2.8.2
-------------

*(Released Thu, 07 Nov 2013)*

- DRBD: ensure peers are UpToDate for dual-primary
- Improve error message for replace-disks
- More dependency checks at configure time
- Placate warnings on ganeti.outils_unittest.py


Version 2.8.1
-------------

*(Released Thu, 17 Oct 2013)*

- Correctly start/stop luxid during gnt-cluster master-failover
- Don't attempt IPv6 ssh in case of IPv4 cluster (Issue 595)
- Fix path for the job queue serial file
- Improved harep man page
- Minor documentation improvements


Version 2.8.0
-------------

*(Released Mon, 30 Sep 2013)*

Incompatible/important changes
~~~~~~~~~~~~~~~~~~~~~~~~~~~~~~

- Instance policy can contain multiple instance specs, as described in
  the “Constrained instance sizes” section of :doc:`Partitioned Ganeti
  <design-partitioned>`. As a consequence, it's not possible to partially change
  or override instance specs. Bounding specs (min and max) can be specified as a
  whole using the new option ``--ipolicy-bounds-specs``, while standard
  specs use the new option ``--ipolicy-std-specs``.
- The output of the info command of gnt-cluster, gnt-group, gnt-node,
  gnt-instance is a valid YAML object.
- hail now honors network restrictions when allocating nodes. This led to an
  update of the IAllocator protocol. See the IAllocator documentation for
  details.
- confd now only answers static configuration request over the network. luxid
  was extracted, listens on the local LUXI socket and responds to live queries.
  This allows finer grained permissions if using separate users.

New features
~~~~~~~~~~~~

- The :doc:`Remote API <rapi>` daemon now supports a command line flag
  to always require authentication, ``--require-authentication``. It can
  be specified in ``$sysconfdir/default/ganeti``.
- A new cluster attribute 'enabled_disk_templates' is introduced. It will
  be used to manage the disk templates to be used by instances in the cluster.
  Initially, it will be set to a list that includes plain, drbd, if they were
  enabled by specifying a volume group name, and file and sharedfile, if those
  were enabled at configure time. Additionally, it will include all disk
  templates that are currently used by instances. The order of disk templates
  will be based on Ganeti's history of supporting them. In the future, the
  first entry of the list will be used as a default disk template on instance
  creation.
- ``cfgupgrade`` now supports a ``--downgrade`` option to bring the
  configuration back to the previous stable version.
- Disk templates in group ipolicy can be restored to the default value.
- Initial support for diskless instances and virtual clusters in QA.
- More QA and unit tests for instance policies.
- Every opcode now contains a reason trail (visible through ``gnt-job info``)
  describing why the opcode itself was executed.
- The monitoring daemon is now available. It allows users to query the cluster
  for obtaining information about the status of the system. The daemon is only
  responsible for providing the information over the network: the actual data
  gathering is performed by data collectors (currently, only the DRBD status
  collector is available).
- In order to help developers work on Ganeti, a new script
  (``devel/build_chroot``) is provided, for building a chroot that contains all
  the required development libraries and tools for compiling Ganeti on a Debian
  Squeeze system.
- A new tool, ``harep``, for performing self-repair and recreation of instances
  in Ganeti has been added.
- Split queries are enabled for tags, network, exports, cluster info, groups,
  jobs, nodes.
- New command ``show-ispecs-cmd`` for ``gnt-cluster`` and ``gnt-group``.
  It prints the command line to set the current policies, to ease
  changing them.
- Add the ``vnet_hdr`` HV parameter for KVM, to control whether the tap
  devices for KVM virtio-net interfaces will get created with VNET_HDR
  (IFF_VNET_HDR) support. If set to false, it disables offloading on the
  virtio-net interfaces, which prevents host kernel tainting and log
  flooding, when dealing with broken or malicious virtio-net drivers.
  It's set to true by default.
- Instance failover now supports a ``--cleanup`` parameter for fixing previous
  failures.
- Support 'viridian' parameter in Xen HVM
- Support DSA SSH keys in bootstrap
- To simplify the work of packaging frameworks that want to add the needed users
  and groups in a split-user setup themselves, at build time three files in
  ``doc/users`` will be generated. The ``groups`` files contains, one per line,
  the groups to be generated, the ``users`` file contains, one per line, the
  users to be generated, optionally followed by their primary group, where
  important. The ``groupmemberships`` file contains, one per line, additional
  user-group membership relations that need to be established. The syntax of
  these files will remain stable in all future versions.


New dependencies
~~~~~~~~~~~~~~~~
The following new dependencies have been added:

For Haskell:
- The ``curl`` library is not optional anymore for compiling the Haskell code.
- ``snap-server`` library (if monitoring is enabled).

For Python:
- The minimum Python version needed to run Ganeti is now 2.6.
- ``yaml`` library (only for running the QA).

Since 2.8.0 rc3
~~~~~~~~~~~~~~~
- Perform proper cleanup on termination of Haskell daemons
- Fix corner-case in handling of remaining retry time


Version 2.8.0 rc3
-----------------

*(Released Tue, 17 Sep 2013)*

- To simplify the work of packaging frameworks that want to add the needed users
  and groups in a split-user setup themselves, at build time three files in
  ``doc/users`` will be generated. The ``groups`` files contains, one per line,
  the groups to be generated, the ``users`` file contains, one per line, the
  users to be generated, optionally followed by their primary group, where
  important. The ``groupmemberships`` file contains, one per line, additional
  user-group membership relations that need to be established. The syntax of
  these files will remain stable in all future versions.
- Add a default to file-driver when unspecified over RAPI (Issue 571)
- Mark the DSA host pubkey as optional, and remove it during config downgrade
  (Issue 560)
- Some documentation fixes


Version 2.8.0 rc2
-----------------

*(Released Tue, 27 Aug 2013)*

The second release candidate of the 2.8 series. Since 2.8.0. rc1:

- Support 'viridian' parameter in Xen HVM (Issue 233)
- Include VCS version in ``gnt-cluster version``
- Support DSA SSH keys in bootstrap (Issue 338)
- Fix batch creation of instances
- Use FQDN to check master node status (Issue 551)
- Make the DRBD collector more failure-resilient


Version 2.8.0 rc1
-----------------

*(Released Fri, 2 Aug 2013)*

The first release candidate of the 2.8 series. Since 2.8.0 beta1:

- Fix upgrading/downgrading from 2.7
- Increase maximum RAPI message size
- Documentation updates
- Split ``confd`` between ``luxid`` and ``confd``
- Merge 2.7 series up to the 2.7.1 release
- Allow the ``modify_etc_hosts`` option to be changed
- Add better debugging for ``luxid`` queries
- Expose bulk parameter for GetJobs in RAPI client
- Expose missing ``network`` fields in RAPI
- Add some ``cluster verify`` tests
- Some unittest fixes
- Fix a malfunction in ``hspace``'s tiered allocation
- Fix query compatibility between haskell and python implementations
- Add the ``vnet_hdr`` HV parameter for KVM
- Add ``--cleanup`` to instance failover
- Change the connected groups format in ``gnt-network info`` output; it
  was previously displayed as a raw list by mistake. (Merged from 2.7)


Version 2.8.0 beta1
-------------------

*(Released Mon, 24 Jun 2013)*

This was the first beta release of the 2.8 series. All important changes
are listed in the latest 2.8 entry.


Version 2.7.2
-------------

*(Released Thu, 26 Sep 2013)*

- Change the connected groups format in ``gnt-network info`` output; it
  was previously displayed as a raw list by mistake
- Check disk template in right dict when copying
- Support multi-instance allocs without iallocator
- Fix some errors in the documentation
- Fix formatting of tuple in an error message


Version 2.7.1
-------------

*(Released Thu, 25 Jul 2013)*

- Add logrotate functionality in daemon-util
- Add logrotate example file
- Add missing fields to network queries over rapi
- Fix network object timestamps
- Add support for querying network timestamps
- Fix a typo in the example crontab
- Fix a documentation typo


Version 2.7.0
-------------

*(Released Thu, 04 Jul 2013)*

Incompatible/important changes
~~~~~~~~~~~~~~~~~~~~~~~~~~~~~~

- Instance policies for disk size were documented to be on a per-disk
  basis, but hail applied them to the sum of all disks. This has been
  fixed.
- ``hbal`` will now exit with status 0 if, during job execution over
  LUXI, early exit has been requested and all jobs are successful;
  before, exit status 1 was used, which cannot be differentiated from
  "job error" case
- Compatibility with newer versions of rbd has been fixed
- ``gnt-instance batch-create`` has been changed to use the bulk create
  opcode from Ganeti. This lead to incompatible changes in the format of
  the JSON file. It's now not a custom dict anymore but a dict
  compatible with the ``OpInstanceCreate`` opcode.
- Parent directories for file storage need to be listed in
  ``$sysconfdir/ganeti/file-storage-paths`` now. ``cfgupgrade`` will
  write the file automatically based on old configuration values, but it
  can not distribute it across all nodes and the file contents should be
  verified. Use ``gnt-cluster copyfile
  $sysconfdir/ganeti/file-storage-paths`` once the cluster has been
  upgraded. The reason for requiring this list of paths now is that
  before it would have been possible to inject new paths via RPC,
  allowing files to be created in arbitrary locations. The RPC protocol
  is protected using SSL/X.509 certificates, but as a design principle
  Ganeti does not permit arbitrary paths to be passed.
- The parsing of the variants file for OSes (see
  :manpage:`ganeti-os-interface(7)`) has been slightly changed: now empty
  lines and comment lines (starting with ``#``) are ignored for better
  readability.
- The ``setup-ssh`` tool added in Ganeti 2.2 has been replaced and is no
  longer available. ``gnt-node add`` now invokes a new tool on the
  destination node, named ``prepare-node-join``, to configure the SSH
  daemon. Paramiko is no longer necessary to configure nodes' SSH
  daemons via ``gnt-node add``.
- Draining (``gnt-cluster queue drain``) and un-draining the job queue
  (``gnt-cluster queue undrain``) now affects all nodes in a cluster and
  the flag is not reset after a master failover.
- Python 2.4 has *not* been tested with this release. Using 2.6 or above
  is recommended. 2.6 will be mandatory from the 2.8 series.


New features
~~~~~~~~~~~~

- New network management functionality to support automatic allocation
  of IP addresses and managing of network parameters. See
  :manpage:`gnt-network(8)` for more details.
- New external storage backend, to allow managing arbitrary storage
  systems external to the cluster. See
  :manpage:`ganeti-extstorage-interface(7)`.
- New ``exclusive-storage`` node parameter added, restricted to
  nodegroup level. When it's set to true, physical disks are assigned in
  an exclusive fashion to instances, as documented in :doc:`Partitioned
  Ganeti <design-partitioned>`.  Currently, only instances using the
  ``plain`` disk template are supported.
- The KVM hypervisor has been updated with many new hypervisor
  parameters, including a generic one for passing arbitrary command line
  values. See a complete list in :manpage:`gnt-instance(8)`. It is now
  compatible up to qemu 1.4.
- A new tool, called ``mon-collector``, is the stand-alone executor of
  the data collectors for a monitoring system. As of this version, it
  just includes the DRBD data collector, that can be executed by calling
  ``mon-collector`` using the ``drbd`` parameter. See
  :manpage:`mon-collector(7)`.
- A new user option, :pyeval:`rapi.RAPI_ACCESS_READ`, has been added
  for RAPI users. It allows granting permissions to query for
  information to a specific user without giving
  :pyeval:`rapi.RAPI_ACCESS_WRITE` permissions.
- A new tool named ``node-cleanup`` has been added. It cleans remains of
  a cluster from a machine by stopping all daemons, removing
  certificates and ssconf files. Unless the ``--no-backup`` option is
  given, copies of the certificates are made.
- Instance creations now support the use of opportunistic locking,
  potentially speeding up the (parallel) creation of multiple instances.
  This feature is currently only available via the :doc:`RAPI
  <rapi>` interface and when an instance allocator is used. If the
  ``opportunistic_locking`` parameter is set the opcode will try to
  acquire as many locks as possible, but will not wait for any locks
  held by other opcodes. If not enough resources can be found to
  allocate the instance, the temporary error code
  :pyeval:`errors.ECODE_TEMP_NORES` is returned. The operation can be
  retried thereafter, with or without opportunistic locking.
- New experimental linux-ha resource scripts.
- Restricted-commands support: ganeti can now be asked (via command line
  or rapi) to perform commands on a node. These are passed via ganeti
  RPC rather than ssh. This functionality is restricted to commands
  specified on the ``$sysconfdir/ganeti/restricted-commands`` for security
  reasons. The file is not copied automatically.


Misc changes
~~~~~~~~~~~~

- Diskless instances are now externally mirrored (Issue 237). This for
  now has only been tested in conjunction with explicit target nodes for
  migration/failover.
- Queries not needing locks or RPC access to the node can now be
  performed by the confd daemon, making them independent from jobs, and
  thus faster to execute. This is selectable at configure time.
- The functionality for allocating multiple instances at once has been
  overhauled and is now also available through :doc:`RAPI <rapi>`.

There are no significant changes from version 2.7.0~rc3.


Version 2.7.0 rc3
-----------------

*(Released Tue, 25 Jun 2013)*

- Fix permissions on the confd query socket (Issue 477)
- Fix permissions on the job archive dir (Issue 498)
- Fix handling of an internal exception in replace-disks (Issue 472)
- Fix gnt-node info handling of shortened names (Issue 497)
- Fix gnt-instance grow-disk when wiping is enabled
- Documentation improvements, and support for newer pandoc
- Fix hspace honoring ipolicy for disks (Issue 484)
- Improve handling of the ``kvm_extra`` HV parameter


Version 2.7.0 rc2
-----------------

*(Released Fri, 24 May 2013)*

- ``devel/upload`` now works when ``/var/run`` on the target nodes is a
  symlink.
- Disks added through ``gnt-instance modify`` or created through
  ``gnt-instance recreate-disks`` are wiped, if the
  ``prealloc_wipe_disks`` flag is set.
- If wiping newly created disks fails, the disks are removed. Also,
  partial failures in creating disks through ``gnt-instance modify``
  triggers a cleanup of the partially-created disks.
- Removing the master IP address doesn't fail if the address has been
  already removed.
- Fix ownership of the OS log dir
- Workaround missing SO_PEERCRED constant (Issue 191)


Version 2.7.0 rc1
-----------------

*(Released Fri, 3 May 2013)*

This was the first release candidate of the 2.7 series. Since beta3:

- Fix kvm compatibility with qemu 1.4 (Issue 389)
- Documentation updates (admin guide, upgrade notes, install
  instructions) (Issue 372)
- Fix gnt-group list nodes and instances count (Issue 436)
- Fix compilation without non-mandatory libraries (Issue 441)
- Fix xen-hvm hypervisor forcing nics to type 'ioemu' (Issue 247)
- Make confd logging more verbose at INFO level (Issue 435)
- Improve "networks" documentation in :manpage:`gnt-instance(8)`
- Fix failure path for instance storage type conversion (Issue 229)
- Update htools text backend documentation
- Improve the renew-crypto section of :manpage:`gnt-cluster(8)`
- Disable inter-cluster instance move for file-based instances, because
  it is dependant on instance export, which is not supported for
  file-based instances. (Issue 414)
- Fix gnt-job crashes on non-ascii characters (Issue 427)
- Fix volume group checks on non-vm-capable nodes (Issue 432)


Version 2.7.0 beta3
-------------------

*(Released Mon, 22 Apr 2013)*

This was the third beta release of the 2.7 series. Since beta2:

- Fix hail to verify disk instance policies on a per-disk basis (Issue 418).
- Fix data loss on wrong usage of ``gnt-instance move``
- Properly export errors in confd-based job queries
- Add ``users-setup`` tool
- Fix iallocator protocol to report 0 as a disk size for diskless
  instances. This avoids hail breaking when a diskless instance is
  present.
- Fix job queue directory permission problem that made confd job queries
  fail. This requires running an ``ensure-dirs --full-run`` on upgrade
  for access to archived jobs (Issue 406).
- Limit the sizes of networks supported by ``gnt-network`` to something
  between a ``/16`` and a ``/30`` to prevent memory bloat and crashes.
- Fix bugs in instance disk template conversion
- Fix GHC 7 compatibility
- Fix ``burnin`` install path (Issue 426).
- Allow very small disk grows (Issue 347).
- Fix a ``ganeti-noded`` memory bloat introduced in 2.5, by making sure
  that noded doesn't import masterd code (Issue 419).
- Make sure the default metavg at cluster init is the same as the vg, if
  unspecified (Issue 358).
- Fix cleanup of partially created disks (part of Issue 416)


Version 2.7.0 beta2
-------------------

*(Released Tue, 2 Apr 2013)*

This was the second beta release of the 2.7 series. Since beta1:

- Networks no longer have a "type" slot, since this information was
  unused in Ganeti: instead of it tags should be used.
- The rapi client now has a ``target_node`` option to MigrateInstance.
- Fix early exit return code for hbal (Issue 386).
- Fix ``gnt-instance migrate/failover -n`` (Issue 396).
- Fix ``rbd showmapped`` output parsing (Issue 312).
- Networks are now referenced indexed by UUID, rather than name. This
  will require running cfgupgrade, from 2.7.0beta1, if networks are in
  use.
- The OS environment now includes network information.
- Deleting of a network is now disallowed if any instance nic is using
  it, to prevent dangling references.
- External storage is now documented in man pages.
- The exclusive_storage flag can now only be set at nodegroup level.
- Hbal can now submit an explicit priority with its jobs.
- Many network related locking fixes.
- Bump up the required pylint version to 0.25.1.
- Fix the ``no_remember`` option in RAPI client.
- Many ipolicy related tests, qa, and fixes.
- Many documentation improvements and fixes.
- Fix building with ``--disable-file-storage``.
- Fix ``-q`` option in htools, which was broken if passed more than
  once.
- Some haskell/python interaction improvements and fixes.
- Fix iallocator in case of missing LVM storage.
- Fix confd config load in case of ``--no-lvm-storage``.
- The confd/query functionality is now mentioned in the security
  documentation.


Version 2.7.0 beta1
-------------------

*(Released Wed, 6 Feb 2013)*

This was the first beta release of the 2.7 series. All important changes
are listed in the latest 2.7 entry.


Version 2.6.2
-------------

*(Released Fri, 21 Dec 2012)*

Important behaviour change: hbal won't rebalance anymore instances which
have the ``auto_balance`` attribute set to false. This was the intention
all along, but until now it only skipped those from the N+1 memory
reservation (DRBD-specific).

A significant number of bug fixes in this release:

- Fixed disk adoption interaction with ipolicy checks.
- Fixed networking issues when instances are started, stopped or
  migrated, by forcing the tap device's MAC prefix to "fe" (issue 217).
- Fixed the warning in cluster verify for shared storage instances not
  being redundant.
- Fixed removal of storage directory on shared file storage (issue 262).
- Fixed validation of LVM volume group name in OpClusterSetParams
  (``gnt-cluster modify``) (issue 285).
- Fixed runtime memory increases (``gnt-instance modify -m``).
- Fixed live migration under Xen's ``xl`` mode.
- Fixed ``gnt-instance console`` with ``xl``.
- Fixed building with newer Haskell compiler/libraries.
- Fixed PID file writing in Haskell daemons (confd); this prevents
  restart issues if confd was launched manually (outside of
  ``daemon-util``) while another copy of it was running
- Fixed a type error when doing live migrations with KVM (issue 297) and
  the error messages for failing migrations have been improved.
- Fixed opcode validation for the out-of-band commands (``gnt-node
  power``).
- Fixed a type error when unsetting OS hypervisor parameters (issue
  311); now it's possible to unset all OS-specific hypervisor
  parameters.
- Fixed the ``dry-run`` mode for many operations: verification of
  results was over-zealous but didn't take into account the ``dry-run``
  operation, resulting in "wrong" failures.
- Fixed bash completion in ``gnt-job list`` when the job queue has
  hundreds of entries; especially with older ``bash`` versions, this
  results in significant CPU usage.

And lastly, a few other improvements have been made:

- Added option to force master-failover without voting (issue 282).
- Clarified error message on lock conflict (issue 287).
- Logging of newly submitted jobs has been improved (issue 290).
- Hostname checks have been made uniform between instance rename and
  create (issue 291).
- The ``--submit`` option is now supported by ``gnt-debug delay``.
- Shutting down the master daemon by sending SIGTERM now stops it from
  processing jobs waiting for locks; instead, those jobs will be started
  once again after the master daemon is started the next time (issue
  296).
- Support for Xen's ``xl`` program has been improved (besides the fixes
  above).
- Reduced logging noise in the Haskell confd daemon (only show one log
  entry for each config reload, instead of two).
- Several man page updates and typo fixes.


Version 2.6.1
-------------

*(Released Fri, 12 Oct 2012)*

A small bugfix release. Among the bugs fixed:

- Fixed double use of ``PRIORITY_OPT`` in ``gnt-node migrate``, that
  made the command unusable.
- Commands that issue many jobs don't fail anymore just because some jobs
  take so long that other jobs are archived.
- Failures during ``gnt-instance reinstall`` are reflected by the exit
  status.
- Issue 190 fixed. Check for DRBD in cluster verify is enabled only when
  DRBD is enabled.
- When ``always_failover`` is set, ``--allow-failover`` is not required
  in migrate commands anymore.
- ``bash_completion`` works even if extglob is disabled.
- Fixed bug with locks that made failover for RDB-based instances fail.
- Fixed bug in non-mirrored instance allocation that made Ganeti choose
  a random node instead of one based on the allocator metric.
- Support for newer versions of pylint and pep8.
- Hail doesn't fail anymore when trying to add an instance of type
  ``file``, ``sharedfile`` or ``rbd``.
- Added new Makefile target to rebuild the whole distribution, so that
  all files are included.


Version 2.6.0
-------------

*(Released Fri, 27 Jul 2012)*


.. attention:: The ``LUXI`` protocol has been made more consistent
   regarding its handling of command arguments. This, however, leads to
   incompatibility issues with previous versions. Please ensure that you
   restart Ganeti daemons soon after the upgrade, otherwise most
   ``LUXI`` calls (job submission, setting/resetting the drain flag,
   pausing/resuming the watcher, cancelling and archiving jobs, querying
   the cluster configuration) will fail.


New features
~~~~~~~~~~~~

Instance run status
+++++++++++++++++++

The current ``admin_up`` field, which used to denote whether an instance
should be running or not, has been removed. Instead, ``admin_state`` is
introduced, with 3 possible values -- ``up``, ``down`` and ``offline``.

The rational behind this is that an instance being “down” can have
different meanings:

- it could be down during a reboot
- it could be temporarily be down for a reinstall
- or it could be down because it is deprecated and kept just for its
  disk

The previous Boolean state was making it difficult to do capacity
calculations: should Ganeti reserve memory for a down instance? Now, the
tri-state field makes it clear:

- in ``up`` and ``down`` state, all resources are reserved for the
  instance, and it can be at any time brought up if it is down
- in ``offline`` state, only disk space is reserved for it, but not
  memory or CPUs

The field can have an extra use: since the transition between ``up`` and
``down`` and vice-versus is done via ``gnt-instance start/stop``, but
transition between ``offline`` and ``down`` is done via ``gnt-instance
modify``, it is possible to given different rights to users. For
example, owners of an instance could be allowed to start/stop it, but
not transition it out of the offline state.

Instance policies and specs
+++++++++++++++++++++++++++

In previous Ganeti versions, an instance creation request was not
limited on the minimum size and on the maximum size just by the cluster
resources. As such, any policy could be implemented only in third-party
clients (RAPI clients, or shell wrappers over ``gnt-*``
tools). Furthermore, calculating cluster capacity via ``hspace`` again
required external input with regards to instance sizes.

In order to improve these workflows and to allow for example better
per-node group differentiation, we introduced instance specs, which
allow declaring:

- minimum instance disk size, disk count, memory size, cpu count
- maximum values for the above metrics
- and “standard” values (used in ``hspace`` to calculate the standard
  sized instances)

The minimum/maximum values can be also customised at node-group level,
for example allowing more powerful hardware to support bigger instance
memory sizes.

Beside the instance specs, there are a few other settings belonging to
the instance policy framework. It is possible now to customise, per
cluster and node-group:

- the list of allowed disk templates
- the maximum ratio of VCPUs per PCPUs (to control CPU oversubscription)
- the maximum ratio of instance to spindles (see below for more
  information) for local storage

All these together should allow all tools that talk to Ganeti to know
what are the ranges of allowed values for instances and the
over-subscription that is allowed.

For the VCPU/PCPU ratio, we already have the VCPU configuration from the
instance configuration, and the physical CPU configuration from the
node. For the spindle ratios however, we didn't track before these
values, so new parameters have been added:

- a new node parameter ``spindle_count``, defaults to 1, customisable at
  node group or node level
- at new backend parameter (for instances), ``spindle_use`` defaults to 1

Note that spindles in this context doesn't need to mean actual
mechanical hard-drives; it's just a relative number for both the node
I/O capacity and instance I/O consumption.

Instance migration behaviour
++++++++++++++++++++++++++++

While live-migration is in general desirable over failover, it is
possible that for some workloads it is actually worse, due to the
variable time of the “suspend” phase during live migration.

To allow the tools to work consistently over such instances (without
having to hard-code instance names), a new backend parameter
``always_failover`` has been added to control the migration/failover
behaviour. When set to True, all migration requests for an instance will
instead fall-back to failover.

Instance memory ballooning
++++++++++++++++++++++++++

Initial support for memory ballooning has been added. The memory for an
instance is no longer fixed (backend parameter ``memory``), but instead
can vary between minimum and maximum values (backend parameters
``minmem`` and ``maxmem``). Currently we only change an instance's
memory when:

- live migrating or failing over and instance and the target node
  doesn't have enough memory
- user requests changing the memory via ``gnt-instance modify
  --runtime-memory``

Instance CPU pinning
++++++++++++++++++++

In order to control the use of specific CPUs by instance, support for
controlling CPU pinning has been added for the Xen, HVM and LXC
hypervisors. This is controlled by a new hypervisor parameter
``cpu_mask``; details about possible values for this are in the
:manpage:`gnt-instance(8)`. Note that use of the most specific (precise
VCPU-to-CPU mapping) form will work well only when all nodes in your
cluster have the same amount of CPUs.

Disk parameters
+++++++++++++++

Another area in which Ganeti was not customisable were the parameters
used for storage configuration, e.g. how many stripes to use for LVM,
DRBD resync configuration, etc.

To improve this area, we've added disks parameters, which are
customisable at cluster and node group level, and which allow to
specify various parameters for disks (DRBD has the most parameters
currently), for example:

- DRBD resync algorithm and parameters (e.g. speed)
- the default VG for meta-data volumes for DRBD
- number of stripes for LVM (plain disk template)
- the RBD pool

These parameters can be modified via ``gnt-cluster modify -D …`` and
``gnt-group modify -D …``, and are used at either instance creation (in
case of LVM stripes, for example) or at disk “activation” time
(e.g. resync speed).

Rados block device support
++++++++++++++++++++++++++

A Rados (http://ceph.com/wiki/Rbd) storage backend has been added,
denoted by the ``rbd`` disk template type. This is considered
experimental, feedback is welcome. For details on configuring it, see
the :doc:`install` document and the :manpage:`gnt-cluster(8)` man page.

Master IP setup
+++++++++++++++

The existing master IP functionality works well only in simple setups (a
single network shared by all nodes); however, if nodes belong to
different networks, then the ``/32`` setup and lack of routing
information is not enough.

To allow the master IP to function well in more complex cases, the
system was reworked as follows:

- a master IP netmask setting has been added
- the master IP activation/turn-down code was moved from the node daemon
  to a separate script
- whether to run the Ganeti-supplied master IP script or a user-supplied
  on is a ``gnt-cluster init`` setting

Details about the location of the standard and custom setup scripts are
in the man page :manpage:`gnt-cluster(8)`; for information about the
setup script protocol, look at the Ganeti-supplied script.

SPICE support
+++++++++++++

The `SPICE <http://www.linux-kvm.org/page/SPICE>`_ support has been
improved.

It is now possible to use TLS-protected connections, and when renewing
or changing the cluster certificates (via ``gnt-cluster renew-crypto``,
it is now possible to specify spice or spice CA certificates. Also, it
is possible to configure a password for SPICE sessions via the
hypervisor parameter ``spice_password_file``.

There are also new parameters to control the compression and streaming
options (e.g. ``spice_image_compression``, ``spice_streaming_video``,
etc.). For details, see the man page :manpage:`gnt-instance(8)` and look
for the spice parameters.

Lastly, it is now possible to see the SPICE connection information via
``gnt-instance console``.

OVF converter
+++++++++++++

A new tool (``tools/ovfconverter``) has been added that supports
conversion between Ganeti and the `Open Virtualization Format
<http://en.wikipedia.org/wiki/Open_Virtualization_Format>`_ (both to and
from).

This relies on the ``qemu-img`` tool to convert the disk formats, so the
actual compatibility with other virtualization solutions depends on it.

Confd daemon changes
++++++++++++++++++++

The configuration query daemon (``ganeti-confd``) is now optional, and
has been rewritten in Haskell; whether to use the daemon at all, use the
Python (default) or the Haskell version is selectable at configure time
via the ``--enable-confd`` parameter, which can take one of the
``haskell``, ``python`` or ``no`` values. If not used, disabling the
daemon will result in a smaller footprint; for larger systems, we
welcome feedback on the Haskell version which might become the default
in future versions.

If you want to use ``gnt-node list-drbd`` you need to have the Haskell
daemon running. The Python version doesn't implement the new call.


User interface changes
~~~~~~~~~~~~~~~~~~~~~~

We have replaced the ``--disks`` option of ``gnt-instance
replace-disks`` with a more flexible ``--disk`` option, which allows
adding and removing disks at arbitrary indices (Issue 188). Furthermore,
disk size and mode can be changed upon recreation (via ``gnt-instance
recreate-disks``, which accepts the same ``--disk`` option).

As many people are used to a ``show`` command, we have added that as an
alias to ``info`` on all ``gnt-*`` commands.

The ``gnt-instance grow-disk`` command has a new mode in which it can
accept the target size of the disk, instead of the delta; this can be
more safe since two runs in absolute mode will be idempotent, and
sometimes it's also easier to specify the desired size directly.

Also the handling of instances with regard to offline secondaries has
been improved. Instance operations should not fail because one of it's
secondary nodes is offline, even though it's safe to proceed.

A new command ``list-drbd`` has been added to the ``gnt-node`` script to
support debugging of DRBD issues on nodes. It provides a mapping of DRBD
minors to instance name.

API changes
~~~~~~~~~~~

RAPI coverage has improved, with (for example) new resources for
recreate-disks, node power-cycle, etc.

Compatibility
~~~~~~~~~~~~~

There is partial support for ``xl`` in the Xen hypervisor; feedback is
welcome.

Python 2.7 is better supported, and after Ganeti 2.6 we will investigate
whether to still support Python 2.4 or move to Python 2.6 as minimum
required version.

Support for Fedora has been slightly improved; the provided example
init.d script should work better on it and the INSTALL file should
document the needed dependencies.

Internal changes
~~~~~~~~~~~~~~~~

The deprecated ``QueryLocks`` LUXI request has been removed. Use
``Query(what=QR_LOCK, ...)`` instead.

The LUXI requests :pyeval:`luxi.REQ_QUERY_JOBS`,
:pyeval:`luxi.REQ_QUERY_INSTANCES`, :pyeval:`luxi.REQ_QUERY_NODES`,
:pyeval:`luxi.REQ_QUERY_GROUPS`, :pyeval:`luxi.REQ_QUERY_EXPORTS` and
:pyeval:`luxi.REQ_QUERY_TAGS` are deprecated and will be removed in a
future version. :pyeval:`luxi.REQ_QUERY` should be used instead.

RAPI client: ``CertificateError`` now derives from
``GanetiApiError``. This should make it more easy to handle Ganeti
errors.

Deprecation warnings due to PyCrypto/paramiko import in
``tools/setup-ssh`` have been silenced, as usually they are safe; please
make sure to run an up-to-date paramiko version, if you use this tool.

The QA scripts now depend on Python 2.5 or above (the main code base
still works with Python 2.4).

The configuration file (``config.data``) is now written without
indentation for performance reasons; if you want to edit it, it can be
re-formatted via ``tools/fmtjson``.

A number of bugs has been fixed in the cluster merge tool.

``x509`` certification verification (used in import-export) has been
changed to allow the same clock skew as permitted by the cluster
verification. This will remove some rare but hard to diagnose errors in
import-export.


Version 2.6.0 rc4
-----------------

*(Released Thu, 19 Jul 2012)*

Very few changes from rc4 to the final release, only bugfixes:

- integrated fixes from release 2.5.2 (fix general boot flag for KVM
  instance, fix CDROM booting for KVM instances)
- fixed node group modification of node parameters
- fixed issue in LUClusterVerifyGroup with multi-group clusters
- fixed generation of bash completion to ensure a stable ordering
- fixed a few typos


Version 2.6.0 rc3
-----------------

*(Released Fri, 13 Jul 2012)*

Third release candidate for 2.6. The following changes were done from
rc3 to rc4:

- Fixed ``UpgradeConfig`` w.r.t. to disk parameters on disk objects.
- Fixed an inconsistency in the LUXI protocol with the provided
  arguments (NOT backwards compatible)
- Fixed a bug with node groups ipolicy where ``min`` was greater than
  the cluster ``std`` value
- Implemented a new ``gnt-node list-drbd`` call to list DRBD minors for
  easier instance debugging on nodes (requires ``hconfd`` to work)


Version 2.6.0 rc2
-----------------

*(Released Tue, 03 Jul 2012)*

Second release candidate for 2.6. The following changes were done from
rc2 to rc3:

- Fixed ``gnt-cluster verify`` regarding ``master-ip-script`` on non
  master candidates
- Fixed a RAPI regression on missing beparams/memory
- Fixed redistribution of files on offline nodes
- Added possibility to run activate-disks even though secondaries are
  offline. With this change it relaxes also the strictness on some other
  commands which use activate disks internally:
  * ``gnt-instance start|reboot|rename|backup|export``
- Made it possible to remove safely an instance if its secondaries are
  offline
- Made it possible to reinstall even though secondaries are offline


Version 2.6.0 rc1
-----------------

*(Released Mon, 25 Jun 2012)*

First release candidate for 2.6. The following changes were done from
rc1 to rc2:

- Fixed bugs with disk parameters and ``rbd`` templates as well as
  ``instance_os_add``
- Made ``gnt-instance modify`` more consistent regarding new NIC/Disk
  behaviour. It supports now the modify operation
- ``hcheck`` implemented to analyze cluster health and possibility of
  improving health by rebalance
- ``hbal`` has been improved in dealing with split instances


Version 2.6.0 beta2
-------------------

*(Released Mon, 11 Jun 2012)*

Second beta release of 2.6. The following changes were done from beta2
to rc1:

- Fixed ``daemon-util`` with non-root user models
- Fixed creation of plain instances with ``--no-wait-for-sync``
- Fix wrong iv_names when running ``cfgupgrade``
- Export more information in RAPI group queries
- Fixed bug when changing instance network interfaces
- Extended burnin to do NIC changes
- query: Added ``<``, ``>``, ``<=``, ``>=`` comparison operators
- Changed default for DRBD barriers
- Fixed DRBD error reporting for syncer rate
- Verify the options on disk parameters

And of course various fixes to documentation and improved unittests and
QA.


Version 2.6.0 beta1
-------------------

*(Released Wed, 23 May 2012)*

First beta release of 2.6. The following changes were done from beta1 to
beta2:

- integrated patch for distributions without ``start-stop-daemon``
- adapted example init.d script to work on Fedora
- fixed log handling in Haskell daemons
- adapted checks in the watcher for pycurl linked against libnss
- add partial support for ``xl`` instead of ``xm`` for Xen
- fixed a type issue in cluster verification
- fixed ssconf handling in the Haskell code (was breaking confd in IPv6
  clusters)

Plus integrated fixes from the 2.5 branch:

- fixed ``kvm-ifup`` to use ``/bin/bash``
- fixed parallel build failures
- KVM live migration when using a custom keymap


Version 2.5.2
-------------

*(Released Tue, 24 Jul 2012)*

A small bugfix release, with no new features:

- fixed bash-isms in kvm-ifup, for compatibility with systems which use a
  different default shell (e.g. Debian, Ubuntu)
- fixed KVM startup and live migration with a custom keymap (fixes Issue
  243 and Debian bug #650664)
- fixed compatibility with KVM versions that don't support multiple boot
  devices (fixes Issue 230 and Debian bug #624256)

Additionally, a few fixes were done to the build system (fixed parallel
build failures) and to the unittests (fixed race condition in test for
FileID functions, and the default enable/disable mode for QA test is now
customisable).


Version 2.5.1
-------------

*(Released Fri, 11 May 2012)*

A small bugfix release.

The main issues solved are on the topic of compatibility with newer LVM
releases:

- fixed parsing of ``lv_attr`` field
- adapted to new ``vgreduce --removemissing`` behaviour where sometimes
  the ``--force`` flag is needed

Also on the topic of compatibility, ``tools/lvmstrap`` has been changed
to accept kernel 3.x too (was hardcoded to 2.6.*).

A regression present in 2.5.0 that broke handling (in the gnt-* scripts)
of hook results and that also made display of other errors suboptimal
was fixed; the code behaves now like 2.4 and earlier.

Another change in 2.5, the cleanup of the OS scripts environment, is too
aggressive: it removed even the ``PATH`` variable, which requires the OS
scripts to *always* need to export it. Since this is a bit too strict,
we now export a minimal PATH, the same that we export for hooks.

The fix for issue 201 (Preserve bridge MTU in KVM ifup script) was
integrated into this release.

Finally, a few other miscellaneous changes were done (no new features,
just small improvements):

- Fix ``gnt-group --help`` display
- Fix hardcoded Xen kernel path
- Fix grow-disk handling of invalid units
- Update synopsis for ``gnt-cluster repair-disk-sizes``
- Accept both PUT and POST in noded (makes future upgrade to 2.6 easier)


Version 2.5.0
-------------

*(Released Thu, 12 Apr 2012)*

Incompatible/important changes and bugfixes
~~~~~~~~~~~~~~~~~~~~~~~~~~~~~~~~~~~~~~~~~~~

- The default of the ``/2/instances/[instance_name]/rename`` RAPI
  resource's ``ip_check`` parameter changed from ``True`` to ``False``
  to match the underlying LUXI interface.
- The ``/2/nodes/[node_name]/evacuate`` RAPI resource was changed to use
  body parameters, see :doc:`RAPI documentation <rapi>`. The server does
  not maintain backwards-compatibility as the underlying operation
  changed in an incompatible way. The RAPI client can talk to old
  servers, but it needs to be told so as the return value changed.
- When creating file-based instances via RAPI, the ``file_driver``
  parameter no longer defaults to ``loop`` and must be specified.
- The deprecated ``bridge`` NIC parameter is no longer supported. Use
  ``link`` instead.
- Support for the undocumented and deprecated RAPI instance creation
  request format version 0 has been dropped. Use version 1, supported
  since Ganeti 2.1.3 and :doc:`documented <rapi>`, instead.
- Pyparsing 1.4.6 or above is required, see :doc:`installation
  documentation <install>`.
- The "cluster-verify" hooks are now executed per group by the
  ``OP_CLUSTER_VERIFY_GROUP`` opcode. This maintains the same behavior
  if you just run ``gnt-cluster verify``, which generates one opcode per
  group.
- The environment as passed to the OS scripts is cleared, and thus no
  environment variables defined in the node daemon's environment will be
  inherited by the scripts.
- The :doc:`iallocator <iallocator>` mode ``multi-evacuate`` has been
  deprecated.
- :doc:`New iallocator modes <design-multi-reloc>` have been added to
  support operations involving multiple node groups.
- Offline nodes are ignored when failing over an instance.
- Support for KVM version 1.0, which changed the version reporting format
  from 3 to 2 digits.
- TCP/IP ports used by DRBD disks are returned to a pool upon instance
  removal.
- ``Makefile`` is now compatible with Automake 1.11.2
- Includes all bugfixes made in the 2.4 series

New features
~~~~~~~~~~~~

- The ganeti-htools project has been merged into the ganeti-core source
  tree and will be built as part of Ganeti (see :doc:`install-quick`).
- Implemented support for :doc:`shared storage <design-shared-storage>`.
- Add support for disks larger than 2 TB in ``lvmstrap`` by supporting
  GPT-style partition tables (requires `parted
  <http://www.gnu.org/s/parted/>`_).
- Added support for floppy drive and 2nd CD-ROM drive in KVM hypervisor.
- Allowed adding tags on instance creation.
- Export instance tags to hooks (``INSTANCE_TAGS``, see :doc:`hooks`)
- Allow instances to be started in a paused state, enabling the user to
  see the complete console output on boot using the console.
- Added new hypervisor flag to control default reboot behaviour
  (``reboot_behavior``).
- Added support for KVM keymaps (hypervisor parameter ``keymap``).
- Improved out-of-band management support:

  - Added ``gnt-node health`` command reporting the health status of
    nodes.
  - Added ``gnt-node power`` command to manage power status of nodes.
  - Added command for emergency power-off (EPO), ``gnt-cluster epo``.

- Instance migration can fall back to failover if instance is not
  running.
- Filters can be used when listing nodes, instances, groups and locks;
  see :manpage:`ganeti(7)` manpage.
- Added post-execution status as variables to :doc:`hooks <hooks>`
  environment.
- Instance tags are exported/imported together with the instance.
- When given an explicit job ID, ``gnt-job info`` will work for archived
  jobs.
- Jobs can define dependencies on other jobs (not yet supported via
  RAPI or command line, but used by internal commands and usable via
  LUXI).

  - Lock monitor (``gnt-debug locks``) shows jobs waiting for
    dependencies.

- Instance failover is now available as a RAPI resource
  (``/2/instances/[instance_name]/failover``).
- ``gnt-instance info`` defaults to static information if primary node
  is offline.
- Opcodes have a new ``comment`` attribute.
- Added basic SPICE support to KVM hypervisor.
- ``tools/ganeti-listrunner`` allows passing of arguments to executable.

Node group improvements
~~~~~~~~~~~~~~~~~~~~~~~

- ``gnt-cluster verify`` has been modified to check groups separately,
  thereby improving performance.
- Node group support has been added to ``gnt-cluster verify-disks``,
  which now operates per node group.
- Watcher has been changed to work better with node groups.

  - One process and state file per node group.
  - Slow watcher in one group doesn't block other group's watcher.

- Added new command, ``gnt-group evacuate``, to move all instances in a
  node group to other groups.
- Added ``gnt-instance change-group`` to move an instance to another
  node group.
- ``gnt-cluster command`` and ``gnt-cluster copyfile`` now support
  per-group operations.
- Node groups can be tagged.
- Some operations switch from an exclusive to a shared lock as soon as
  possible.
- Instance's primary and secondary nodes' groups are now available as
  query fields (``pnode.group``, ``pnode.group.uuid``, ``snodes.group``
  and ``snodes.group.uuid``).

Misc
~~~~

- Numerous updates to documentation and manpages.

  - :doc:`RAPI <rapi>` documentation now has detailed parameter
    descriptions.
  - Some opcode/job results are now also documented, see :doc:`RAPI
    <rapi>`.

- A lockset's internal lock is now also visible in lock monitor.
- Log messages from job queue workers now contain information about the
  opcode they're processing.
- ``gnt-instance console`` no longer requires the instance lock.
- A short delay when waiting for job changes reduces the number of LUXI
  requests significantly.
- DRBD metadata volumes are overwritten with zeros during disk creation.
- Out-of-band commands no longer acquire the cluster lock in exclusive
  mode.
- ``devel/upload`` now uses correct permissions for directories.


Version 2.5.0 rc6
-----------------

*(Released Fri, 23 Mar 2012)*

This was the sixth release candidate of the 2.5 series.


Version 2.5.0 rc5
-----------------

*(Released Mon, 9 Jan 2012)*

This was the fifth release candidate of the 2.5 series.


Version 2.5.0 rc4
-----------------

*(Released Thu, 27 Oct 2011)*

This was the fourth release candidate of the 2.5 series.


Version 2.5.0 rc3
-----------------

*(Released Wed, 26 Oct 2011)*

This was the third release candidate of the 2.5 series.


Version 2.5.0 rc2
-----------------

*(Released Tue, 18 Oct 2011)*

This was the second release candidate of the 2.5 series.


Version 2.5.0 rc1
-----------------

*(Released Tue, 4 Oct 2011)*

This was the first release candidate of the 2.5 series.


Version 2.5.0 beta3
-------------------

*(Released Wed, 31 Aug 2011)*

This was the third beta release of the 2.5 series.


Version 2.5.0 beta2
-------------------

*(Released Mon, 22 Aug 2011)*

This was the second beta release of the 2.5 series.


Version 2.5.0 beta1
-------------------

*(Released Fri, 12 Aug 2011)*

This was the first beta release of the 2.5 series.


Version 2.4.5
-------------

*(Released Thu, 27 Oct 2011)*

- Fixed bug when parsing command line parameter values ending in
  backslash
- Fixed assertion error after unclean master shutdown
- Disable HTTP client pool for RPC, significantly reducing memory usage
  of master daemon
- Fixed queue archive creation with wrong permissions


Version 2.4.4
-------------

*(Released Tue, 23 Aug 2011)*

Small bug-fixes:

- Fixed documentation for importing with ``--src-dir`` option
- Fixed a bug in ``ensure-dirs`` with queue/archive permissions
- Fixed a parsing issue with DRBD 8.3.11 in the Linux kernel


Version 2.4.3
-------------

*(Released Fri, 5 Aug 2011)*

Many bug-fixes and a few small features:

- Fixed argument order in ``ReserveLV`` and ``ReserveMAC`` which caused
  issues when you tried to add an instance with two MAC addresses in one
  request
- KVM: fixed per-instance stored UID value
- KVM: configure bridged NICs at migration start
- KVM: Fix a bug where instance will not start with never KVM versions
  (>= 0.14)
- Added OS search path to ``gnt-cluster info``
- Fixed an issue with ``file_storage_dir`` where you were forced to
  provide an absolute path, but the documentation states it is a
  relative path, the documentation was right
- Added a new parameter to instance stop/start called ``--no-remember``
  that will make the state change to not be remembered
- Implemented ``no_remember`` at RAPI level
- Improved the documentation
- Node evacuation: don't call IAllocator if node is already empty
- Fixed bug in DRBD8 replace disks on current nodes
- Fixed bug in recreate-disks for DRBD instances
- Moved assertion checking locks in ``gnt-instance replace-disks``
  causing it to abort with not owning the right locks for some situation
- Job queue: Fixed potential race condition when cancelling queued jobs
- Fixed off-by-one bug in job serial generation
- ``gnt-node volumes``: Fix instance names
- Fixed aliases in bash completion
- Fixed a bug in reopening log files after being sent a SIGHUP
- Added a flag to burnin to allow specifying VCPU count
- Bugfixes to non-root Ganeti configuration


Version 2.4.2
-------------

*(Released Thu, 12 May 2011)*

Many bug-fixes and a few new small features:

- Fixed a bug related to log opening failures
- Fixed a bug in instance listing with orphan instances
- Fixed a bug which prevented resetting the cluster-level node parameter
  ``oob_program`` to the default
- Many fixes related to the ``cluster-merge`` tool
- Fixed a race condition in the lock monitor, which caused failures
  during (at least) creation of many instances in parallel
- Improved output for gnt-job info
- Removed the quiet flag on some ssh calls which prevented debugging
  failures
- Improved the N+1 failure messages in cluster verify by actually
  showing the memory values (needed and available)
- Increased lock attempt timeouts so that when executing long operations
  (e.g. DRBD replace-disks) other jobs do not enter 'blocking acquire'
  too early and thus prevent the use of the 'fair' mechanism
- Changed instance query data (``gnt-instance info``) to not acquire
  locks unless needed, thus allowing its use on locked instance if only
  static information is asked for
- Improved behaviour with filesystems that do not support rename on an
  opened file
- Fixed the behaviour of ``prealloc_wipe_disks`` cluster parameter which
  kept locks on all nodes during the wipe, which is unneeded
- Fixed ``gnt-watcher`` handling of errors during hooks execution
- Fixed bug in ``prealloc_wipe_disks`` with small disk sizes (less than
  10GiB) which caused the wipe to fail right at the end in some cases
- Fixed master IP activation when doing master failover with no-voting
- Fixed bug in ``gnt-node add --readd`` which allowed the re-adding of
  the master node itself
- Fixed potential data-loss in under disk full conditions, where Ganeti
  wouldn't check correctly the return code and would consider
  partially-written files 'correct'
- Fixed bug related to multiple VGs and DRBD disk replacing
- Added new disk parameter ``metavg`` that allows placement of the meta
  device for DRBD in a different volume group
- Fixed error handling in the node daemon when the system libc doesn't
  have major number 6 (i.e. if ``libc.so.6`` is not the actual libc)
- Fixed lock release during replace-disks, which kept cluster-wide locks
  when doing disk replaces with an iallocator script
- Added check for missing bridges in cluster verify
- Handle EPIPE errors while writing to the terminal better, so that
  piping the output to e.g. ``less`` doesn't cause a backtrace
- Fixed rare case where a ^C during Luxi calls could have been
  interpreted as server errors, instead of simply terminating
- Fixed a race condition in LUGroupAssignNodes (``gnt-group
  assign-nodes``)
- Added a few more parameters to the KVM hypervisor, allowing a second
  CDROM, custom disk type for CDROMs and a floppy image
- Removed redundant message in instance rename when the name is given
  already as a FQDN
- Added option to ``gnt-instance recreate-disks`` to allow creating the
  disks on new nodes, allowing recreation when the original instance
  nodes are completely gone
- Added option when converting disk templates to DRBD to skip waiting
  for the resync, in order to make the instance available sooner
- Added two new variables to the OS scripts environment (containing the
  instance's nodes)
- Made the root_path and optional parameter for the xen-pvm hypervisor,
  to allow use of ``pvgrub`` as bootloader
- Changed the instance memory modifications to only check out-of-memory
  conditions on memory increases, and turned the secondary node warnings
  into errors (they can still be overridden via ``--force``)
- Fixed the handling of a corner case when the Python installation gets
  corrupted (e.g. a bad disk) while ganeti-noded is running and we try
  to execute a command that doesn't exist
- Fixed a bug in ``gnt-instance move`` (LUInstanceMove) when the primary
  node of the instance returned failures during instance shutdown; this
  adds the option ``--ignore-consistency`` to gnt-instance move

And as usual, various improvements to the error messages, documentation
and man pages.


Version 2.4.1
-------------

*(Released Wed, 09 Mar 2011)*

Emergency bug-fix release. ``tools/cfgupgrade`` was broken and overwrote
the RAPI users file if run twice (even with ``--dry-run``).

The release fixes that bug (nothing else changed).


Version 2.4.0
-------------

*(Released Mon, 07 Mar 2011)*

Final 2.4.0 release. Just a few small fixes:

- Fixed RAPI node evacuate
- Fixed the kvm-ifup script
- Fixed internal error handling for special job cases
- Updated man page to specify the escaping feature for options


Version 2.4.0 rc3
-----------------

*(Released Mon, 28 Feb 2011)*

A critical fix for the ``prealloc_wipe_disks`` feature: it is possible
that this feature wiped the disks of the wrong instance, leading to loss
of data.

Other changes:

- Fixed title of query field containing instance name
- Expanded the glossary in the documentation
- Fixed one unittest (internal issue)


Version 2.4.0 rc2
-----------------

*(Released Mon, 21 Feb 2011)*

A number of bug fixes plus just a couple functionality changes.

On the user-visible side, the ``gnt-* list`` command output has changed
with respect to "special" field states. The current rc1 style of display
can be re-enabled by passing a new ``--verbose`` (``-v``) flag, but in
the default output mode special fields states are displayed as follows:

- Offline resource: ``*``
- Unavailable/not applicable: ``-``
- Data missing (RPC failure): ``?``
- Unknown field: ``??``

Another user-visible change is the addition of ``--force-join`` to
``gnt-node add``.

As for bug fixes:

- ``tools/cluster-merge`` has seen many fixes and is now enabled again
- Fixed regression in RAPI/instance reinstall where all parameters were
  required (instead of optional)
- Fixed ``gnt-cluster repair-disk-sizes``, was broken since Ganeti 2.2
- Fixed iallocator usage (offline nodes were not considered offline)
- Fixed ``gnt-node list`` with respect to non-vm_capable nodes
- Fixed hypervisor and OS parameter validation with respect to
  non-vm_capable nodes
- Fixed ``gnt-cluster verify`` with respect to offline nodes (mostly
  cosmetic)
- Fixed ``tools/listrunner`` with respect to agent-based usage


Version 2.4.0 rc1
-----------------

*(Released Fri,  4 Feb 2011)*

Many changes and fixes since the beta1 release. While there were some
internal changes, the code has been mostly stabilised for the RC
release.

Note: the dumb allocator was removed in this release, as it was not kept
up-to-date with the IAllocator protocol changes. It is recommended to
use the ``hail`` command from the ganeti-htools package.

Note: the 2.4 and up versions of Ganeti are not compatible with the
0.2.x branch of ganeti-htools. You need to upgrade to
ganeti-htools-0.3.0 (or later).

Regressions fixed from 2.3
~~~~~~~~~~~~~~~~~~~~~~~~~~

- Fixed the ``gnt-cluster verify-disks`` command
- Made ``gnt-cluster verify-disks`` work in parallel (as opposed to
  serially on nodes)
- Fixed disk adoption breakage
- Fixed wrong headers in instance listing for field aliases

Other bugs fixed
~~~~~~~~~~~~~~~~

- Fixed corner case in KVM handling of NICs
- Fixed many cases of wrong handling of non-vm_capable nodes
- Fixed a bug where a missing instance symlink was not possible to
  recreate with any ``gnt-*`` command (now ``gnt-instance
  activate-disks`` does it)
- Fixed the volume group name as reported by ``gnt-cluster
  verify-disks``
- Increased timeouts for the import-export code, hopefully leading to
  fewer aborts due network or instance timeouts
- Fixed bug in ``gnt-node list-storage``
- Fixed bug where not all daemons were started on cluster
  initialisation, but only at the first watcher run
- Fixed many bugs in the OOB implementation
- Fixed watcher behaviour in presence of instances with offline
  secondaries
- Fixed instance list output for instances running on the wrong node
- a few fixes to the cluster-merge tool, but it still cannot merge
  multi-node groups (currently it is not recommended to use this tool)


Improvements
~~~~~~~~~~~~

- Improved network configuration for the KVM hypervisor
- Added e1000 as a supported NIC for Xen-HVM
- Improved the lvmstrap tool to also be able to use partitions, as
  opposed to full disks
- Improved speed of disk wiping (the cluster parameter
  ``prealloc_wipe_disks``, so that it has a low impact on the total time
  of instance creations
- Added documentation for the OS parameters
- Changed ``gnt-instance deactivate-disks`` so that it can work if the
  hypervisor is not responding
- Added display of blacklisted and hidden OS information in
  ``gnt-cluster info``
- Extended ``gnt-cluster verify`` to also validate hypervisor, backend,
  NIC and node parameters, which might create problems with currently
  invalid (but undetected) configuration files, but prevents validation
  failures when unrelated parameters are modified
- Changed cluster initialisation to wait for the master daemon to become
  available
- Expanded the RAPI interface:

  - Added config redistribution resource
  - Added activation/deactivation of instance disks
  - Added export of console information

- Implemented log file reopening on SIGHUP, which allows using
  logrotate(8) for the Ganeti log files
- Added a basic OOB helper script as an example


Version 2.4.0 beta1
-------------------

*(Released Fri, 14 Jan 2011)*

User-visible
~~~~~~~~~~~~

- Fixed timezone issues when formatting timestamps
- Added support for node groups, available via ``gnt-group`` and other
  commands
- Added out-of-band framework and management, see :doc:`design
  document <design-oob>`
- Removed support for roman numbers from ``gnt-node list`` and
  ``gnt-instance list``.
- Allowed modification of master network interface via ``gnt-cluster
  modify --master-netdev``
- Accept offline secondaries while shutting down instance disks
- Added ``blockdev_prefix`` parameter to Xen PVM and HVM hypervisors
- Added support for multiple LVM volume groups
- Avoid sorting nodes for ``gnt-node list`` if specific nodes are
  requested
- Added commands to list available fields:

  - ``gnt-node list-fields``
  - ``gnt-group list-fields``
  - ``gnt-instance list-fields``

- Updated documentation and man pages

Integration
~~~~~~~~~~~

- Moved ``rapi_users`` file into separate directory, now named
  ``.../ganeti/rapi/users``, ``cfgupgrade`` moves the file and creates a
  symlink
- Added new tool for running commands on many machines,
  ``tools/ganeti-listrunner``
- Implemented more verbose result in ``OpInstanceConsole`` opcode, also
  improving the ``gnt-instance console`` output
- Allowed customisation of disk index separator at ``configure`` time
- Export node group allocation policy to :doc:`iallocator <iallocator>`
- Added support for non-partitioned md disks in ``lvmstrap``
- Added script to gracefully power off KVM instances
- Split ``utils`` module into smaller parts
- Changed query operations to return more detailed information, e.g.
  whether an information is unavailable due to an offline node. To use
  this new functionality, the LUXI call ``Query`` must be used. Field
  information is now stored by the master daemon and can be retrieved
  using ``QueryFields``. Instances, nodes and groups can also be queried
  using the new opcodes ``OpQuery`` and ``OpQueryFields`` (not yet
  exposed via RAPI). The following commands make use of this
  infrastructure change:

  - ``gnt-group list``
  - ``gnt-group list-fields``
  - ``gnt-node list``
  - ``gnt-node list-fields``
  - ``gnt-instance list``
  - ``gnt-instance list-fields``
  - ``gnt-debug locks``

Remote API
~~~~~~~~~~

- New RAPI resources (see :doc:`rapi`):

  - ``/2/modify``
  - ``/2/groups``
  - ``/2/groups/[group_name]``
  - ``/2/groups/[group_name]/assign-nodes``
  - ``/2/groups/[group_name]/modify``
  - ``/2/groups/[group_name]/rename``
  - ``/2/instances/[instance_name]/disk/[disk_index]/grow``

- RAPI changes:

  - Implemented ``no_install`` for instance creation
  - Implemented OS parameters for instance reinstallation, allowing
    use of special settings on reinstallation (e.g. for preserving data)

Misc
~~~~

- Added IPv6 support in import/export
- Pause DRBD synchronization while wiping disks on instance creation
- Updated unittests and QA scripts
- Improved network parameters passed to KVM
- Converted man pages from docbook to reStructuredText


Version 2.3.1
-------------

*(Released Mon, 20 Dec 2010)*

Released version 2.3.1~rc1 without any changes.


Version 2.3.1 rc1
-----------------

*(Released Wed, 1 Dec 2010)*

- impexpd: Disable OpenSSL compression in socat if possible (backport
  from master, commit e90739d625b, see :doc:`installation guide
  <install-quick>` for details)
- Changed unittest coverage report to exclude test scripts
- Added script to check version format


Version 2.3.0
-------------

*(Released Wed, 1 Dec 2010)*

Released version 2.3.0~rc1 without any changes.


Version 2.3.0 rc1
-----------------

*(Released Fri, 19 Nov 2010)*

A number of bugfixes and documentation updates:

- Update ganeti-os-interface documentation
- Fixed a bug related to duplicate MACs or similar items which should be
  unique
- Fix breakage in OS state modify
- Reinstall instance: disallow offline secondaries (fixes bug related to
  OS changing but reinstall failing)
- plus all the other fixes between 2.2.1 and 2.2.2


Version 2.3.0 rc0
-----------------

*(Released Tue, 2 Nov 2010)*

- Fixed clearing of the default iallocator using ``gnt-cluster modify``
- Fixed master failover race with watcher
- Fixed a bug in ``gnt-node modify`` which could lead to an inconsistent
  configuration
- Accept previously stopped instance for export with instance removal
- Simplify and extend the environment variables for instance OS scripts
- Added new node flags, ``master_capable`` and ``vm_capable``
- Added optional instance disk wiping prior during allocation. This is a
  cluster-wide option and can be set/modified using
  ``gnt-cluster {init,modify} --prealloc-wipe-disks``.
- Added IPv6 support, see :doc:`design document <design-2.3>` and
  :doc:`install-quick`
- Added a new watcher option (``--ignore-pause``)
- Added option to ignore offline node on instance start/stop
  (``--ignore-offline``)
- Allow overriding OS parameters with ``gnt-instance reinstall``
- Added ability to change node's secondary IP address using ``gnt-node
  modify``
- Implemented privilege separation for all daemons except
  ``ganeti-noded``, see ``configure`` options
- Complain if an instance's disk is marked faulty in ``gnt-cluster
  verify``
- Implemented job priorities (see ``ganeti(7)`` manpage)
- Ignore failures while shutting down instances during failover from
  offline node
- Exit daemon's bootstrap process only once daemon is ready
- Export more information via ``LUInstanceQuery``/remote API
- Improved documentation, QA and unittests
- RAPI daemon now watches ``rapi_users`` all the time and doesn't need a
  restart if the file was created or changed
- Added LUXI protocol version sent with each request and response,
  allowing detection of server/client mismatches
- Moved the Python scripts among gnt-* and ganeti-* into modules
- Moved all code related to setting up SSH to an external script,
  ``setup-ssh``
- Infrastructure changes for node group support in future versions


Version 2.2.2
-------------

*(Released Fri, 19 Nov 2010)*

A few small bugs fixed, and some improvements to the build system:

- Fix documentation regarding conversion to drbd
- Fix validation of parameters in cluster modify (``gnt-cluster modify
  -B``)
- Fix error handling in node modify with multiple changes
- Allow remote imports without checked names


Version 2.2.1
-------------

*(Released Tue, 19 Oct 2010)*

- Disable SSL session ID cache in RPC client


Version 2.2.1 rc1
-----------------

*(Released Thu, 14 Oct 2010)*

- Fix interaction between Curl/GnuTLS and the Python's HTTP server
  (thanks Apollon Oikonomopoulos!), finally allowing the use of Curl
  with GnuTLS
- Fix problems with interaction between Curl and Python's HTTP server,
  resulting in increased speed in many RPC calls
- Improve our release script to prevent breakage with older aclocal and
  Python 2.6


Version 2.2.1 rc0
-----------------

*(Released Thu, 7 Oct 2010)*

- Fixed issue 125, replace hardcoded "xenvg" in ``gnt-cluster`` with
  value retrieved from master
- Added support for blacklisted or hidden OS definitions
- Added simple lock monitor (accessible via (``gnt-debug locks``)
- Added support for -mem-path in KVM hypervisor abstraction layer
- Allow overriding instance parameters in tool for inter-cluster
  instance moves (``tools/move-instance``)
- Improved opcode summaries (e.g. in ``gnt-job list``)
- Improve consistency of OS listing by sorting it
- Documentation updates


Version 2.2.0.1
---------------

*(Released Fri, 8 Oct 2010)*

- Rebuild with a newer autotools version, to fix python 2.6 compatibility


Version 2.2.0
-------------

*(Released Mon, 4 Oct 2010)*

- Fixed regression in ``gnt-instance rename``


Version 2.2.0 rc2
-----------------

*(Released Wed, 22 Sep 2010)*

- Fixed OS_VARIANT variable for OS scripts
- Fixed cluster tag operations via RAPI
- Made ``setup-ssh`` exit with non-zero code if an error occurred
- Disabled RAPI CA checks in watcher


Version 2.2.0 rc1
-----------------

*(Released Mon, 23 Aug 2010)*

- Support DRBD versions of the format "a.b.c.d"
- Updated manpages
- Re-introduce support for usage from multiple threads in RAPI client
- Instance renames and modify via RAPI
- Work around race condition between processing and archival in job
  queue
- Mark opcodes following failed one as failed, too
- Job field ``lock_status`` was removed due to difficulties making it
  work with the changed job queue in Ganeti 2.2; a better way to monitor
  locks is expected for a later 2.2.x release
- Fixed dry-run behaviour with many commands
- Support ``ssh-agent`` again when adding nodes
- Many additional bugfixes


Version 2.2.0 rc0
-----------------

*(Released Fri, 30 Jul 2010)*

Important change: the internal RPC mechanism between Ganeti nodes has
changed from using a home-grown http library (based on the Python base
libraries) to use the PycURL library. This requires that PycURL is
installed on nodes. Please note that on Debian/Ubuntu, PycURL is linked
against GnuTLS by default. cURL's support for GnuTLS had known issues
before cURL 7.21.0 and we recommend using the latest cURL release or
linking against OpenSSL. Most other distributions already link PycURL
and cURL against OpenSSL. The command::

  python -c 'import pycurl; print pycurl.version'

can be used to determine the libraries PycURL and cURL are linked
against.

Other significant changes:

- Rewrote much of the internals of the job queue, in order to achieve
  better parallelism; this decouples job query operations from the job
  processing, and it should allow much nicer behaviour of the master
  daemon under load, and it also has uncovered some long-standing bugs
  related to the job serialisation (now fixed)
- Added a default iallocator setting to the cluster parameters,
  eliminating the need to always pass nodes or an iallocator for
  operations that require selection of new node(s)
- Added experimental support for the LXC virtualization method
- Added support for OS parameters, which allows the installation of
  instances to pass parameter to OS scripts in order to customise the
  instance
- Added a hypervisor parameter controlling the migration type (live or
  non-live), since hypervisors have various levels of reliability; this
  has renamed the 'live' parameter to 'mode'
- Added a cluster parameter ``reserved_lvs`` that denotes reserved
  logical volumes, meaning that cluster verify will ignore them and not
  flag their presence as errors
- The watcher will now reset the error count for failed instances after
  8 hours, thus allowing self-healing if the problem that caused the
  instances to be down/fail to start has cleared in the meantime
- Added a cluster parameter ``drbd_usermode_helper`` that makes Ganeti
  check for, and warn, if the drbd module parameter ``usermode_helper``
  is not consistent with the cluster-wide setting; this is needed to
  make diagnose easier of failed drbd creations
- Started adding base IPv6 support, but this is not yet
  enabled/available for use
- Rename operations (cluster, instance) will now return the new name,
  which is especially useful if a short name was passed in
- Added support for instance migration in RAPI
- Added a tool to pre-configure nodes for the SSH setup, before joining
  them to the cluster; this will allow in the future a simplified model
  for node joining (but not yet fully enabled in 2.2); this needs the
  paramiko python library
- Fixed handling of name-resolving errors
- Fixed consistency of job results on the error path
- Fixed master-failover race condition when executed multiple times in
  sequence
- Fixed many bugs related to the job queue (mostly introduced during the
  2.2 development cycle, so not all are impacting 2.1)
- Fixed instance migration with missing disk symlinks
- Fixed handling of unknown jobs in ``gnt-job archive``
- And many other small fixes/improvements

Internal changes:

- Enhanced both the unittest and the QA coverage
- Switched the opcode validation to a generic model, and extended the
  validation to all opcode parameters
- Changed more parts of the code that write shell scripts to use the
  same class for this
- Switched the master daemon to use the asyncore library for the Luxi
  server endpoint


Version 2.2.0 beta0
-------------------

*(Released Thu, 17 Jun 2010)*

- Added tool (``move-instance``) and infrastructure to move instances
  between separate clusters (see :doc:`separate documentation
  <move-instance>` and :doc:`design document <design-2.2>`)
- Added per-request RPC timeout
- RAPI now requires a Content-Type header for requests with a body (e.g.
  ``PUT`` or ``POST``) which must be set to ``application/json`` (see
  :rfc:`2616` (HTTP/1.1), section 7.2.1)
- ``ganeti-watcher`` attempts to restart ``ganeti-rapi`` if RAPI is not
  reachable
- Implemented initial support for running Ganeti daemons as separate
  users, see configure-time flags ``--with-user-prefix`` and
  ``--with-group-prefix`` (only ``ganeti-rapi`` is supported at this
  time)
- Instances can be removed after export (``gnt-backup export
  --remove-instance``)
- Self-signed certificates generated by Ganeti now use a 2048 bit RSA
  key (instead of 1024 bit)
- Added new cluster configuration file for cluster domain secret
- Import/export now use SSL instead of SSH
- Added support for showing estimated time when exporting an instance,
  see the ``ganeti-os-interface(7)`` manpage and look for
  ``EXP_SIZE_FD``


Version 2.1.8
-------------

*(Released Tue, 16 Nov 2010)*

Some more bugfixes. Unless critical bugs occur, this will be the last
2.1 release:

- Fix case of MAC special-values
- Fix mac checker regex
- backend: Fix typo causing "out of range" error
- Add missing --units in gnt-instance list man page


Version 2.1.7
-------------

*(Released Tue, 24 Aug 2010)*

Bugfixes only:
  - Don't ignore secondary node silently on non-mirrored disk templates
    (issue 113)
  - Fix --master-netdev arg name in gnt-cluster(8) (issue 114)
  - Fix usb_mouse parameter breaking with vnc_console (issue 109)
  - Properly document the usb_mouse parameter
  - Fix path in ganeti-rapi(8) (issue 116)
  - Adjust error message when the ganeti user's .ssh directory is
    missing
  - Add same-node-check when changing the disk template to drbd


Version 2.1.6
-------------

*(Released Fri, 16 Jul 2010)*

Bugfixes only:
  - Add an option to only select some reboot types during qa/burnin.
    (on some hypervisors consequent reboots are not supported)
  - Fix infrequent race condition in master failover. Sometimes the old
    master ip address would be still detected as up for a short time
    after it was removed, causing failover to fail.
  - Decrease mlockall warnings when the ctypes module is missing. On
    Python 2.4 we support running even if no ctypes module is installed,
    but we were too verbose about this issue.
  - Fix building on old distributions, on which man doesn't have a
    --warnings option.
  - Fix RAPI not to ignore the MAC address on instance creation
  - Implement the old instance creation format in the RAPI client.


Version 2.1.5
-------------

*(Released Thu, 01 Jul 2010)*

A small bugfix release:
  - Fix disk adoption: broken by strict --disk option checking in 2.1.4
  - Fix batch-create: broken in the whole 2.1 series due to a lookup on
    a non-existing option
  - Fix instance create: the --force-variant option was ignored
  - Improve pylint 0.21 compatibility and warnings with Python 2.6
  - Fix modify node storage with non-FQDN arguments
  - Fix RAPI client to authenticate under Python 2.6 when used
    for more than 5 requests needing authentication
  - Fix gnt-instance modify -t (storage) giving a wrong error message
    when converting a non-shutdown drbd instance to plain


Version 2.1.4
-------------

*(Released Fri, 18 Jun 2010)*

A small bugfix release:

  - Fix live migration of KVM instances started with older Ganeti
    versions which had fewer hypervisor parameters
  - Fix gnt-instance grow-disk on down instances
  - Fix an error-reporting bug during instance migration
  - Better checking of the ``--net`` and ``--disk`` values, to avoid
    silently ignoring broken ones
  - Fix an RPC error reporting bug affecting, for example, RAPI client
    users
  - Fix bug triggered by different API version os-es on different nodes
  - Fix a bug in instance startup with custom hvparams: OS level
    parameters would fail to be applied.
  - Fix the RAPI client under Python 2.6 (but more work is needed to
    make it work completely well with OpenSSL)
  - Fix handling of errors when resolving names from DNS


Version 2.1.3
-------------

*(Released Thu, 3 Jun 2010)*

A medium sized development cycle. Some new features, and some
fixes/small improvements/cleanups.

Significant features
~~~~~~~~~~~~~~~~~~~~

The node deamon now tries to mlock itself into memory, unless the
``--no-mlock`` flag is passed. It also doesn't fail if it can't write
its logs, and falls back to console logging. This allows emergency
features such as ``gnt-node powercycle`` to work even in the event of a
broken node disk (tested offlining the disk hosting the node's
filesystem and dropping its memory caches; don't try this at home)

KVM: add vhost-net acceleration support. It can be tested with a new
enough version of the kernel and of qemu-kvm.

KVM: Add instance chrooting feature. If you use privilege dropping for
your VMs you can also now force them to chroot to an empty directory,
before starting the emulated guest.

KVM: Add maximum migration bandwith and maximum downtime tweaking
support (requires a new-enough version of qemu-kvm).

Cluster verify will now warn if the master node doesn't have the master
ip configured on it.

Add a new (incompatible) instance creation request format to RAPI which
supports all parameters (previously only a subset was supported, and it
wasn't possible to extend the old format to accomodate all the new
features. The old format is still supported, and a client can check for
this feature, before using it, by checking for its presence in the
``features`` RAPI resource.

Now with ancient latin support. Try it passing the ``--roman`` option to
``gnt-instance info``, ``gnt-cluster info`` or ``gnt-node list``
(requires the python-roman module to be installed, in order to work).

Other changes
~~~~~~~~~~~~~

As usual many internal code refactorings, documentation updates, and
such. Among others:

  - Lots of improvements and cleanups to the experimental Remote API
    (RAPI) client library.
  - A new unit test suite for the core daemon libraries.
  - A fix to creating missing directories makes sure the umask is not
    applied anymore. This enforces the same directory permissions
    everywhere.
  - Better handling terminating daemons with ctrl+c (used when running
    them in debugging mode).
  - Fix a race condition in live migrating a KVM instance, when stat()
    on the old proc status file returned EINVAL, which is an unexpected
    value.
  - Fixed manpage checking with newer man and utf-8 charachters. But now
    you need the en_US.UTF-8 locale enabled to build Ganeti from git.


Version 2.1.2.1
---------------

*(Released Fri, 7 May 2010)*

Fix a bug which prevented untagged KVM instances from starting.


Version 2.1.2
-------------

*(Released Fri, 7 May 2010)*

Another release with a long development cycle, during which many
different features were added.

Significant features
~~~~~~~~~~~~~~~~~~~~

The KVM hypervisor now can run the individual instances as non-root, to
reduce the impact of a VM being hijacked due to bugs in the
hypervisor. It is possible to run all instances as a single (non-root)
user, to manually specify a user for each instance, or to dynamically
allocate a user out of a cluster-wide pool to each instance, with the
guarantee that no two instances will run under the same user ID on any
given node.

An experimental RAPI client library, that can be used standalone
(without the other Ganeti libraries), is provided in the source tree as
``lib/rapi/client.py``. Note this client might change its interface in
the future, as we iterate on its capabilities.

A new command, ``gnt-cluster renew-crypto`` has been added to easily
replace the cluster's certificates and crypto keys. This might help in
case they have been compromised, or have simply expired.

A new disk option for instance creation has been added that allows one
to "adopt" currently existing logical volumes, with data
preservation. This should allow easier migration to Ganeti from
unmanaged (or managed via other software) instances.

Another disk improvement is the possibility to convert between redundant
(DRBD) and plain (LVM) disk configuration for an instance. This should
allow better scalability (starting with one node and growing the
cluster, or shrinking a two-node cluster to one node).

A new feature that could help with automated node failovers has been
implemented: if a node sees itself as offline (by querying the master
candidates), it will try to shutdown (hard) all instances and any active
DRBD devices. This reduces the risk of duplicate instances if an
external script automatically failovers the instances on such nodes. To
enable this, the cluster parameter ``maintain_node_health`` should be
enabled; in the future this option (per the name) will enable other
automatic maintenance features.

Instance export/import now will reuse the original instance
specifications for all parameters; that means exporting an instance,
deleting it and the importing it back should give an almost identical
instance. Note that the default import behaviour has changed from
before, where it created only one NIC; now it recreates the original
number of NICs.

Cluster verify has added a few new checks: SSL certificates validity,
/etc/hosts consistency across the cluster, etc.

Other changes
~~~~~~~~~~~~~

As usual, many internal changes were done, documentation fixes,
etc. Among others:

- Fixed cluster initialization with disabled cluster storage (regression
  introduced in 2.1.1)
- File-based storage supports growing the disks
- Fixed behaviour of node role changes
- Fixed cluster verify for some corner cases, plus a general rewrite of
  cluster verify to allow future extension with more checks
- Fixed log spamming by watcher and node daemon (regression introduced
  in 2.1.1)
- Fixed possible validation issues when changing the list of enabled
  hypervisors
- Fixed cleanup of /etc/hosts during node removal
- Fixed RAPI response for invalid methods
- Fixed bug with hashed passwords in ``ganeti-rapi`` daemon
- Multiple small improvements to the KVM hypervisor (VNC usage, booting
  from ide disks, etc.)
- Allow OS changes without re-installation (to record a changed OS
  outside of Ganeti, or to allow OS renames)
- Allow instance creation without OS installation (useful for example if
  the OS will be installed manually, or restored from a backup not in
  Ganeti format)
- Implemented option to make cluster ``copyfile`` use the replication
  network
- Added list of enabled hypervisors to ssconf (possibly useful for
  external scripts)
- Added a new tool (``tools/cfgupgrade12``) that allows upgrading from
  1.2 clusters
- A partial form of node re-IP is possible via node readd, which now
  allows changed node primary IP
- Command line utilities now show an informational message if the job is
  waiting for a lock
- The logs of the master daemon now show the PID/UID/GID of the
  connected client


Version 2.1.1
-------------

*(Released Fri, 12 Mar 2010)*

During the 2.1.0 long release candidate cycle, a lot of improvements and
changes have accumulated with were released later as 2.1.1.

Major changes
~~~~~~~~~~~~~

The node evacuate command (``gnt-node evacuate``) was significantly
rewritten, and as such the IAllocator protocol was changed - a new
request type has been added. This unfortunate change during a stable
series is designed to improve performance of node evacuations; on
clusters with more than about five nodes and which are well-balanced,
evacuation should proceed in parallel for all instances of the node
being evacuated. As such, any existing IAllocator scripts need to be
updated, otherwise the above command will fail due to the unknown
request. The provided "dumb" allocator has not been updated; but the
ganeti-htools package supports the new protocol since version 0.2.4.

Another important change is increased validation of node and instance
names. This might create problems in special cases, if invalid host
names are being used.

Also, a new layer of hypervisor parameters has been added, that sits at
OS level between the cluster defaults and the instance ones. This allows
customisation of virtualization parameters depending on the installed
OS. For example instances with OS 'X' may have a different KVM kernel
(or any other parameter) than the cluster defaults. This is intended to
help managing a multiple OSes on the same cluster, without manual
modification of each instance's parameters.

A tool for merging clusters, ``cluster-merge``, has been added in the
tools sub-directory.

Bug fixes
~~~~~~~~~

- Improved the int/float conversions that should make the code more
  robust in face of errors from the node daemons
- Fixed the remove node code in case of internal configuration errors
- Fixed the node daemon behaviour in face of inconsistent queue
  directory (e.g. read-only file-system where we can't open the files
  read-write, etc.)
- Fixed the behaviour of gnt-node modify for master candidate demotion;
  now it either aborts cleanly or, if given the new "auto_promote"
  parameter, will automatically promote other nodes as needed
- Fixed compatibility with (unreleased yet) Python 2.6.5 that would
  completely prevent Ganeti from working
- Fixed bug for instance export when not all disks were successfully
  exported
- Fixed behaviour of node add when the new node is slow in starting up
  the node daemon
- Fixed handling of signals in the LUXI client, which should improve
  behaviour of command-line scripts
- Added checks for invalid node/instance names in the configuration (now
  flagged during cluster verify)
- Fixed watcher behaviour for disk activation errors
- Fixed two potentially endless loops in http library, which led to the
  RAPI daemon hanging and consuming 100% CPU in some cases
- Fixed bug in RAPI daemon related to hashed passwords
- Fixed bug for unintended qemu-level bridging of multi-NIC KVM
  instances
- Enhanced compatibility with non-Debian OSes, but not using absolute
  path in some commands and allowing customisation of the ssh
  configuration directory
- Fixed possible future issue with new Python versions by abiding to the
  proper use of ``__slots__`` attribute on classes
- Added checks that should prevent directory traversal attacks
- Many documentation fixes based on feedback from users

New features
~~~~~~~~~~~~

- Added an "early_release" more for instance replace disks and node
  evacuate, where we release locks earlier and thus allow higher
  parallelism within the cluster
- Added watcher hooks, intended to allow the watcher to restart other
  daemons (e.g. from the ganeti-nbma project), but they can be used of
  course for any other purpose
- Added a compile-time disable for DRBD barriers, to increase
  performance if the administrator trusts the power supply or the
  storage system to not lose writes
- Added the option of using syslog for logging instead of, or in
  addition to, Ganeti's own log files
- Removed boot restriction for paravirtual NICs for KVM, recent versions
  can indeed boot from a paravirtual NIC
- Added a generic debug level for many operations; while this is not
  used widely yet, it allows one to pass the debug value all the way to
  the OS scripts
- Enhanced the hooks environment for instance moves (failovers,
  migrations) where the primary/secondary nodes changed during the
  operation, by adding {NEW,OLD}_{PRIMARY,SECONDARY} vars
- Enhanced data validations for many user-supplied values; one important
  item is the restrictions imposed on instance and node names, which
  might reject some (invalid) host names
- Add a configure-time option to disable file-based storage, if it's not
  needed; this allows greater security separation between the master
  node and the other nodes from the point of view of the inter-node RPC
  protocol
- Added user notification in interactive tools if job is waiting in the
  job queue or trying to acquire locks
- Added log messages when a job is waiting for locks
- Added filtering by node tags in instance operations which admit
  multiple instances (start, stop, reboot, reinstall)
- Added a new tool for cluster mergers, ``cluster-merge``
- Parameters from command line which are of the form ``a=b,c=d`` can now
  use backslash escapes to pass in values which contain commas,
  e.g. ``a=b\\c,d=e`` where the 'a' parameter would get the value
  ``b,c``
- For KVM, the instance name is the first parameter passed to KVM, so
  that it's more visible in the process list


Version 2.1.0
-------------

*(Released Tue, 2 Mar 2010)*

Ganeti 2.1 brings many improvements with it. Major changes:

- Added infrastructure to ease automated disk repairs
- Added new daemon to export configuration data in a cheaper way than
  using the remote API
- Instance NICs can now be routed instead of being associated with a
  networking bridge
- Improved job locking logic to reduce impact of jobs acquiring multiple
  locks waiting for other long-running jobs

In-depth implementation details can be found in the Ganeti 2.1 design
document.

Details
~~~~~~~

- Added chroot hypervisor
- Added more options to xen-hvm hypervisor (``kernel_path`` and
  ``device_model``)
- Added more options to xen-pvm hypervisor (``use_bootloader``,
  ``bootloader_path`` and ``bootloader_args``)
- Added the ``use_localtime`` option for the xen-hvm and kvm
  hypervisors, and the default value for this has changed to false (in
  2.0 xen-hvm always enabled it)
- Added luxi call to submit multiple jobs in one go
- Added cluster initialization option to not modify ``/etc/hosts``
  file on nodes
- Added network interface parameters
- Added dry run mode to some LUs
- Added RAPI resources:

  - ``/2/instances/[instance_name]/info``
  - ``/2/instances/[instance_name]/replace-disks``
  - ``/2/nodes/[node_name]/evacuate``
  - ``/2/nodes/[node_name]/migrate``
  - ``/2/nodes/[node_name]/role``
  - ``/2/nodes/[node_name]/storage``
  - ``/2/nodes/[node_name]/storage/modify``
  - ``/2/nodes/[node_name]/storage/repair``

- Added OpCodes to evacuate or migrate all instances on a node
- Added new command to list storage elements on nodes (``gnt-node
  list-storage``) and modify them (``gnt-node modify-storage``)
- Added new ssconf files with master candidate IP address
  (``ssconf_master_candidates_ips``), node primary IP address
  (``ssconf_node_primary_ips``) and node secondary IP address
  (``ssconf_node_secondary_ips``)
- Added ``ganeti-confd`` and a client library to query the Ganeti
  configuration via UDP
- Added ability to run hooks after cluster initialization and before
  cluster destruction
- Added automatic mode for disk replace (``gnt-instance replace-disks
  --auto``)
- Added ``gnt-instance recreate-disks`` to re-create (empty) disks
  after catastrophic data-loss
- Added ``gnt-node repair-storage`` command to repair damaged LVM volume
  groups
- Added ``gnt-instance move`` command to move instances
- Added ``gnt-cluster watcher`` command to control watcher
- Added ``gnt-node powercycle`` command to powercycle nodes
- Added new job status field ``lock_status``
- Added parseable error codes to cluster verification (``gnt-cluster
  verify --error-codes``) and made output less verbose (use
  ``--verbose`` to restore previous behaviour)
- Added UUIDs to the main config entities (cluster, nodes, instances)
- Added support for OS variants
- Added support for hashed passwords in the Ganeti remote API users file
  (``rapi_users``)
- Added option to specify maximum timeout on instance shutdown
- Added ``--no-ssh-init`` option to ``gnt-cluster init``
- Added new helper script to start and stop Ganeti daemons
  (``daemon-util``), with the intent to reduce the work necessary to
  adjust Ganeti for non-Debian distributions and to start/stop daemons
  from one place
- Added more unittests
- Fixed critical bug in ganeti-masterd startup
- Removed the configure-time ``kvm-migration-port`` parameter, this is
  now customisable at the cluster level for both the KVM and Xen
  hypervisors using the new ``migration_port`` parameter
- Pass ``INSTANCE_REINSTALL`` variable to OS installation script when
  reinstalling an instance
- Allowed ``@`` in tag names
- Migrated to Sphinx (http://sphinx.pocoo.org/) for documentation
- Many documentation updates
- Distribute hypervisor files on ``gnt-cluster redist-conf``
- ``gnt-instance reinstall`` can now reinstall multiple instances
- Updated many command line parameters
- Introduced new OS API version 15
- No longer support a default hypervisor
- Treat virtual LVs as inexistent
- Improved job locking logic to reduce lock contention
- Match instance and node names case insensitively
- Reimplemented bash completion script to be more complete
- Improved burnin


Version 2.0.6
-------------

*(Released Thu, 4 Feb 2010)*

- Fix cleaner behaviour on nodes not in a cluster (Debian bug 568105)
- Fix a string formatting bug
- Improve safety of the code in some error paths
- Improve data validation in the master of values returned from nodes


Version 2.0.5
-------------

*(Released Thu, 17 Dec 2009)*

- Fix security issue due to missing validation of iallocator names; this
  allows local and remote execution of arbitrary executables
- Fix failure of gnt-node list during instance removal
- Ship the RAPI documentation in the archive


Version 2.0.4
-------------

*(Released Wed, 30 Sep 2009)*

- Fixed many wrong messages
- Fixed a few bugs related to the locking library
- Fixed MAC checking at instance creation time
- Fixed a DRBD parsing bug related to gaps in /proc/drbd
- Fixed a few issues related to signal handling in both daemons and
  scripts
- Fixed the example startup script provided
- Fixed insserv dependencies in the example startup script (patch from
  Debian)
- Fixed handling of drained nodes in the iallocator framework
- Fixed handling of KERNEL_PATH parameter for xen-hvm (Debian bug
  #528618)
- Fixed error related to invalid job IDs in job polling
- Fixed job/opcode persistence on unclean master shutdown
- Fixed handling of partial job processing after unclean master
  shutdown
- Fixed error reporting from LUs, previously all errors were converted
  into execution errors
- Fixed error reporting from burnin
- Decreased significantly the memory usage of the job queue
- Optimised slightly multi-job submission
- Optimised slightly opcode loading
- Backported the multi-job submit framework from the development
  branch; multi-instance start and stop should be faster
- Added script to clean archived jobs after 21 days; this will reduce
  the size of the queue directory
- Added some extra checks in disk size tracking
- Added an example ethers hook script
- Added a cluster parameter that prevents Ganeti from modifying of
  /etc/hosts
- Added more node information to RAPI responses
- Added a ``gnt-job watch`` command that allows following the ouput of a
  job
- Added a bind-address option to ganeti-rapi
- Added more checks to the configuration verify
- Enhanced the burnin script such that some operations can be retried
  automatically
- Converted instance reinstall to multi-instance model


Version 2.0.3
-------------

*(Released Fri, 7 Aug 2009)*

- Added ``--ignore-size`` to the ``gnt-instance activate-disks`` command
  to allow using the pre-2.0.2 behaviour in activation, if any existing
  instances have mismatched disk sizes in the configuration
- Added ``gnt-cluster repair-disk-sizes`` command to check and update
  any configuration mismatches for disk sizes
- Added ``gnt-master cluste-failover --no-voting`` to allow master
  failover to work on two-node clusters
- Fixed the ``--net`` option of ``gnt-backup import``, which was
  unusable
- Fixed detection of OS script errors in ``gnt-backup export``
- Fixed exit code of ``gnt-backup export``


Version 2.0.2
-------------

*(Released Fri, 17 Jul 2009)*

- Added experimental support for stripped logical volumes; this should
  enhance performance but comes with a higher complexity in the block
  device handling; stripping is only enabled when passing
  ``--with-lvm-stripecount=N`` to ``configure``, but codepaths are
  affected even in the non-stripped mode
- Improved resiliency against transient failures at the end of DRBD
  resyncs, and in general of DRBD resync checks
- Fixed a couple of issues with exports and snapshot errors
- Fixed a couple of issues in instance listing
- Added display of the disk size in ``gnt-instance info``
- Fixed checking for valid OSes in instance creation
- Fixed handling of the "vcpus" parameter in instance listing and in
  general of invalid parameters
- Fixed http server library, and thus RAPI, to handle invalid
  username/password combinations correctly; this means that now they
  report unauthorized for queries too, not only for modifications,
  allowing earlier detect of configuration problems
- Added a new "role" node list field, equivalent to the master/master
  candidate/drained/offline flags combinations
- Fixed cluster modify and changes of candidate pool size
- Fixed cluster verify error messages for wrong files on regular nodes
- Fixed a couple of issues with node demotion from master candidate role
- Fixed node readd issues
- Added non-interactive mode for ``ganeti-masterd --no-voting`` startup
- Added a new ``--no-voting`` option for masterfailover to fix failover
  on two-nodes clusters when the former master node is unreachable
- Added instance reinstall over RAPI


Version 2.0.1
-------------

*(Released Tue, 16 Jun 2009)*

- added ``-H``/``-B`` startup parameters to ``gnt-instance``, which will
  allow re-adding the start in single-user option (regression from 1.2)
- the watcher writes the instance status to a file, to allow monitoring
  to report the instance status (from the master) based on cached
  results of the watcher's queries; while this can get stale if the
  watcher is being locked due to other work on the cluster, this is
  still an improvement
- the watcher now also restarts the node daemon and the rapi daemon if
  they died
- fixed the watcher to handle full and drained queue cases
- hooks export more instance data in the environment, which helps if
  hook scripts need to take action based on the instance's properties
  (no longer need to query back into ganeti)
- instance failovers when the instance is stopped do not check for free
  RAM, so that failing over a stopped instance is possible in low memory
  situations
- rapi uses queries for tags instead of jobs (for less job traffic), and
  for cluster tags it won't talk to masterd at all but read them from
  ssconf
- a couple of error handling fixes in RAPI
- drbd handling: improved the error handling of inconsistent disks after
  resync to reduce the frequency of "there are some degraded disks for
  this instance" messages
- fixed a bug in live migration when DRBD doesn't want to reconnect (the
  error handling path called a wrong function name)


Version 2.0.0
-------------

*(Released Wed, 27 May 2009)*

- no changes from rc5


Version 2.0 rc5
---------------

*(Released Wed, 20 May 2009)*

- fix a couple of bugs (validation, argument checks)
- fix ``gnt-cluster getmaster`` on non-master nodes (regression)
- some small improvements to RAPI and IAllocator
- make watcher automatically start the master daemon if down


Version 2.0 rc4
---------------

*(Released Mon, 27 Apr 2009)*

- change the OS list to not require locks; this helps with big clusters
- fix ``gnt-cluster verify`` and ``gnt-cluster verify-disks`` when the
  volume group is broken
- ``gnt-instance info``, without any arguments, doesn't run for all
  instances anymore; either pass ``--all`` or pass the desired
  instances; this helps against mistakes on big clusters where listing
  the information for all instances takes a long time
- miscellaneous doc and man pages fixes


Version 2.0 rc3
---------------

*(Released Wed, 8 Apr 2009)*

- Change the internal locking model of some ``gnt-node`` commands, in
  order to reduce contention (and blocking of master daemon) when
  batching many creation/reinstall jobs
- Fixes to Xen soft reboot
- No longer build documentation at build time, instead distribute it in
  the archive, in order to reduce the need for the whole docbook/rst
  toolchains


Version 2.0 rc2
---------------

*(Released Fri, 27 Mar 2009)*

- Now the cfgupgrade scripts works and can upgrade 1.2.7 clusters to 2.0
- Fix watcher startup sequence, improves the behaviour of busy clusters
- Some other fixes in ``gnt-cluster verify``, ``gnt-instance
  replace-disks``, ``gnt-instance add``, ``gnt-cluster queue``, KVM VNC
  bind address and other places
- Some documentation fixes and updates


Version 2.0 rc1
---------------

*(Released Mon, 2 Mar 2009)*

- More documentation updates, now all docs should be more-or-less
  up-to-date
- A couple of small fixes (mixed hypervisor clusters, offline nodes,
  etc.)
- Added a customizable HV_KERNEL_ARGS hypervisor parameter (for Xen PVM
  and KVM)
- Fix an issue related to $libdir/run/ganeti and cluster creation


Version 2.0 beta2
-----------------

*(Released Thu, 19 Feb 2009)*

- Xen PVM and KVM have switched the default value for the instance root
  disk to the first partition on the first drive, instead of the whole
  drive; this means that the OS installation scripts must be changed
  accordingly
- Man pages have been updated
- RAPI has been switched by default to HTTPS, and the exported functions
  should all work correctly
- RAPI v1 has been removed
- Many improvements to the KVM hypervisor
- Block device errors are now better reported
- Many other bugfixes and small improvements


Version 2.0 beta1
-----------------

*(Released Mon, 26 Jan 2009)*

- Version 2 is a general rewrite of the code and therefore the
  differences are too many to list, see the design document for 2.0 in
  the ``doc/`` subdirectory for more details
- In this beta version there is not yet a migration path from 1.2 (there
  will be one in the final 2.0 release)
- A few significant changes are:

  - all commands are executed by a daemon (``ganeti-masterd``) and the
    various ``gnt-*`` commands are just front-ends to it
  - all the commands are entered into, and executed from a job queue,
    see the ``gnt-job(8)`` manpage
  - the RAPI daemon supports read-write operations, secured by basic
    HTTP authentication on top of HTTPS
  - DRBD version 0.7 support has been removed, DRBD 8 is the only
    supported version (when migrating from Ganeti 1.2 to 2.0, you need
    to migrate to DRBD 8 first while still running Ganeti 1.2)
  - DRBD devices are using statically allocated minor numbers, which
    will be assigned to existing instances during the migration process
  - there is support for both Xen PVM and Xen HVM instances running on
    the same cluster
  - KVM virtualization is supported too
  - file-based storage has been implemented, which means that it is
    possible to run the cluster without LVM and DRBD storage, for
    example using a shared filesystem exported from shared storage (and
    still have live migration)


Version 1.2.7
-------------

*(Released Tue, 13 Jan 2009)*

- Change the default reboot type in ``gnt-instance reboot`` to "hard"
- Reuse the old instance mac address by default on instance import, if
  the instance name is the same.
- Handle situations in which the node info rpc returns incomplete
  results (issue 46)
- Add checks for tcp/udp ports collisions in ``gnt-cluster verify``
- Improved version of batcher:

  - state file support
  - instance mac address support
  - support for HVM clusters/instances

- Add an option to show the number of cpu sockets and nodes in
  ``gnt-node list``
- Support OSes that handle more than one version of the OS api (but do
  not change the current API in any other way)
- Fix ``gnt-node migrate``
- ``gnt-debug`` man page
- Fixes various more typos and small issues
- Increase disk resync maximum speed to 60MB/s (from 30MB/s)


Version 1.2.6
-------------

*(Released Wed, 24 Sep 2008)*

- new ``--hvm-nic-type`` and ``--hvm-disk-type`` flags to control the
  type of disk exported to fully virtualized instances.
- provide access to the serial console of HVM instances
- instance auto_balance flag, set by default. If turned off it will
  avoid warnings on cluster verify if there is not enough memory to fail
  over an instance. in the future it will prevent automatically failing
  it over when we will support that.
- batcher tool for instance creation, see ``tools/README.batcher``
- ``gnt-instance reinstall --select-os`` to interactively select a new
  operating system when reinstalling an instance.
- when changing the memory amount on instance modify a check has been
  added that the instance will be able to start. also warnings are
  emitted if the instance will not be able to fail over, if auto_balance
  is true.
- documentation fixes
- sync fields between ``gnt-instance list/modify/add/import``
- fix a race condition in drbd when the sync speed was set after giving
  the device a remote peer.


Version 1.2.5
-------------

*(Released Tue, 22 Jul 2008)*

- note: the allowed size and number of tags per object were reduced
- fix a bug in ``gnt-cluster verify`` with inconsistent volume groups
- fixed twisted 8.x compatibility
- fixed ``gnt-instance replace-disks`` with iallocator
- add TCP keepalives on twisted connections to detect restarted nodes
- disk increase support, see ``gnt-instance grow-disk``
- implement bulk node/instance query for RAPI
- add tags in node/instance listing (optional)
- experimental migration (and live migration) support, read the man page
  for ``gnt-instance migrate``
- the ``ganeti-watcher`` logs are now timestamped, and the watcher also
  has some small improvements in handling its state file


Version 1.2.4
-------------

*(Released Fri, 13 Jun 2008)*

- Experimental readonly, REST-based remote API implementation;
  automatically started on master node, TCP port 5080, if enabled by
  ``--enable-rapi`` parameter to configure script.
- Instance allocator support. Add and import instance accept a
  ``--iallocator`` parameter, and call that instance allocator to decide
  which node to use for the instance. The iallocator document describes
  what's expected from an allocator script.
- ``gnt-cluster verify`` N+1 memory redundancy checks: Unless passed the
  ``--no-nplus1-mem`` option ``gnt-cluster verify`` now checks that if a
  node is lost there is still enough memory to fail over the instances
  that reside on it.
- ``gnt-cluster verify`` hooks: it is now possible to add post-hooks to
  ``gnt-cluster verify``, to check for site-specific compliance. All the
  hooks will run, and their output, if any, will be displayed. Any
  failing hook will make the verification return an error value.
- ``gnt-cluster verify`` now checks that its peers are reachable on the
  primary and secondary interfaces
- ``gnt-node add`` now supports the ``--readd`` option, to readd a node
  that is still declared as part of the cluster and has failed.
- ``gnt-* list`` commands now accept a new ``-o +field`` way of
  specifying output fields, that just adds the chosen fields to the
  default ones.
- ``gnt-backup`` now has a new ``remove`` command to delete an existing
  export from the filesystem.
- New per-instance parameters hvm_acpi, hvm_pae and hvm_cdrom_image_path
  have been added. Using them you can enable/disable acpi and pae
  support, and specify a path for a cd image to be exported to the
  instance. These parameters as the name suggest only work on HVM
  clusters.
- When upgrading an HVM cluster to Ganeti 1.2.4, the values for ACPI and
  PAE support will be set to the previously hardcoded values, but the
  (previously hardcoded) path to the CDROM ISO image will be unset and
  if required, needs to be set manually with ``gnt-instance modify``
  after the upgrade.
- The address to which an instance's VNC console is bound is now
  selectable per-instance, rather than being cluster wide. Of course
  this only applies to instances controlled via VNC, so currently just
  applies to HVM clusters.


Version 1.2.3
-------------

*(Released Mon, 18 Feb 2008)*

- more tweaks to the disk activation code (especially helpful for DRBD)
- change the default ``gnt-instance list`` output format, now there is
  one combined status field (see the manpage for the exact values this
  field will have)
- some more fixes for the mac export to hooks change
- make Ganeti not break with DRBD 8.2.x (which changed the version
  format in ``/proc/drbd``) (issue 24)
- add an upgrade tool from "remote_raid1" disk template to "drbd" disk
  template, allowing migration from DRBD0.7+MD to DRBD8


Version 1.2.2
-------------

*(Released Wed, 30 Jan 2008)*

- fix ``gnt-instance modify`` breakage introduced in 1.2.1 with the HVM
  support (issue 23)
- add command aliases infrastructure and a few aliases
- allow listing of VCPUs in the ``gnt-instance list`` and improve the
  man pages and the ``--help`` option of ``gnt-node
  list``/``gnt-instance list``
- fix ``gnt-backup list`` with down nodes (issue 21)
- change the tools location (move from $pkgdatadir to $pkglibdir/tools)
- fix the dist archive and add a check for including svn/git files in
  the future
- some developer-related changes: improve the burnin and the QA suite,
  add an upload script for testing during development


Version 1.2.1
-------------

*(Released Wed, 16 Jan 2008)*

- experimental HVM support, read the install document, section
  "Initializing the cluster"
- allow for the PVM hypervisor per-instance kernel and initrd paths
- add a new command ``gnt-cluster verify-disks`` which uses a new
  algorithm to improve the reconnection of the DRBD pairs if the device
  on the secondary node has gone away
- make logical volume code auto-activate LVs at disk activation time
- slightly improve the speed of activating disks
- allow specification of the MAC address at instance creation time, and
  changing it later via ``gnt-instance modify``
- fix handling of external commands that generate lots of output on
  stderr
- update documentation with regard to minimum version of DRBD8 supported


Version 1.2.0
-------------

*(Released Tue, 4 Dec 2007)*

- Log the ``xm create`` output to the node daemon log on failure (to
  help diagnosing the error)
- In debug mode, log all external commands output if failed to the logs
- Change parsing of lvm commands to ignore stderr


Version 1.2 beta3
-----------------

*(Released Wed, 28 Nov 2007)*

- Another round of updates to the DRBD 8 code to deal with more failures
  in the replace secondary node operation
- Some more logging of failures in disk operations (lvm, drbd)
- A few documentation updates
- QA updates


Version 1.2 beta2
-----------------

*(Released Tue, 13 Nov 2007)*

- Change configuration file format from Python's Pickle to JSON.
  Upgrading is possible using the cfgupgrade utility.
- Add support for DRBD 8.0 (new disk template ``drbd``) which allows for
  faster replace disks and is more stable (DRBD 8 has many improvements
  compared to DRBD 0.7)
- Added command line tags support (see man pages for ``gnt-instance``,
  ``gnt-node``, ``gnt-cluster``)
- Added instance rename support
- Added multi-instance startup/shutdown
- Added cluster rename support
- Added ``gnt-node evacuate`` to simplify some node operations
- Added instance reboot operation that can speedup reboot as compared to
  stop and start
- Soften the requirement that hostnames are in FQDN format
- The ``ganeti-watcher`` now activates drbd pairs after secondary node
  reboots
- Removed dependency on debian's patched fping that uses the
  non-standard ``-S`` option
- Now the OS definitions are searched for in multiple, configurable
  paths (easier for distros to package)
- Some changes to the hooks infrastructure (especially the new
  post-configuration update hook)
- Other small bugfixes

.. vim: set textwidth=72 syntax=rst :
.. Local Variables:
.. mode: rst
.. fill-column: 72
.. End:<|MERGE_RESOLUTION|>--- conflicted
+++ resolved
@@ -2,7 +2,6 @@
 ====
 
 
-<<<<<<< HEAD
 Version 2.16.0 beta1
 --------------------
 
@@ -20,17 +19,10 @@
   storage. To obtain the old behavior, add the ``--no-capacity-checks`` option.
 - ``hail`` now tries to keep the overall cluster balanced; in particular it
   now prefers more empty groups over groups that are internally more balanced.
-=======
-Version 2.15.1
---------------
-
-*(Released Mon, 7 Sep 2015)*
->>>>>>> f0fd38a3
 
 New features
 ~~~~~~~~~~~~
 
-<<<<<<< HEAD
 - ``hbal`` can now be made aware of common causes of failures (for
   nodes). Look at ``hbal`` man page's LOCATION TAGS section for more details.
 - ``hbal`` can now be made aware of desired location for instances. Look
@@ -43,7 +35,16 @@
 - Using the metadata daemon now requires the presence of the 'setcap' utility.
   On Debian-based systems, it is available as a part of the 'libcap2-bin'
   package.
-=======
+
+
+Version 2.15.1
+--------------
+
+*(Released Mon, 7 Sep 2015)*
+
+New features
+~~~~~~~~~~~~
+
 - The ext template now allows userspace-only disks to be used
 
 Bugfixes
@@ -56,7 +57,6 @@
 - Remove falsely reported communication NIC error messages on instance start.
 - Fix 'gnt-node migrate' behavior when no instances are present on a node.
 - Fix the multi-allocation functionality for non-DRBD instances.
->>>>>>> f0fd38a3
 
 
 Version 2.15.0
