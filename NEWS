News
====


<<<<<<< HEAD
Version 2.6.0 beta1
-------------------

*(unreleased)*

- Deprecated ``admin_up`` field. Instead, ``admin_state`` is introduced,
  with 3 possible values -- ``up``, ``down`` and ``offline``.
- Replaced ``--disks`` option of ``gnt-instance replace-disks`` with a
  more flexible ``--disk`` option. Now disk size and mode can be changed
  upon recreation.
- Removed deprecated ``QueryLocks`` LUXI request. Use
  ``Query(what=QR_LOCK, ...)`` instead.
- The LUXI requests :pyeval:`luxi.REQ_QUERY_JOBS`,
  :pyeval:`luxi.REQ_QUERY_INSTANCES`, :pyeval:`luxi.REQ_QUERY_NODES` and
  :pyeval:`luxi.REQ_QUERY_GROUPS` are deprecated and will be removed in
  a future version. :pyeval:`luxi.REQ_QUERY` should be used instead.


Version 2.5.0 rc5
-----------------
=======
Version 2.5.0
-------------
>>>>>>> 6bc3ed14

*(Released Thu, 12 Apr 2012)*

Incompatible/important changes and bugfixes
~~~~~~~~~~~~~~~~~~~~~~~~~~~~~~~~~~~~~~~~~~~

- The default of the ``/2/instances/[instance_name]/rename`` RAPI
  resource's ``ip_check`` parameter changed from ``True`` to ``False``
  to match the underlying LUXI interface.
- The ``/2/nodes/[node_name]/evacuate`` RAPI resource was changed to use
  body parameters, see :doc:`RAPI documentation <rapi>`. The server does
  not maintain backwards-compatibility as the underlying operation
  changed in an incompatible way. The RAPI client can talk to old
  servers, but it needs to be told so as the return value changed.
- When creating file-based instances via RAPI, the ``file_driver``
  parameter no longer defaults to ``loop`` and must be specified.
- The deprecated ``bridge`` NIC parameter is no longer supported. Use
  ``link`` instead.
- Support for the undocumented and deprecated RAPI instance creation
  request format version 0 has been dropped. Use version 1, supported
  since Ganeti 2.1.3 and :doc:`documented <rapi>`, instead.
- Pyparsing 1.4.6 or above is required, see :doc:`installation
  documentation <install>`.
- The "cluster-verify" hooks are now executed per group by the
  ``OP_CLUSTER_VERIFY_GROUP`` opcode. This maintains the same behavior
  if you just run ``gnt-cluster verify``, which generates one opcode per
  group.
- The environment as passed to the OS scripts is cleared, and thus no
  environment variables defined in the node daemon's environment will be
  inherited by the scripts.
- The :doc:`iallocator <iallocator>` mode ``multi-evacuate`` has been
  deprecated.
- :doc:`New iallocator modes <design-multi-reloc>` have been added to
  support operations involving multiple node groups.
- Offline nodes are ignored when failing over an instance.
- Support for KVM version 1.0, which changed the version reporting format
  from 3 to 2 digits.
- TCP/IP ports used by DRBD disks are returned to a pool upon instance
  removal.
- ``Makefile`` is now compatible with Automake 1.11.2
- Includes all bugfixes made in the 2.4 series

New features
~~~~~~~~~~~~

- The ganeti-htools project has been merged into the ganeti-core source
  tree and will be built as part of Ganeti (see :doc:`install-quick`).
- Implemented support for :doc:`shared storage <design-shared-storage>`.
- Add support for disks larger than 2 TB in ``lvmstrap`` by supporting
  GPT-style partition tables (requires `parted
  <http://www.gnu.org/s/parted/>`_).
- Added support for floppy drive and 2nd CD-ROM drive in KVM hypervisor.
- Allowed adding tags on instance creation.
- Export instance tags to hooks (``INSTANCE_TAGS``, see :doc:`hooks`)
- Allow instances to be started in a paused state, enabling the user to
  see the complete console output on boot using the console.
- Added new hypervisor flag to control default reboot behaviour
  (``reboot_behavior``).
- Added support for KVM keymaps (hypervisor parameter ``keymap``).
- Improved out-of-band management support:

  - Added ``gnt-node health`` command reporting the health status of
    nodes.
  - Added ``gnt-node power`` command to manage power status of nodes.
  - Added command for emergency power-off (EPO), ``gnt-cluster epo``.

- Instance migration can fall back to failover if instance is not
  running.
- Filters can be used when listing nodes, instances, groups and locks;
  see *ganeti(7)* manpage.
- Added post-execution status as variables to :doc:`hooks <hooks>`
  environment.
- Instance tags are exported/imported together with the instance.
- When given an explicit job ID, ``gnt-job info`` will work for archived
  jobs.
- Jobs can define dependencies on other jobs (not yet supported via
  RAPI or command line, but used by internal commands and usable via
  LUXI).

  - Lock monitor (``gnt-debug locks``) shows jobs waiting for
    dependencies.

- Instance failover is now available as a RAPI resource
  (``/2/instances/[instance_name]/failover``).
- ``gnt-instance info`` defaults to static information if primary node
  is offline.
- Opcodes have a new ``comment`` attribute.
- Added basic SPICE support to KVM hypervisor.
- ``tools/ganeti-listrunner`` allows passing of arguments to executable.

Node group improvements
~~~~~~~~~~~~~~~~~~~~~~~

- ``gnt-cluster verify`` has been modified to check groups separately,
  thereby improving performance.
- Node group support has been added to ``gnt-cluster verify-disks``,
  which now operates per node group.
- Watcher has been changed to work better with node groups.

  - One process and state file per node group.
  - Slow watcher in one group doesn't block other group's watcher.

- Added new command, ``gnt-group evacuate``, to move all instances in a
  node group to other groups.
- Added ``gnt-instance change-group`` to move an instance to another
  node group.
- ``gnt-cluster command`` and ``gnt-cluster copyfile`` now support
  per-group operations.
- Node groups can be tagged.
- Some operations switch from an exclusive to a shared lock as soon as
  possible.
- Instance's primary and secondary nodes' groups are now available as
  query fields (``pnode.group``, ``pnode.group.uuid``, ``snodes.group``
  and ``snodes.group.uuid``).

Misc
~~~~

- Numerous updates to documentation and manpages.

  - :doc:`RAPI <rapi>` documentation now has detailed parameter
    descriptions.
  - Some opcode/job results are now also documented, see :doc:`RAPI
    <rapi>`.

- A lockset's internal lock is now also visible in lock monitor.
- Log messages from job queue workers now contain information about the
  opcode they're processing.
- ``gnt-instance console`` no longer requires the instance lock.
- A short delay when waiting for job changes reduces the number of LUXI
  requests significantly.
- DRBD metadata volumes are overwritten with zeros during disk creation.
- Out-of-band commands no longer acquire the cluster lock in exclusive
  mode.
- ``devel/upload`` now uses correct permissions for directories.


Version 2.5.0 rc6
-----------------

*(Released Fri, 23 Mar 2012)*

This was the sixth release candidate of the 2.5 series.


Version 2.5.0 rc5
-----------------

*(Released Mon, 9 Jan 2012)*

This was the fifth release candidate of the 2.5 series.


Version 2.5.0 rc4
-----------------

*(Released Thu, 27 Oct 2011)*

This was the fourth release candidate of the 2.5 series.


Version 2.5.0 rc3
-----------------

*(Released Wed, 26 Oct 2011)*

This was the third release candidate of the 2.5 series.


Version 2.5.0 rc2
-----------------

*(Released Tue, 18 Oct 2011)*

This was the second release candidate of the 2.5 series.


Version 2.5.0 rc1
-----------------

*(Released Tue, 4 Oct 2011)*

This was the first release candidate of the 2.5 series.


Version 2.5.0 beta3
-------------------

*(Released Wed, 31 Aug 2011)*

This was the third beta release of the 2.5 series.


Version 2.5.0 beta2
-------------------

*(Released Mon, 22 Aug 2011)*

This was the second beta release of the 2.5 series.


Version 2.5.0 beta1
-------------------

*(Released Fri, 12 Aug 2011)*

This was the first beta release of the 2.5 series.


Version 2.4.5
-------------

*(Released Thu, 27 Oct 2011)*

- Fixed bug when parsing command line parameter values ending in
  backslash
- Fixed assertion error after unclean master shutdown
- Disable HTTP client pool for RPC, significantly reducing memory usage
  of master daemon
- Fixed queue archive creation with wrong permissions


Version 2.4.4
-------------

*(Released Tue, 23 Aug 2011)*

Small bug-fixes:

- Fixed documentation for importing with ``--src-dir`` option
- Fixed a bug in ``ensure-dirs`` with queue/archive permissions
- Fixed a parsing issue with DRBD 8.3.11 in the Linux kernel


Version 2.4.3
-------------

*(Released Fri, 5 Aug 2011)*

Many bug-fixes and a few small features:

- Fixed argument order in ``ReserveLV`` and ``ReserveMAC`` which caused
  issues when you tried to add an instance with two MAC addresses in one
  request
- KVM: fixed per-instance stored UID value
- KVM: configure bridged NICs at migration start
- KVM: Fix a bug where instance will not start with never KVM versions
  (>= 0.14)
- Added OS search path to ``gnt-cluster info``
- Fixed an issue with ``file_storage_dir`` where you were forced to
  provide an absolute path, but the documentation states it is a
  relative path, the documentation was right
- Added a new parameter to instance stop/start called ``--no-remember``
  that will make the state change to not be remembered
- Implemented ``no_remember`` at RAPI level
- Improved the documentation
- Node evacuation: don't call IAllocator if node is already empty
- Fixed bug in DRBD8 replace disks on current nodes
- Fixed bug in recreate-disks for DRBD instances
- Moved assertion checking locks in ``gnt-instance replace-disks``
  causing it to abort with not owning the right locks for some situation
- Job queue: Fixed potential race condition when cancelling queued jobs
- Fixed off-by-one bug in job serial generation
- ``gnt-node volumes``: Fix instance names
- Fixed aliases in bash completion
- Fixed a bug in reopening log files after being sent a SIGHUP
- Added a flag to burnin to allow specifying VCPU count
- Bugfixes to non-root Ganeti configuration


Version 2.4.2
-------------

*(Released Thu, 12 May 2011)*

Many bug-fixes and a few new small features:

- Fixed a bug related to log opening failures
- Fixed a bug in instance listing with orphan instances
- Fixed a bug which prevented resetting the cluster-level node parameter
  ``oob_program`` to the default
- Many fixes related to the ``cluster-merge`` tool
- Fixed a race condition in the lock monitor, which caused failures
  during (at least) creation of many instances in parallel
- Improved output for gnt-job info
- Removed the quiet flag on some ssh calls which prevented debugging
  failures
- Improved the N+1 failure messages in cluster verify by actually
  showing the memory values (needed and available)
- Increased lock attempt timeouts so that when executing long operations
  (e.g. DRBD replace-disks) other jobs do not enter 'blocking acquire'
  too early and thus prevent the use of the 'fair' mechanism
- Changed instance query data (``gnt-instance info``) to not acquire
  locks unless needed, thus allowing its use on locked instance if only
  static information is asked for
- Improved behaviour with filesystems that do not support rename on an
  opened file
- Fixed the behaviour of ``prealloc_wipe_disks`` cluster parameter which
  kept locks on all nodes during the wipe, which is unneeded
- Fixed ``gnt-watcher`` handling of errors during hooks execution
- Fixed bug in ``prealloc_wipe_disks`` with small disk sizes (less than
  10GiB) which caused the wipe to fail right at the end in some cases
- Fixed master IP activation when doing master failover with no-voting
- Fixed bug in ``gnt-node add --readd`` which allowed the re-adding of
  the master node itself
- Fixed potential data-loss in under disk full conditions, where Ganeti
  wouldn't check correctly the return code and would consider
  partially-written files 'correct'
- Fixed bug related to multiple VGs and DRBD disk replacing
- Added new disk parameter ``metavg`` that allows placement of the meta
  device for DRBD in a different volume group
- Fixed error handling in the node daemon when the system libc doesn't
  have major number 6 (i.e. if ``libc.so.6`` is not the actual libc)
- Fixed lock release during replace-disks, which kept cluster-wide locks
  when doing disk replaces with an iallocator script
- Added check for missing bridges in cluster verify
- Handle EPIPE errors while writing to the terminal better, so that
  piping the output to e.g. ``less`` doesn't cause a backtrace
- Fixed rare case where a ^C during Luxi calls could have been
  interpreted as server errors, instead of simply terminating
- Fixed a race condition in LUGroupAssignNodes (``gnt-group
  assign-nodes``)
- Added a few more parameters to the KVM hypervisor, allowing a second
  CDROM, custom disk type for CDROMs and a floppy image
- Removed redundant message in instance rename when the name is given
  already as a FQDN
- Added option to ``gnt-instance recreate-disks`` to allow creating the
  disks on new nodes, allowing recreation when the original instance
  nodes are completely gone
- Added option when converting disk templates to DRBD to skip waiting
  for the resync, in order to make the instance available sooner
- Added two new variables to the OS scripts environment (containing the
  instance's nodes)
- Made the root_path and optional parameter for the xen-pvm hypervisor,
  to allow use of ``pvgrub`` as bootloader
- Changed the instance memory modifications to only check out-of-memory
  conditions on memory increases, and turned the secondary node warnings
  into errors (they can still be overridden via ``--force``)
- Fixed the handling of a corner case when the Python installation gets
  corrupted (e.g. a bad disk) while ganeti-noded is running and we try
  to execute a command that doesn't exist
- Fixed a bug in ``gnt-instance move`` (LUInstanceMove) when the primary
  node of the instance returned failures during instance shutdown; this
  adds the option ``--ignore-consistency`` to gnt-instance move

And as usual, various improvements to the error messages, documentation
and man pages.


Version 2.4.1
-------------

*(Released Wed, 09 Mar 2011)*

Emergency bug-fix release. ``tools/cfgupgrade`` was broken and overwrote
the RAPI users file if run twice (even with ``--dry-run``).

The release fixes that bug (nothing else changed).


Version 2.4.0
-------------

*(Released Mon, 07 Mar 2011)*

Final 2.4.0 release. Just a few small fixes:

- Fixed RAPI node evacuate
- Fixed the kvm-ifup script
- Fixed internal error handling for special job cases
- Updated man page to specify the escaping feature for options


Version 2.4.0 rc3
-----------------

*(Released Mon, 28 Feb 2011)*

A critical fix for the ``prealloc_wipe_disks`` feature: it is possible
that this feature wiped the disks of the wrong instance, leading to loss
of data.

Other changes:

- Fixed title of query field containing instance name
- Expanded the glossary in the documentation
- Fixed one unittest (internal issue)


Version 2.4.0 rc2
-----------------

*(Released Mon, 21 Feb 2011)*

A number of bug fixes plus just a couple functionality changes.

On the user-visible side, the ``gnt-* list`` command output has changed
with respect to "special" field states. The current rc1 style of display
can be re-enabled by passing a new ``--verbose`` (``-v``) flag, but in
the default output mode special fields states are displayed as follows:

- Offline resource: ``*``
- Unavailable/not applicable: ``-``
- Data missing (RPC failure): ``?``
- Unknown field: ``??``

Another user-visible change is the addition of ``--force-join`` to
``gnt-node add``.

As for bug fixes:

- ``tools/cluster-merge`` has seen many fixes and is now enabled again
- Fixed regression in RAPI/instance reinstall where all parameters were
  required (instead of optional)
- Fixed ``gnt-cluster repair-disk-sizes``, was broken since Ganeti 2.2
- Fixed iallocator usage (offline nodes were not considered offline)
- Fixed ``gnt-node list`` with respect to non-vm_capable nodes
- Fixed hypervisor and OS parameter validation with respect to
  non-vm_capable nodes
- Fixed ``gnt-cluster verify`` with respect to offline nodes (mostly
  cosmetic)
- Fixed ``tools/listrunner`` with respect to agent-based usage


Version 2.4.0 rc1
-----------------

*(Released Fri,  4 Feb 2011)*

Many changes and fixes since the beta1 release. While there were some
internal changes, the code has been mostly stabilised for the RC
release.

Note: the dumb allocator was removed in this release, as it was not kept
up-to-date with the IAllocator protocol changes. It is recommended to
use the ``hail`` command from the ganeti-htools package.

Note: the 2.4 and up versions of Ganeti are not compatible with the
0.2.x branch of ganeti-htools. You need to upgrade to
ganeti-htools-0.3.0 (or later).

Regressions fixed from 2.3
~~~~~~~~~~~~~~~~~~~~~~~~~~

- Fixed the ``gnt-cluster verify-disks`` command
- Made ``gnt-cluster verify-disks`` work in parallel (as opposed to
  serially on nodes)
- Fixed disk adoption breakage
- Fixed wrong headers in instance listing for field aliases

Other bugs fixed
~~~~~~~~~~~~~~~~

- Fixed corner case in KVM handling of NICs
- Fixed many cases of wrong handling of non-vm_capable nodes
- Fixed a bug where a missing instance symlink was not possible to
  recreate with any ``gnt-*`` command (now ``gnt-instance
  activate-disks`` does it)
- Fixed the volume group name as reported by ``gnt-cluster
  verify-disks``
- Increased timeouts for the import-export code, hopefully leading to
  fewer aborts due network or instance timeouts
- Fixed bug in ``gnt-node list-storage``
- Fixed bug where not all daemons were started on cluster
  initialisation, but only at the first watcher run
- Fixed many bugs in the OOB implementation
- Fixed watcher behaviour in presence of instances with offline
  secondaries
- Fixed instance list output for instances running on the wrong node
- a few fixes to the cluster-merge tool, but it still cannot merge
  multi-node groups (currently it is not recommended to use this tool)


Improvements
~~~~~~~~~~~~

- Improved network configuration for the KVM hypervisor
- Added e1000 as a supported NIC for Xen-HVM
- Improved the lvmstrap tool to also be able to use partitions, as
  opposed to full disks
- Improved speed of disk wiping (the cluster parameter
  ``prealloc_wipe_disks``, so that it has a low impact on the total time
  of instance creations
- Added documentation for the OS parameters
- Changed ``gnt-instance deactivate-disks`` so that it can work if the
  hypervisor is not responding
- Added display of blacklisted and hidden OS information in
  ``gnt-cluster info``
- Extended ``gnt-cluster verify`` to also validate hypervisor, backend,
  NIC and node parameters, which might create problems with currently
  invalid (but undetected) configuration files, but prevents validation
  failures when unrelated parameters are modified
- Changed cluster initialisation to wait for the master daemon to become
  available
- Expanded the RAPI interface:

  - Added config redistribution resource
  - Added activation/deactivation of instance disks
  - Added export of console information

- Implemented log file reopening on SIGHUP, which allows using
  logrotate(8) for the Ganeti log files
- Added a basic OOB helper script as an example


Version 2.4.0 beta1
-------------------

*(Released Fri, 14 Jan 2011)*

User-visible
~~~~~~~~~~~~

- Fixed timezone issues when formatting timestamps
- Added support for node groups, available via ``gnt-group`` and other
  commands
- Added out-of-band framework and management, see :doc:`design
  document <design-oob>`
- Removed support for roman numbers from ``gnt-node list`` and
  ``gnt-instance list``.
- Allowed modification of master network interface via ``gnt-cluster
  modify --master-netdev``
- Accept offline secondaries while shutting down instance disks
- Added ``blockdev_prefix`` parameter to Xen PVM and HVM hypervisors
- Added support for multiple LVM volume groups
- Avoid sorting nodes for ``gnt-node list`` if specific nodes are
  requested
- Added commands to list available fields:

  - ``gnt-node list-fields``
  - ``gnt-group list-fields``
  - ``gnt-instance list-fields``

- Updated documentation and man pages

Integration
~~~~~~~~~~~

- Moved ``rapi_users`` file into separate directory, now named
  ``.../ganeti/rapi/users``, ``cfgupgrade`` moves the file and creates a
  symlink
- Added new tool for running commands on many machines,
  ``tools/ganeti-listrunner``
- Implemented more verbose result in ``OpInstanceConsole`` opcode, also
  improving the ``gnt-instance console`` output
- Allowed customisation of disk index separator at ``configure`` time
- Export node group allocation policy to :doc:`iallocator <iallocator>`
- Added support for non-partitioned md disks in ``lvmstrap``
- Added script to gracefully power off KVM instances
- Split ``utils`` module into smaller parts
- Changed query operations to return more detailed information, e.g.
  whether an information is unavailable due to an offline node. To use
  this new functionality, the LUXI call ``Query`` must be used. Field
  information is now stored by the master daemon and can be retrieved
  using ``QueryFields``. Instances, nodes and groups can also be queried
  using the new opcodes ``OpQuery`` and ``OpQueryFields`` (not yet
  exposed via RAPI). The following commands make use of this
  infrastructure change:

  - ``gnt-group list``
  - ``gnt-group list-fields``
  - ``gnt-node list``
  - ``gnt-node list-fields``
  - ``gnt-instance list``
  - ``gnt-instance list-fields``
  - ``gnt-debug locks``

Remote API
~~~~~~~~~~

- New RAPI resources (see :doc:`rapi`):

  - ``/2/modify``
  - ``/2/groups``
  - ``/2/groups/[group_name]``
  - ``/2/groups/[group_name]/assign-nodes``
  - ``/2/groups/[group_name]/modify``
  - ``/2/groups/[group_name]/rename``
  - ``/2/instances/[instance_name]/disk/[disk_index]/grow``

- RAPI changes:

  - Implemented ``no_install`` for instance creation
  - Implemented OS parameters for instance reinstallation, allowing
    use of special settings on reinstallation (e.g. for preserving data)

Misc
~~~~

- Added IPv6 support in import/export
- Pause DRBD synchronization while wiping disks on instance creation
- Updated unittests and QA scripts
- Improved network parameters passed to KVM
- Converted man pages from docbook to reStructuredText


Version 2.3.1
-------------

*(Released Mon, 20 Dec 2010)*

Released version 2.3.1~rc1 without any changes.


Version 2.3.1 rc1
-----------------

*(Released Wed, 1 Dec 2010)*

- impexpd: Disable OpenSSL compression in socat if possible (backport
  from master, commit e90739d625b, see :doc:`installation guide
  <install-quick>` for details)
- Changed unittest coverage report to exclude test scripts
- Added script to check version format


Version 2.3.0
-------------

*(Released Wed, 1 Dec 2010)*

Released version 2.3.0~rc1 without any changes.


Version 2.3.0 rc1
-----------------

*(Released Fri, 19 Nov 2010)*

A number of bugfixes and documentation updates:

- Update ganeti-os-interface documentation
- Fixed a bug related to duplicate MACs or similar items which should be
  unique
- Fix breakage in OS state modify
- Reinstall instance: disallow offline secondaries (fixes bug related to
  OS changing but reinstall failing)
- plus all the other fixes between 2.2.1 and 2.2.2


Version 2.3.0 rc0
-----------------

*(Released Tue, 2 Nov 2010)*

- Fixed clearing of the default iallocator using ``gnt-cluster modify``
- Fixed master failover race with watcher
- Fixed a bug in ``gnt-node modify`` which could lead to an inconsistent
  configuration
- Accept previously stopped instance for export with instance removal
- Simplify and extend the environment variables for instance OS scripts
- Added new node flags, ``master_capable`` and ``vm_capable``
- Added optional instance disk wiping prior during allocation. This is a
  cluster-wide option and can be set/modified using
  ``gnt-cluster {init,modify} --prealloc-wipe-disks``.
- Added IPv6 support, see :doc:`design document <design-2.3>` and
  :doc:`install-quick`
- Added a new watcher option (``--ignore-pause``)
- Added option to ignore offline node on instance start/stop
  (``--ignore-offline``)
- Allow overriding OS parameters with ``gnt-instance reinstall``
- Added ability to change node's secondary IP address using ``gnt-node
  modify``
- Implemented privilege separation for all daemons except
  ``ganeti-noded``, see ``configure`` options
- Complain if an instance's disk is marked faulty in ``gnt-cluster
  verify``
- Implemented job priorities (see ``ganeti(7)`` manpage)
- Ignore failures while shutting down instances during failover from
  offline node
- Exit daemon's bootstrap process only once daemon is ready
- Export more information via ``LUInstanceQuery``/remote API
- Improved documentation, QA and unittests
- RAPI daemon now watches ``rapi_users`` all the time and doesn't need a
  restart if the file was created or changed
- Added LUXI protocol version sent with each request and response,
  allowing detection of server/client mismatches
- Moved the Python scripts among gnt-* and ganeti-* into modules
- Moved all code related to setting up SSH to an external script,
  ``setup-ssh``
- Infrastructure changes for node group support in future versions


Version 2.2.2
-------------

*(Released Fri, 19 Nov 2010)*

A few small bugs fixed, and some improvements to the build system:

- Fix documentation regarding conversion to drbd
- Fix validation of parameters in cluster modify (``gnt-cluster modify
  -B``)
- Fix error handling in node modify with multiple changes
- Allow remote imports without checked names


Version 2.2.1
-------------

*(Released Tue, 19 Oct 2010)*

- Disable SSL session ID cache in RPC client


Version 2.2.1 rc1
-----------------

*(Released Thu, 14 Oct 2010)*

- Fix interaction between Curl/GnuTLS and the Python's HTTP server
  (thanks Apollon Oikonomopoulos!), finally allowing the use of Curl
  with GnuTLS
- Fix problems with interaction between Curl and Python's HTTP server,
  resulting in increased speed in many RPC calls
- Improve our release script to prevent breakage with older aclocal and
  Python 2.6


Version 2.2.1 rc0
-----------------

*(Released Thu, 7 Oct 2010)*

- Fixed issue 125, replace hardcoded "xenvg" in ``gnt-cluster`` with
  value retrieved from master
- Added support for blacklisted or hidden OS definitions
- Added simple lock monitor (accessible via (``gnt-debug locks``)
- Added support for -mem-path in KVM hypervisor abstraction layer
- Allow overriding instance parameters in tool for inter-cluster
  instance moves (``tools/move-instance``)
- Improved opcode summaries (e.g. in ``gnt-job list``)
- Improve consistency of OS listing by sorting it
- Documentation updates


Version 2.2.0.1
---------------

*(Released Fri, 8 Oct 2010)*

- Rebuild with a newer autotools version, to fix python 2.6 compatibility


Version 2.2.0
-------------

*(Released Mon, 4 Oct 2010)*

- Fixed regression in ``gnt-instance rename``


Version 2.2.0 rc2
-----------------

*(Released Wed, 22 Sep 2010)*

- Fixed OS_VARIANT variable for OS scripts
- Fixed cluster tag operations via RAPI
- Made ``setup-ssh`` exit with non-zero code if an error occurred
- Disabled RAPI CA checks in watcher


Version 2.2.0 rc1
-----------------

*(Released Mon, 23 Aug 2010)*

- Support DRBD versions of the format "a.b.c.d"
- Updated manpages
- Re-introduce support for usage from multiple threads in RAPI client
- Instance renames and modify via RAPI
- Work around race condition between processing and archival in job
  queue
- Mark opcodes following failed one as failed, too
- Job field ``lock_status`` was removed due to difficulties making it
  work with the changed job queue in Ganeti 2.2; a better way to monitor
  locks is expected for a later 2.2.x release
- Fixed dry-run behaviour with many commands
- Support ``ssh-agent`` again when adding nodes
- Many additional bugfixes


Version 2.2.0 rc0
-----------------

*(Released Fri, 30 Jul 2010)*

Important change: the internal RPC mechanism between Ganeti nodes has
changed from using a home-grown http library (based on the Python base
libraries) to use the PycURL library. This requires that PycURL is
installed on nodes. Please note that on Debian/Ubuntu, PycURL is linked
against GnuTLS by default. cURL's support for GnuTLS had known issues
before cURL 7.21.0 and we recommend using the latest cURL release or
linking against OpenSSL. Most other distributions already link PycURL
and cURL against OpenSSL. The command::

  python -c 'import pycurl; print pycurl.version'

can be used to determine the libraries PycURL and cURL are linked
against.

Other significant changes:

- Rewrote much of the internals of the job queue, in order to achieve
  better parallelism; this decouples job query operations from the job
  processing, and it should allow much nicer behaviour of the master
  daemon under load, and it also has uncovered some long-standing bugs
  related to the job serialisation (now fixed)
- Added a default iallocator setting to the cluster parameters,
  eliminating the need to always pass nodes or an iallocator for
  operations that require selection of new node(s)
- Added experimental support for the LXC virtualization method
- Added support for OS parameters, which allows the installation of
  instances to pass parameter to OS scripts in order to customise the
  instance
- Added a hypervisor parameter controlling the migration type (live or
  non-live), since hypervisors have various levels of reliability; this
  has renamed the 'live' parameter to 'mode'
- Added a cluster parameter ``reserved_lvs`` that denotes reserved
  logical volumes, meaning that cluster verify will ignore them and not
  flag their presence as errors
- The watcher will now reset the error count for failed instances after
  8 hours, thus allowing self-healing if the problem that caused the
  instances to be down/fail to start has cleared in the meantime
- Added a cluster parameter ``drbd_usermode_helper`` that makes Ganeti
  check for, and warn, if the drbd module parameter ``usermode_helper``
  is not consistent with the cluster-wide setting; this is needed to
  make diagnose easier of failed drbd creations
- Started adding base IPv6 support, but this is not yet
  enabled/available for use
- Rename operations (cluster, instance) will now return the new name,
  which is especially useful if a short name was passed in
- Added support for instance migration in RAPI
- Added a tool to pre-configure nodes for the SSH setup, before joining
  them to the cluster; this will allow in the future a simplified model
  for node joining (but not yet fully enabled in 2.2); this needs the
  paramiko python library
- Fixed handling of name-resolving errors
- Fixed consistency of job results on the error path
- Fixed master-failover race condition when executed multiple times in
  sequence
- Fixed many bugs related to the job queue (mostly introduced during the
  2.2 development cycle, so not all are impacting 2.1)
- Fixed instance migration with missing disk symlinks
- Fixed handling of unknown jobs in ``gnt-job archive``
- And many other small fixes/improvements

Internal changes:

- Enhanced both the unittest and the QA coverage
- Switched the opcode validation to a generic model, and extended the
  validation to all opcode parameters
- Changed more parts of the code that write shell scripts to use the
  same class for this
- Switched the master daemon to use the asyncore library for the Luxi
  server endpoint


Version 2.2.0 beta0
-------------------

*(Released Thu, 17 Jun 2010)*

- Added tool (``move-instance``) and infrastructure to move instances
  between separate clusters (see :doc:`separate documentation
  <move-instance>` and :doc:`design document <design-2.2>`)
- Added per-request RPC timeout
- RAPI now requires a Content-Type header for requests with a body (e.g.
  ``PUT`` or ``POST``) which must be set to ``application/json`` (see
  :rfc:`2616` (HTTP/1.1), section 7.2.1)
- ``ganeti-watcher`` attempts to restart ``ganeti-rapi`` if RAPI is not
  reachable
- Implemented initial support for running Ganeti daemons as separate
  users, see configure-time flags ``--with-user-prefix`` and
  ``--with-group-prefix`` (only ``ganeti-rapi`` is supported at this
  time)
- Instances can be removed after export (``gnt-backup export
  --remove-instance``)
- Self-signed certificates generated by Ganeti now use a 2048 bit RSA
  key (instead of 1024 bit)
- Added new cluster configuration file for cluster domain secret
- Import/export now use SSL instead of SSH
- Added support for showing estimated time when exporting an instance,
  see the ``ganeti-os-interface(7)`` manpage and look for
  ``EXP_SIZE_FD``


Version 2.1.8
-------------

*(Released Tue, 16 Nov 2010)*

Some more bugfixes. Unless critical bugs occur, this will be the last
2.1 release:

- Fix case of MAC special-values
- Fix mac checker regex
- backend: Fix typo causing "out of range" error
- Add missing --units in gnt-instance list man page


Version 2.1.7
-------------

*(Released Tue, 24 Aug 2010)*

Bugfixes only:
  - Don't ignore secondary node silently on non-mirrored disk templates
    (issue 113)
  - Fix --master-netdev arg name in gnt-cluster(8) (issue 114)
  - Fix usb_mouse parameter breaking with vnc_console (issue 109)
  - Properly document the usb_mouse parameter
  - Fix path in ganeti-rapi(8) (issue 116)
  - Adjust error message when the ganeti user's .ssh directory is
    missing
  - Add same-node-check when changing the disk template to drbd


Version 2.1.6
-------------

*(Released Fri, 16 Jul 2010)*

Bugfixes only:
  - Add an option to only select some reboot types during qa/burnin.
    (on some hypervisors consequent reboots are not supported)
  - Fix infrequent race condition in master failover. Sometimes the old
    master ip address would be still detected as up for a short time
    after it was removed, causing failover to fail.
  - Decrease mlockall warnings when the ctypes module is missing. On
    Python 2.4 we support running even if no ctypes module is installed,
    but we were too verbose about this issue.
  - Fix building on old distributions, on which man doesn't have a
    --warnings option.
  - Fix RAPI not to ignore the MAC address on instance creation
  - Implement the old instance creation format in the RAPI client.


Version 2.1.5
-------------

*(Released Thu, 01 Jul 2010)*

A small bugfix release:
  - Fix disk adoption: broken by strict --disk option checking in 2.1.4
  - Fix batch-create: broken in the whole 2.1 series due to a lookup on
    a non-existing option
  - Fix instance create: the --force-variant option was ignored
  - Improve pylint 0.21 compatibility and warnings with Python 2.6
  - Fix modify node storage with non-FQDN arguments
  - Fix RAPI client to authenticate under Python 2.6 when used
    for more than 5 requests needing authentication
  - Fix gnt-instance modify -t (storage) giving a wrong error message
    when converting a non-shutdown drbd instance to plain


Version 2.1.4
-------------

*(Released Fri, 18 Jun 2010)*

A small bugfix release:

  - Fix live migration of KVM instances started with older Ganeti
    versions which had fewer hypervisor parameters
  - Fix gnt-instance grow-disk on down instances
  - Fix an error-reporting bug during instance migration
  - Better checking of the ``--net`` and ``--disk`` values, to avoid
    silently ignoring broken ones
  - Fix an RPC error reporting bug affecting, for example, RAPI client
    users
  - Fix bug triggered by different API version os-es on different nodes
  - Fix a bug in instance startup with custom hvparams: OS level
    parameters would fail to be applied.
  - Fix the RAPI client under Python 2.6 (but more work is needed to
    make it work completely well with OpenSSL)
  - Fix handling of errors when resolving names from DNS


Version 2.1.3
-------------

*(Released Thu, 3 Jun 2010)*

A medium sized development cycle. Some new features, and some
fixes/small improvements/cleanups.

Significant features
~~~~~~~~~~~~~~~~~~~~

The node deamon now tries to mlock itself into memory, unless the
``--no-mlock`` flag is passed. It also doesn't fail if it can't write
its logs, and falls back to console logging. This allows emergency
features such as ``gnt-node powercycle`` to work even in the event of a
broken node disk (tested offlining the disk hosting the node's
filesystem and dropping its memory caches; don't try this at home)

KVM: add vhost-net acceleration support. It can be tested with a new
enough version of the kernel and of qemu-kvm.

KVM: Add instance chrooting feature. If you use privilege dropping for
your VMs you can also now force them to chroot to an empty directory,
before starting the emulated guest.

KVM: Add maximum migration bandwith and maximum downtime tweaking
support (requires a new-enough version of qemu-kvm).

Cluster verify will now warn if the master node doesn't have the master
ip configured on it.

Add a new (incompatible) instance creation request format to RAPI which
supports all parameters (previously only a subset was supported, and it
wasn't possible to extend the old format to accomodate all the new
features. The old format is still supported, and a client can check for
this feature, before using it, by checking for its presence in the
``features`` RAPI resource.

Now with ancient latin support. Try it passing the ``--roman`` option to
``gnt-instance info``, ``gnt-cluster info`` or ``gnt-node list``
(requires the python-roman module to be installed, in order to work).

Other changes
~~~~~~~~~~~~~

As usual many internal code refactorings, documentation updates, and
such. Among others:

  - Lots of improvements and cleanups to the experimental Remote API
    (RAPI) client library.
  - A new unit test suite for the core daemon libraries.
  - A fix to creating missing directories makes sure the umask is not
    applied anymore. This enforces the same directory permissions
    everywhere.
  - Better handling terminating daemons with ctrl+c (used when running
    them in debugging mode).
  - Fix a race condition in live migrating a KVM instance, when stat()
    on the old proc status file returned EINVAL, which is an unexpected
    value.
  - Fixed manpage checking with newer man and utf-8 charachters. But now
    you need the en_US.UTF-8 locale enabled to build Ganeti from git.


Version 2.1.2.1
---------------

*(Released Fri, 7 May 2010)*

Fix a bug which prevented untagged KVM instances from starting.


Version 2.1.2
-------------

*(Released Fri, 7 May 2010)*

Another release with a long development cycle, during which many
different features were added.

Significant features
~~~~~~~~~~~~~~~~~~~~

The KVM hypervisor now can run the individual instances as non-root, to
reduce the impact of a VM being hijacked due to bugs in the
hypervisor. It is possible to run all instances as a single (non-root)
user, to manually specify a user for each instance, or to dynamically
allocate a user out of a cluster-wide pool to each instance, with the
guarantee that no two instances will run under the same user ID on any
given node.

An experimental RAPI client library, that can be used standalone
(without the other Ganeti libraries), is provided in the source tree as
``lib/rapi/client.py``. Note this client might change its interface in
the future, as we iterate on its capabilities.

A new command, ``gnt-cluster renew-crypto`` has been added to easily
replace the cluster's certificates and crypto keys. This might help in
case they have been compromised, or have simply expired.

A new disk option for instance creation has been added that allows one
to "adopt" currently existing logical volumes, with data
preservation. This should allow easier migration to Ganeti from
unmanaged (or managed via other software) instances.

Another disk improvement is the possibility to convert between redundant
(DRBD) and plain (LVM) disk configuration for an instance. This should
allow better scalability (starting with one node and growing the
cluster, or shrinking a two-node cluster to one node).

A new feature that could help with automated node failovers has been
implemented: if a node sees itself as offline (by querying the master
candidates), it will try to shutdown (hard) all instances and any active
DRBD devices. This reduces the risk of duplicate instances if an
external script automatically failovers the instances on such nodes. To
enable this, the cluster parameter ``maintain_node_health`` should be
enabled; in the future this option (per the name) will enable other
automatic maintenance features.

Instance export/import now will reuse the original instance
specifications for all parameters; that means exporting an instance,
deleting it and the importing it back should give an almost identical
instance. Note that the default import behaviour has changed from
before, where it created only one NIC; now it recreates the original
number of NICs.

Cluster verify has added a few new checks: SSL certificates validity,
/etc/hosts consistency across the cluster, etc.

Other changes
~~~~~~~~~~~~~

As usual, many internal changes were done, documentation fixes,
etc. Among others:

- Fixed cluster initialization with disabled cluster storage (regression
  introduced in 2.1.1)
- File-based storage supports growing the disks
- Fixed behaviour of node role changes
- Fixed cluster verify for some corner cases, plus a general rewrite of
  cluster verify to allow future extension with more checks
- Fixed log spamming by watcher and node daemon (regression introduced
  in 2.1.1)
- Fixed possible validation issues when changing the list of enabled
  hypervisors
- Fixed cleanup of /etc/hosts during node removal
- Fixed RAPI response for invalid methods
- Fixed bug with hashed passwords in ``ganeti-rapi`` daemon
- Multiple small improvements to the KVM hypervisor (VNC usage, booting
  from ide disks, etc.)
- Allow OS changes without re-installation (to record a changed OS
  outside of Ganeti, or to allow OS renames)
- Allow instance creation without OS installation (useful for example if
  the OS will be installed manually, or restored from a backup not in
  Ganeti format)
- Implemented option to make cluster ``copyfile`` use the replication
  network
- Added list of enabled hypervisors to ssconf (possibly useful for
  external scripts)
- Added a new tool (``tools/cfgupgrade12``) that allows upgrading from
  1.2 clusters
- A partial form of node re-IP is possible via node readd, which now
  allows changed node primary IP
- Command line utilities now show an informational message if the job is
  waiting for a lock
- The logs of the master daemon now show the PID/UID/GID of the
  connected client


Version 2.1.1
-------------

*(Released Fri, 12 Mar 2010)*

During the 2.1.0 long release candidate cycle, a lot of improvements and
changes have accumulated with were released later as 2.1.1.

Major changes
~~~~~~~~~~~~~

The node evacuate command (``gnt-node evacuate``) was significantly
rewritten, and as such the IAllocator protocol was changed - a new
request type has been added. This unfortunate change during a stable
series is designed to improve performance of node evacuations; on
clusters with more than about five nodes and which are well-balanced,
evacuation should proceed in parallel for all instances of the node
being evacuated. As such, any existing IAllocator scripts need to be
updated, otherwise the above command will fail due to the unknown
request. The provided "dumb" allocator has not been updated; but the
ganeti-htools package supports the new protocol since version 0.2.4.

Another important change is increased validation of node and instance
names. This might create problems in special cases, if invalid host
names are being used.

Also, a new layer of hypervisor parameters has been added, that sits at
OS level between the cluster defaults and the instance ones. This allows
customisation of virtualization parameters depending on the installed
OS. For example instances with OS 'X' may have a different KVM kernel
(or any other parameter) than the cluster defaults. This is intended to
help managing a multiple OSes on the same cluster, without manual
modification of each instance's parameters.

A tool for merging clusters, ``cluster-merge``, has been added in the
tools sub-directory.

Bug fixes
~~~~~~~~~

- Improved the int/float conversions that should make the code more
  robust in face of errors from the node daemons
- Fixed the remove node code in case of internal configuration errors
- Fixed the node daemon behaviour in face of inconsistent queue
  directory (e.g. read-only file-system where we can't open the files
  read-write, etc.)
- Fixed the behaviour of gnt-node modify for master candidate demotion;
  now it either aborts cleanly or, if given the new "auto_promote"
  parameter, will automatically promote other nodes as needed
- Fixed compatibility with (unreleased yet) Python 2.6.5 that would
  completely prevent Ganeti from working
- Fixed bug for instance export when not all disks were successfully
  exported
- Fixed behaviour of node add when the new node is slow in starting up
  the node daemon
- Fixed handling of signals in the LUXI client, which should improve
  behaviour of command-line scripts
- Added checks for invalid node/instance names in the configuration (now
  flagged during cluster verify)
- Fixed watcher behaviour for disk activation errors
- Fixed two potentially endless loops in http library, which led to the
  RAPI daemon hanging and consuming 100% CPU in some cases
- Fixed bug in RAPI daemon related to hashed passwords
- Fixed bug for unintended qemu-level bridging of multi-NIC KVM
  instances
- Enhanced compatibility with non-Debian OSes, but not using absolute
  path in some commands and allowing customisation of the ssh
  configuration directory
- Fixed possible future issue with new Python versions by abiding to the
  proper use of ``__slots__`` attribute on classes
- Added checks that should prevent directory traversal attacks
- Many documentation fixes based on feedback from users

New features
~~~~~~~~~~~~

- Added an "early_release" more for instance replace disks and node
  evacuate, where we release locks earlier and thus allow higher
  parallelism within the cluster
- Added watcher hooks, intended to allow the watcher to restart other
  daemons (e.g. from the ganeti-nbma project), but they can be used of
  course for any other purpose
- Added a compile-time disable for DRBD barriers, to increase
  performance if the administrator trusts the power supply or the
  storage system to not lose writes
- Added the option of using syslog for logging instead of, or in
  addition to, Ganeti's own log files
- Removed boot restriction for paravirtual NICs for KVM, recent versions
  can indeed boot from a paravirtual NIC
- Added a generic debug level for many operations; while this is not
  used widely yet, it allows one to pass the debug value all the way to
  the OS scripts
- Enhanced the hooks environment for instance moves (failovers,
  migrations) where the primary/secondary nodes changed during the
  operation, by adding {NEW,OLD}_{PRIMARY,SECONDARY} vars
- Enhanced data validations for many user-supplied values; one important
  item is the restrictions imposed on instance and node names, which
  might reject some (invalid) host names
- Add a configure-time option to disable file-based storage, if it's not
  needed; this allows greater security separation between the master
  node and the other nodes from the point of view of the inter-node RPC
  protocol
- Added user notification in interactive tools if job is waiting in the
  job queue or trying to acquire locks
- Added log messages when a job is waiting for locks
- Added filtering by node tags in instance operations which admit
  multiple instances (start, stop, reboot, reinstall)
- Added a new tool for cluster mergers, ``cluster-merge``
- Parameters from command line which are of the form ``a=b,c=d`` can now
  use backslash escapes to pass in values which contain commas,
  e.g. ``a=b\\c,d=e`` where the 'a' parameter would get the value
  ``b,c``
- For KVM, the instance name is the first parameter passed to KVM, so
  that it's more visible in the process list


Version 2.1.0
-------------

*(Released Tue, 2 Mar 2010)*

Ganeti 2.1 brings many improvements with it. Major changes:

- Added infrastructure to ease automated disk repairs
- Added new daemon to export configuration data in a cheaper way than
  using the remote API
- Instance NICs can now be routed instead of being associated with a
  networking bridge
- Improved job locking logic to reduce impact of jobs acquiring multiple
  locks waiting for other long-running jobs

In-depth implementation details can be found in the Ganeti 2.1 design
document.

Details
~~~~~~~

- Added chroot hypervisor
- Added more options to xen-hvm hypervisor (``kernel_path`` and
  ``device_model``)
- Added more options to xen-pvm hypervisor (``use_bootloader``,
  ``bootloader_path`` and ``bootloader_args``)
- Added the ``use_localtime`` option for the xen-hvm and kvm
  hypervisors, and the default value for this has changed to false (in
  2.0 xen-hvm always enabled it)
- Added luxi call to submit multiple jobs in one go
- Added cluster initialization option to not modify ``/etc/hosts``
  file on nodes
- Added network interface parameters
- Added dry run mode to some LUs
- Added RAPI resources:

  - ``/2/instances/[instance_name]/info``
  - ``/2/instances/[instance_name]/replace-disks``
  - ``/2/nodes/[node_name]/evacuate``
  - ``/2/nodes/[node_name]/migrate``
  - ``/2/nodes/[node_name]/role``
  - ``/2/nodes/[node_name]/storage``
  - ``/2/nodes/[node_name]/storage/modify``
  - ``/2/nodes/[node_name]/storage/repair``

- Added OpCodes to evacuate or migrate all instances on a node
- Added new command to list storage elements on nodes (``gnt-node
  list-storage``) and modify them (``gnt-node modify-storage``)
- Added new ssconf files with master candidate IP address
  (``ssconf_master_candidates_ips``), node primary IP address
  (``ssconf_node_primary_ips``) and node secondary IP address
  (``ssconf_node_secondary_ips``)
- Added ``ganeti-confd`` and a client library to query the Ganeti
  configuration via UDP
- Added ability to run hooks after cluster initialization and before
  cluster destruction
- Added automatic mode for disk replace (``gnt-instance replace-disks
  --auto``)
- Added ``gnt-instance recreate-disks`` to re-create (empty) disks
  after catastrophic data-loss
- Added ``gnt-node repair-storage`` command to repair damaged LVM volume
  groups
- Added ``gnt-instance move`` command to move instances
- Added ``gnt-cluster watcher`` command to control watcher
- Added ``gnt-node powercycle`` command to powercycle nodes
- Added new job status field ``lock_status``
- Added parseable error codes to cluster verification (``gnt-cluster
  verify --error-codes``) and made output less verbose (use
  ``--verbose`` to restore previous behaviour)
- Added UUIDs to the main config entities (cluster, nodes, instances)
- Added support for OS variants
- Added support for hashed passwords in the Ganeti remote API users file
  (``rapi_users``)
- Added option to specify maximum timeout on instance shutdown
- Added ``--no-ssh-init`` option to ``gnt-cluster init``
- Added new helper script to start and stop Ganeti daemons
  (``daemon-util``), with the intent to reduce the work necessary to
  adjust Ganeti for non-Debian distributions and to start/stop daemons
  from one place
- Added more unittests
- Fixed critical bug in ganeti-masterd startup
- Removed the configure-time ``kvm-migration-port`` parameter, this is
  now customisable at the cluster level for both the KVM and Xen
  hypervisors using the new ``migration_port`` parameter
- Pass ``INSTANCE_REINSTALL`` variable to OS installation script when
  reinstalling an instance
- Allowed ``@`` in tag names
- Migrated to Sphinx (http://sphinx.pocoo.org/) for documentation
- Many documentation updates
- Distribute hypervisor files on ``gnt-cluster redist-conf``
- ``gnt-instance reinstall`` can now reinstall multiple instances
- Updated many command line parameters
- Introduced new OS API version 15
- No longer support a default hypervisor
- Treat virtual LVs as inexistent
- Improved job locking logic to reduce lock contention
- Match instance and node names case insensitively
- Reimplemented bash completion script to be more complete
- Improved burnin


Version 2.0.6
-------------

*(Released Thu, 4 Feb 2010)*

- Fix cleaner behaviour on nodes not in a cluster (Debian bug 568105)
- Fix a string formatting bug
- Improve safety of the code in some error paths
- Improve data validation in the master of values returned from nodes


Version 2.0.5
-------------

*(Released Thu, 17 Dec 2009)*

- Fix security issue due to missing validation of iallocator names; this
  allows local and remote execution of arbitrary executables
- Fix failure of gnt-node list during instance removal
- Ship the RAPI documentation in the archive


Version 2.0.4
-------------

*(Released Wed, 30 Sep 2009)*

- Fixed many wrong messages
- Fixed a few bugs related to the locking library
- Fixed MAC checking at instance creation time
- Fixed a DRBD parsing bug related to gaps in /proc/drbd
- Fixed a few issues related to signal handling in both daemons and
  scripts
- Fixed the example startup script provided
- Fixed insserv dependencies in the example startup script (patch from
  Debian)
- Fixed handling of drained nodes in the iallocator framework
- Fixed handling of KERNEL_PATH parameter for xen-hvm (Debian bug
  #528618)
- Fixed error related to invalid job IDs in job polling
- Fixed job/opcode persistence on unclean master shutdown
- Fixed handling of partial job processing after unclean master
  shutdown
- Fixed error reporting from LUs, previously all errors were converted
  into execution errors
- Fixed error reporting from burnin
- Decreased significantly the memory usage of the job queue
- Optimised slightly multi-job submission
- Optimised slightly opcode loading
- Backported the multi-job submit framework from the development
  branch; multi-instance start and stop should be faster
- Added script to clean archived jobs after 21 days; this will reduce
  the size of the queue directory
- Added some extra checks in disk size tracking
- Added an example ethers hook script
- Added a cluster parameter that prevents Ganeti from modifying of
  /etc/hosts
- Added more node information to RAPI responses
- Added a ``gnt-job watch`` command that allows following the ouput of a
  job
- Added a bind-address option to ganeti-rapi
- Added more checks to the configuration verify
- Enhanced the burnin script such that some operations can be retried
  automatically
- Converted instance reinstall to multi-instance model


Version 2.0.3
-------------

*(Released Fri, 7 Aug 2009)*

- Added ``--ignore-size`` to the ``gnt-instance activate-disks`` command
  to allow using the pre-2.0.2 behaviour in activation, if any existing
  instances have mismatched disk sizes in the configuration
- Added ``gnt-cluster repair-disk-sizes`` command to check and update
  any configuration mismatches for disk sizes
- Added ``gnt-master cluste-failover --no-voting`` to allow master
  failover to work on two-node clusters
- Fixed the ``--net`` option of ``gnt-backup import``, which was
  unusable
- Fixed detection of OS script errors in ``gnt-backup export``
- Fixed exit code of ``gnt-backup export``


Version 2.0.2
-------------

*(Released Fri, 17 Jul 2009)*

- Added experimental support for stripped logical volumes; this should
  enhance performance but comes with a higher complexity in the block
  device handling; stripping is only enabled when passing
  ``--with-lvm-stripecount=N`` to ``configure``, but codepaths are
  affected even in the non-stripped mode
- Improved resiliency against transient failures at the end of DRBD
  resyncs, and in general of DRBD resync checks
- Fixed a couple of issues with exports and snapshot errors
- Fixed a couple of issues in instance listing
- Added display of the disk size in ``gnt-instance info``
- Fixed checking for valid OSes in instance creation
- Fixed handling of the "vcpus" parameter in instance listing and in
  general of invalid parameters
- Fixed http server library, and thus RAPI, to handle invalid
  username/password combinations correctly; this means that now they
  report unauthorized for queries too, not only for modifications,
  allowing earlier detect of configuration problems
- Added a new "role" node list field, equivalent to the master/master
  candidate/drained/offline flags combinations
- Fixed cluster modify and changes of candidate pool size
- Fixed cluster verify error messages for wrong files on regular nodes
- Fixed a couple of issues with node demotion from master candidate role
- Fixed node readd issues
- Added non-interactive mode for ``ganeti-masterd --no-voting`` startup
- Added a new ``--no-voting`` option for masterfailover to fix failover
  on two-nodes clusters when the former master node is unreachable
- Added instance reinstall over RAPI


Version 2.0.1
-------------

*(Released Tue, 16 Jun 2009)*

- added ``-H``/``-B`` startup parameters to ``gnt-instance``, which will
  allow re-adding the start in single-user option (regression from 1.2)
- the watcher writes the instance status to a file, to allow monitoring
  to report the instance status (from the master) based on cached
  results of the watcher's queries; while this can get stale if the
  watcher is being locked due to other work on the cluster, this is
  still an improvement
- the watcher now also restarts the node daemon and the rapi daemon if
  they died
- fixed the watcher to handle full and drained queue cases
- hooks export more instance data in the environment, which helps if
  hook scripts need to take action based on the instance's properties
  (no longer need to query back into ganeti)
- instance failovers when the instance is stopped do not check for free
  RAM, so that failing over a stopped instance is possible in low memory
  situations
- rapi uses queries for tags instead of jobs (for less job traffic), and
  for cluster tags it won't talk to masterd at all but read them from
  ssconf
- a couple of error handling fixes in RAPI
- drbd handling: improved the error handling of inconsistent disks after
  resync to reduce the frequency of "there are some degraded disks for
  this instance" messages
- fixed a bug in live migration when DRBD doesn't want to reconnect (the
  error handling path called a wrong function name)


Version 2.0.0
-------------

*(Released Wed, 27 May 2009)*

- no changes from rc5


Version 2.0 rc5
---------------

*(Released Wed, 20 May 2009)*

- fix a couple of bugs (validation, argument checks)
- fix ``gnt-cluster getmaster`` on non-master nodes (regression)
- some small improvements to RAPI and IAllocator
- make watcher automatically start the master daemon if down


Version 2.0 rc4
---------------

*(Released Mon, 27 Apr 2009)*

- change the OS list to not require locks; this helps with big clusters
- fix ``gnt-cluster verify`` and ``gnt-cluster verify-disks`` when the
  volume group is broken
- ``gnt-instance info``, without any arguments, doesn't run for all
  instances anymore; either pass ``--all`` or pass the desired
  instances; this helps against mistakes on big clusters where listing
  the information for all instances takes a long time
- miscellaneous doc and man pages fixes


Version 2.0 rc3
---------------

*(Released Wed, 8 Apr 2009)*

- Change the internal locking model of some ``gnt-node`` commands, in
  order to reduce contention (and blocking of master daemon) when
  batching many creation/reinstall jobs
- Fixes to Xen soft reboot
- No longer build documentation at build time, instead distribute it in
  the archive, in order to reduce the need for the whole docbook/rst
  toolchains


Version 2.0 rc2
---------------

*(Released Fri, 27 Mar 2009)*

- Now the cfgupgrade scripts works and can upgrade 1.2.7 clusters to 2.0
- Fix watcher startup sequence, improves the behaviour of busy clusters
- Some other fixes in ``gnt-cluster verify``, ``gnt-instance
  replace-disks``, ``gnt-instance add``, ``gnt-cluster queue``, KVM VNC
  bind address and other places
- Some documentation fixes and updates


Version 2.0 rc1
---------------

*(Released Mon, 2 Mar 2009)*

- More documentation updates, now all docs should be more-or-less
  up-to-date
- A couple of small fixes (mixed hypervisor clusters, offline nodes,
  etc.)
- Added a customizable HV_KERNEL_ARGS hypervisor parameter (for Xen PVM
  and KVM)
- Fix an issue related to $libdir/run/ganeti and cluster creation


Version 2.0 beta2
-----------------

*(Released Thu, 19 Feb 2009)*

- Xen PVM and KVM have switched the default value for the instance root
  disk to the first partition on the first drive, instead of the whole
  drive; this means that the OS installation scripts must be changed
  accordingly
- Man pages have been updated
- RAPI has been switched by default to HTTPS, and the exported functions
  should all work correctly
- RAPI v1 has been removed
- Many improvements to the KVM hypervisor
- Block device errors are now better reported
- Many other bugfixes and small improvements


Version 2.0 beta1
-----------------

*(Released Mon, 26 Jan 2009)*

- Version 2 is a general rewrite of the code and therefore the
  differences are too many to list, see the design document for 2.0 in
  the ``doc/`` subdirectory for more details
- In this beta version there is not yet a migration path from 1.2 (there
  will be one in the final 2.0 release)
- A few significant changes are:

  - all commands are executed by a daemon (``ganeti-masterd``) and the
    various ``gnt-*`` commands are just front-ends to it
  - all the commands are entered into, and executed from a job queue,
    see the ``gnt-job(8)`` manpage
  - the RAPI daemon supports read-write operations, secured by basic
    HTTP authentication on top of HTTPS
  - DRBD version 0.7 support has been removed, DRBD 8 is the only
    supported version (when migrating from Ganeti 1.2 to 2.0, you need
    to migrate to DRBD 8 first while still running Ganeti 1.2)
  - DRBD devices are using statically allocated minor numbers, which
    will be assigned to existing instances during the migration process
  - there is support for both Xen PVM and Xen HVM instances running on
    the same cluster
  - KVM virtualization is supported too
  - file-based storage has been implemented, which means that it is
    possible to run the cluster without LVM and DRBD storage, for
    example using a shared filesystem exported from shared storage (and
    still have live migration)


Version 1.2.7
-------------

*(Released Tue, 13 Jan 2009)*

- Change the default reboot type in ``gnt-instance reboot`` to "hard"
- Reuse the old instance mac address by default on instance import, if
  the instance name is the same.
- Handle situations in which the node info rpc returns incomplete
  results (issue 46)
- Add checks for tcp/udp ports collisions in ``gnt-cluster verify``
- Improved version of batcher:

  - state file support
  - instance mac address support
  - support for HVM clusters/instances

- Add an option to show the number of cpu sockets and nodes in
  ``gnt-node list``
- Support OSes that handle more than one version of the OS api (but do
  not change the current API in any other way)
- Fix ``gnt-node migrate``
- ``gnt-debug`` man page
- Fixes various more typos and small issues
- Increase disk resync maximum speed to 60MB/s (from 30MB/s)


Version 1.2.6
-------------

*(Released Wed, 24 Sep 2008)*

- new ``--hvm-nic-type`` and ``--hvm-disk-type`` flags to control the
  type of disk exported to fully virtualized instances.
- provide access to the serial console of HVM instances
- instance auto_balance flag, set by default. If turned off it will
  avoid warnings on cluster verify if there is not enough memory to fail
  over an instance. in the future it will prevent automatically failing
  it over when we will support that.
- batcher tool for instance creation, see ``tools/README.batcher``
- ``gnt-instance reinstall --select-os`` to interactively select a new
  operating system when reinstalling an instance.
- when changing the memory amount on instance modify a check has been
  added that the instance will be able to start. also warnings are
  emitted if the instance will not be able to fail over, if auto_balance
  is true.
- documentation fixes
- sync fields between ``gnt-instance list/modify/add/import``
- fix a race condition in drbd when the sync speed was set after giving
  the device a remote peer.


Version 1.2.5
-------------

*(Released Tue, 22 Jul 2008)*

- note: the allowed size and number of tags per object were reduced
- fix a bug in ``gnt-cluster verify`` with inconsistent volume groups
- fixed twisted 8.x compatibility
- fixed ``gnt-instance replace-disks`` with iallocator
- add TCP keepalives on twisted connections to detect restarted nodes
- disk increase support, see ``gnt-instance grow-disk``
- implement bulk node/instance query for RAPI
- add tags in node/instance listing (optional)
- experimental migration (and live migration) support, read the man page
  for ``gnt-instance migrate``
- the ``ganeti-watcher`` logs are now timestamped, and the watcher also
  has some small improvements in handling its state file


Version 1.2.4
-------------

*(Released Fri, 13 Jun 2008)*

- Experimental readonly, REST-based remote API implementation;
  automatically started on master node, TCP port 5080, if enabled by
  ``--enable-rapi`` parameter to configure script.
- Instance allocator support. Add and import instance accept a
  ``--iallocator`` parameter, and call that instance allocator to decide
  which node to use for the instance. The iallocator document describes
  what's expected from an allocator script.
- ``gnt-cluster verify`` N+1 memory redundancy checks: Unless passed the
  ``--no-nplus1-mem`` option ``gnt-cluster verify`` now checks that if a
  node is lost there is still enough memory to fail over the instances
  that reside on it.
- ``gnt-cluster verify`` hooks: it is now possible to add post-hooks to
  ``gnt-cluster verify``, to check for site-specific compliance. All the
  hooks will run, and their output, if any, will be displayed. Any
  failing hook will make the verification return an error value.
- ``gnt-cluster verify`` now checks that its peers are reachable on the
  primary and secondary interfaces
- ``gnt-node add`` now supports the ``--readd`` option, to readd a node
  that is still declared as part of the cluster and has failed.
- ``gnt-* list`` commands now accept a new ``-o +field`` way of
  specifying output fields, that just adds the chosen fields to the
  default ones.
- ``gnt-backup`` now has a new ``remove`` command to delete an existing
  export from the filesystem.
- New per-instance parameters hvm_acpi, hvm_pae and hvm_cdrom_image_path
  have been added. Using them you can enable/disable acpi and pae
  support, and specify a path for a cd image to be exported to the
  instance. These parameters as the name suggest only work on HVM
  clusters.
- When upgrading an HVM cluster to Ganeti 1.2.4, the values for ACPI and
  PAE support will be set to the previously hardcoded values, but the
  (previously hardcoded) path to the CDROM ISO image will be unset and
  if required, needs to be set manually with ``gnt-instance modify``
  after the upgrade.
- The address to which an instance's VNC console is bound is now
  selectable per-instance, rather than being cluster wide. Of course
  this only applies to instances controlled via VNC, so currently just
  applies to HVM clusters.


Version 1.2.3
-------------

*(Released Mon, 18 Feb 2008)*

- more tweaks to the disk activation code (especially helpful for DRBD)
- change the default ``gnt-instance list`` output format, now there is
  one combined status field (see the manpage for the exact values this
  field will have)
- some more fixes for the mac export to hooks change
- make Ganeti not break with DRBD 8.2.x (which changed the version
  format in ``/proc/drbd``) (issue 24)
- add an upgrade tool from "remote_raid1" disk template to "drbd" disk
  template, allowing migration from DRBD0.7+MD to DRBD8


Version 1.2.2
-------------

*(Released Wed, 30 Jan 2008)*

- fix ``gnt-instance modify`` breakage introduced in 1.2.1 with the HVM
  support (issue 23)
- add command aliases infrastructure and a few aliases
- allow listing of VCPUs in the ``gnt-instance list`` and improve the
  man pages and the ``--help`` option of ``gnt-node
  list``/``gnt-instance list``
- fix ``gnt-backup list`` with down nodes (issue 21)
- change the tools location (move from $pkgdatadir to $pkglibdir/tools)
- fix the dist archive and add a check for including svn/git files in
  the future
- some developer-related changes: improve the burnin and the QA suite,
  add an upload script for testing during development


Version 1.2.1
-------------

*(Released Wed, 16 Jan 2008)*

- experimental HVM support, read the install document, section
  "Initializing the cluster"
- allow for the PVM hypervisor per-instance kernel and initrd paths
- add a new command ``gnt-cluster verify-disks`` which uses a new
  algorithm to improve the reconnection of the DRBD pairs if the device
  on the secondary node has gone away
- make logical volume code auto-activate LVs at disk activation time
- slightly improve the speed of activating disks
- allow specification of the MAC address at instance creation time, and
  changing it later via ``gnt-instance modify``
- fix handling of external commands that generate lots of output on
  stderr
- update documentation with regard to minimum version of DRBD8 supported


Version 1.2.0
-------------

*(Released Tue, 4 Dec 2007)*

- Log the ``xm create`` output to the node daemon log on failure (to
  help diagnosing the error)
- In debug mode, log all external commands output if failed to the logs
- Change parsing of lvm commands to ignore stderr


Version 1.2 beta3
-----------------

*(Released Wed, 28 Nov 2007)*

- Another round of updates to the DRBD 8 code to deal with more failures
  in the replace secondary node operation
- Some more logging of failures in disk operations (lvm, drbd)
- A few documentation updates
- QA updates


Version 1.2 beta2
-----------------

*(Released Tue, 13 Nov 2007)*

- Change configuration file format from Python's Pickle to JSON.
  Upgrading is possible using the cfgupgrade utility.
- Add support for DRBD 8.0 (new disk template ``drbd``) which allows for
  faster replace disks and is more stable (DRBD 8 has many improvements
  compared to DRBD 0.7)
- Added command line tags support (see man pages for ``gnt-instance``,
  ``gnt-node``, ``gnt-cluster``)
- Added instance rename support
- Added multi-instance startup/shutdown
- Added cluster rename support
- Added ``gnt-node evacuate`` to simplify some node operations
- Added instance reboot operation that can speedup reboot as compared to
  stop and start
- Soften the requirement that hostnames are in FQDN format
- The ``ganeti-watcher`` now activates drbd pairs after secondary node
  reboots
- Removed dependency on debian's patched fping that uses the
  non-standard ``-S`` option
- Now the OS definitions are searched for in multiple, configurable
  paths (easier for distros to package)
- Some changes to the hooks infrastructure (especially the new
  post-configuration update hook)
- Other small bugfixes

.. vim: set textwidth=72 syntax=rst :
.. Local Variables:
.. mode: rst
.. fill-column: 72
.. End:<|MERGE_RESOLUTION|>--- conflicted
+++ resolved
@@ -2,7 +2,6 @@
 ====
 
 
-<<<<<<< HEAD
 Version 2.6.0 beta1
 -------------------
 
@@ -21,12 +20,8 @@
   a future version. :pyeval:`luxi.REQ_QUERY` should be used instead.
 
 
-Version 2.5.0 rc5
------------------
-=======
 Version 2.5.0
 -------------
->>>>>>> 6bc3ed14
 
 *(Released Thu, 12 Apr 2012)*
 
