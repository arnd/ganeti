--- conflicted
+++ resolved
@@ -157,7 +157,6 @@
 Known issues
 ~~~~~~~~~~~~
 
-<<<<<<< HEAD
 The following issues are known to be present in the beta and will be fixed
 before rc1.
 
@@ -165,7 +164,11 @@
 - Issue 621: Instance related opcodes do not aquire network/group locks
 - Issue 622: Assertion Error: Node locks differ from node resource locks
 - Issue 623: IPv6 Masterd <-> Luxid communication error
-=======
+
+
+Version 2.9.4
+-------------
+
 *(Released Mon, 10 Feb 2014)*
 
 - Fix the RAPI instances-multi-alloc call
@@ -175,7 +178,6 @@
   defaulting to root (issue 707)
 - make using UUIDs to identify nodes in gnt-node consistently possible
   (issue 703)
->>>>>>> b57b1df4
 
 
 Version 2.9.3
