News
====


<<<<<<< HEAD
Version 2.9.0 beta1
-------------------

*(Released Thu, 29 Aug 2013)*

Incompatible/important changes
~~~~~~~~~~~~~~~~~~~~~~~~~~~~~~

- hroller now also plans for capacity to move non-redundant instances off
  any node to be rebooted; the old behavior of completely ignoring any
  non-redundant instances can be restored by adding the --ignore-non-redundant
  option.
- The cluster option '--no-lvm-storage' was removed in favor of the new option
  '--enabled-disk-templates'.
- On instance creation, disk templates no longer need to be specified
  with '-t'. The default disk template will be taken from the list of
  enabled disk templates.
- The monitoring daemon is now running as root, in order to be able to collect
  information only available to root (such as the state of Xen instances).
- The ConfD client is now IPv6 compatible.
- File and shared file storage is no longer dis/enabled at configure time,
  but using the option '--enabled-disk-templates' at cluster initialization and
  modification.
- The default directories for file and shared file storage are not anymore
  specified at configure time, but taken from the cluster's configuration.
  They can be set at cluster initialization and modification with
  '--file-storage-dir' and '--shared-file-storage-dir'.
- Cluster verification now includes stricter checks regarding the
  default file and shared file storage directories. It now checks that
  the directories are explicitely allowed in the 'file-storage-paths' file and
  that the directories exist on all nodes.
- The list of allowed disk templates in the instance policy and the list
  of cluster-wide enabled disk templates is now checked for consistency
  on cluster or group modification. On cluster initialization, the ipolicy
  disk templates are ensured to be a subset of the cluster-wide enabled
  disk templates.

New features
~~~~~~~~~~~~

- DRBD 8.4 support. Depending on the installed DRBD version, Ganeti now uses
  the correct command syntax. It is possible to use different DRBD versions
  on different nodes as long as they are compatible to each other. This
  enables rolling upgrades of DRBD with no downtime. As permanent operation
  of different DRBD versions within a node group is discouraged,
  ``gnt-cluster verify`` will emit a warning if it detects such a situation.
- New "inst-status-xen" data collector for the monitoring daemon, providing
  information about the state of the xen instances on the nodes.
- New "lv" data collector for the monitoring daemon, collecting data about the
  logical volumes on the nodes, and pairing them with the name of the instances
  they belong to.
- New "diskstats" data collector, collecting the data from /proc/diskstats and
  presenting them over the monitoring daemon interface.
- The ConfD client is now IPv6 compatible.

New dependencies
~~~~~~~~~~~~~~~~
The following new dependencies have been added.

Python

- ``python-mock`` (http://www.voidspace.org.uk/python/mock/) is now a required
  for the unit tests (and only used for testing).


Version 2.8.0 rc2
=======
Version 2.8.0 rc3
>>>>>>> a3de343e
-----------------

*(Released Tue, 17 Sep 2013)*


Incompatible/important changes
~~~~~~~~~~~~~~~~~~~~~~~~~~~~~~

- Instance policy can contain multiple instance specs, as described in
  the “Constrained instance sizes” section of :doc:`Partitioned Ganeti
  <design-partitioned>`. As a consequence, it's not possible to partially change
  or override instance specs. Bounding specs (min and max) can be specified as a
  whole using the new option ``--ipolicy-bounds-specs``, while standard
  specs use the new option ``--ipolicy-std-specs``.
- The output of the info command of gnt-cluster, gnt-group, gnt-node,
  gnt-instance is a valid YAML object.
- hail now honors network restrictions when allocating nodes. This led to an
  update of the IAllocator protocol. See the IAllocator documentation for
  details.
- confd now only answers static configuration request over the network. luxid
  was extracted, listens on the local LUXI socket and responds to live queries.
  This allows finer grained permissions if using separate users.

New features
~~~~~~~~~~~~

- The :doc:`Remote API <rapi>` daemon now supports a command line flag
  to always require authentication, ``--require-authentication``. It can
  be specified in ``$sysconfdir/default/ganeti``.
- A new cluster attribute 'enabled_disk_templates' is introduced. It will
  be used to manage the disk templates to be used by instances in the cluster.
  Initially, it will be set to a list that includes plain, drbd, if they were
  enabled by specifying a volume group name, and file and sharedfile, if those
  were enabled at configure time. Additionally, it will include all disk
  templates that are currently used by instances. The order of disk templates
  will be based on Ganeti's history of supporting them. In the future, the
  first entry of the list will be used as a default disk template on instance
  creation.
- ``cfgupgrade`` now supports a ``--downgrade`` option to bring the
  configuration back to the previous stable version.
- Disk templates in group ipolicy can be restored to the default value.
- Initial support for diskless instances and virtual clusters in QA.
- More QA and unit tests for instance policies.
- Every opcode now contains a reason trail (visible through ``gnt-job info``)
  describing why the opcode itself was executed.
- The monitoring daemon is now available. It allows users to query the cluster
  for obtaining information about the status of the system. The daemon is only
  responsible for providing the information over the network: the actual data
  gathering is performed by data collectors (currently, only the DRBD status
  collector is available).
- In order to help developers work on Ganeti, a new script
  (``devel/build_chroot``) is provided, for building a chroot that contains all
  the required development libraries and tools for compiling Ganeti on a Debian
  Squeeze system.
- A new tool, ``harep``, for performing self-repair and recreation of instances
  in Ganeti has been added.
- Split queries are enabled for tags, network, exports, cluster info, groups,
  jobs, nodes.
- New command ``show-ispecs-cmd`` for ``gnt-cluster`` and ``gnt-group``.
  It prints the command line to set the current policies, to ease
  changing them.
- Add the ``vnet_hdr`` HV parameter for KVM, to control whether the tap
  devices for KVM virtio-net interfaces will get created with VNET_HDR
  (IFF_VNET_HDR) support. If set to false, it disables offloading on the
  virtio-net interfaces, which prevents host kernel tainting and log
  flooding, when dealing with broken or malicious virtio-net drivers.
  It's set to true by default.
- Instance failover now supports a ``--cleanup`` parameter for fixing previous
  failures.
- Support 'viridian' parameter in Xen HVM
- Support DSA SSH keys in bootstrap
- To simplify the work of packaging frameworks that want to add the needed users
  and groups in a split-user setup themselves, at build time three files in
  ``doc/users`` will be generated. The ``groups`` files contains, one per line,
  the groups to be generated, the ``users`` file contains, one per line, the
  users to be generated, optionally followed by their primary group, where
  important. The ``groupmemberships`` file contains, one per line, additional
  user-group membership relations that need to be established. The syntax of
  these files will remain stable in all future versions.


New dependencies
~~~~~~~~~~~~~~~~
The following new dependencies have been added:

For Haskell:
- The ``curl`` library is not optional anymore for compiling the Haskell code.
- ``snap-server`` library (if monitoring is enabled).

For Python:
- The minimum Python version needed to run Ganeti is now 2.6.
- ``yaml`` library (only for running the QA).

Since 2.8.0 rc2
~~~~~~~~~~~~~~~

- To simplify the work of packaging frameworks that want to add the needed users
  and groups in a split-user setup themselves, at build time three files in
  ``doc/users`` will be generated. The ``groups`` files contains, one per line,
  the groups to be generated, the ``users`` file contains, one per line, the
  users to be generated, optionally followed by their primary group, where
  important. The ``groupmemberships`` file contains, one per line, additional
  user-group membership relations that need to be established. The syntax of
  these files will remain stable in all future versions.
- Add a default to file-driver when unspecified over RAPI (Issue 571)
- Mark the DSA host pubkey as optional, and remove it during config downgrade
  (Issue 560)
- Some documentation fixes


Version 2.8.0 rc2
-----------------

*(Released Tue, 27 Aug 2013)*

The second release candidate of the 2.8 series. Since 2.8.0. rc1:

- Support 'viridian' parameter in Xen HVM (Issue 233)
- Include VCS version in ``gnt-cluster version``
- Support DSA SSH keys in bootstrap (Issue 338)
- Fix batch creation of instances
- Use FQDN to check master node status (Issue 551)
- Make the DRBD collector more failure-resilient


Version 2.8.0 rc1
-----------------

*(Released Fri, 2 Aug 2013)*

The first release candidate of the 2.8 series. Since 2.8.0 beta1:

- Fix upgrading/downgrading from 2.7
- Increase maximum RAPI message size
- Documentation updates
- Split ``confd`` between ``luxid`` and ``confd``
- Merge 2.7 series up to the 2.7.1 release
- Allow the ``modify_etc_hosts`` option to be changed
- Add better debugging for ``luxid`` queries
- Expose bulk parameter for GetJobs in RAPI client
- Expose missing ``network`` fields in RAPI
- Add some ``cluster verify`` tests
- Some unittest fixes
- Fix a malfunction in ``hspace``'s tiered allocation
- Fix query compatibility between haskell and python implementations
- Add the ``vnet_hdr`` HV parameter for KVM
- Add ``--cleanup`` to instance failover
- Change the connected groups format in ``gnt-network info`` output; it
  was previously displayed as a raw list by mistake. (Merged from 2.7)


Version 2.8.0 beta1
-------------------

*(Released Mon, 24 Jun 2013)*

This was the first beta release of the 2.8 series. All important changes
are listed in the latest 2.8 entry.


Version 2.7.1
-------------

*(Released Thu, 25 Jul 2013)*

- Add logrotate functionality in daemon-util
- Add logrotate example file
- Add missing fields to network queries over rapi
- Fix network object timestamps
- Add support for querying network timestamps
- Fix a typo in the example crontab
- Fix a documentation typo


Version 2.7.0
-------------

*(Released Thu, 04 Jul 2013)*

Incompatible/important changes
~~~~~~~~~~~~~~~~~~~~~~~~~~~~~~

- Instance policies for disk size were documented to be on a per-disk
  basis, but hail applied them to the sum of all disks. This has been
  fixed.
- ``hbal`` will now exit with status 0 if, during job execution over
  LUXI, early exit has been requested and all jobs are successful;
  before, exit status 1 was used, which cannot be differentiated from
  "job error" case
- Compatibility with newer versions of rbd has been fixed
- ``gnt-instance batch-create`` has been changed to use the bulk create
  opcode from Ganeti. This lead to incompatible changes in the format of
  the JSON file. It's now not a custom dict anymore but a dict
  compatible with the ``OpInstanceCreate`` opcode.
- Parent directories for file storage need to be listed in
  ``$sysconfdir/ganeti/file-storage-paths`` now. ``cfgupgrade`` will
  write the file automatically based on old configuration values, but it
  can not distribute it across all nodes and the file contents should be
  verified. Use ``gnt-cluster copyfile
  $sysconfdir/ganeti/file-storage-paths`` once the cluster has been
  upgraded. The reason for requiring this list of paths now is that
  before it would have been possible to inject new paths via RPC,
  allowing files to be created in arbitrary locations. The RPC protocol
  is protected using SSL/X.509 certificates, but as a design principle
  Ganeti does not permit arbitrary paths to be passed.
- The parsing of the variants file for OSes (see
  :manpage:`ganeti-os-interface(7)`) has been slightly changed: now empty
  lines and comment lines (starting with ``#``) are ignored for better
  readability.
- The ``setup-ssh`` tool added in Ganeti 2.2 has been replaced and is no
  longer available. ``gnt-node add`` now invokes a new tool on the
  destination node, named ``prepare-node-join``, to configure the SSH
  daemon. Paramiko is no longer necessary to configure nodes' SSH
  daemons via ``gnt-node add``.
- Draining (``gnt-cluster queue drain``) and un-draining the job queue
  (``gnt-cluster queue undrain``) now affects all nodes in a cluster and
  the flag is not reset after a master failover.
- Python 2.4 has *not* been tested with this release. Using 2.6 or above
  is recommended. 2.6 will be mandatory from the 2.8 series.


New features
~~~~~~~~~~~~

- New network management functionality to support automatic allocation
  of IP addresses and managing of network parameters. See
  :manpage:`gnt-network(8)` for more details.
- New external storage backend, to allow managing arbitrary storage
  systems external to the cluster. See
  :manpage:`ganeti-extstorage-interface(7)`.
- New ``exclusive-storage`` node parameter added, restricted to
  nodegroup level. When it's set to true, physical disks are assigned in
  an exclusive fashion to instances, as documented in :doc:`Partitioned
  Ganeti <design-partitioned>`.  Currently, only instances using the
  ``plain`` disk template are supported.
- The KVM hypervisor has been updated with many new hypervisor
  parameters, including a generic one for passing arbitrary command line
  values. See a complete list in :manpage:`gnt-instance(8)`. It is now
  compatible up to qemu 1.4.
- A new tool, called ``mon-collector``, is the stand-alone executor of
  the data collectors for a monitoring system. As of this version, it
  just includes the DRBD data collector, that can be executed by calling
  ``mon-collector`` using the ``drbd`` parameter. See
  :manpage:`mon-collector(7)`.
- A new user option, :pyeval:`rapi.RAPI_ACCESS_READ`, has been added
  for RAPI users. It allows granting permissions to query for
  information to a specific user without giving
  :pyeval:`rapi.RAPI_ACCESS_WRITE` permissions.
- A new tool named ``node-cleanup`` has been added. It cleans remains of
  a cluster from a machine by stopping all daemons, removing
  certificates and ssconf files. Unless the ``--no-backup`` option is
  given, copies of the certificates are made.
- Instance creations now support the use of opportunistic locking,
  potentially speeding up the (parallel) creation of multiple instances.
  This feature is currently only available via the :doc:`RAPI
  <rapi>` interface and when an instance allocator is used. If the
  ``opportunistic_locking`` parameter is set the opcode will try to
  acquire as many locks as possible, but will not wait for any locks
  held by other opcodes. If not enough resources can be found to
  allocate the instance, the temporary error code
  :pyeval:`errors.ECODE_TEMP_NORES` is returned. The operation can be
  retried thereafter, with or without opportunistic locking.
- New experimental linux-ha resource scripts.
- Restricted-commands support: ganeti can now be asked (via command line
  or rapi) to perform commands on a node. These are passed via ganeti
  RPC rather than ssh. This functionality is restricted to commands
  specified on the ``$sysconfdir/ganeti/restricted-commands`` for security
  reasons. The file is not copied automatically.


Misc changes
~~~~~~~~~~~~

- Diskless instances are now externally mirrored (Issue 237). This for
  now has only been tested in conjunction with explicit target nodes for
  migration/failover.
- Queries not needing locks or RPC access to the node can now be
  performed by the confd daemon, making them independent from jobs, and
  thus faster to execute. This is selectable at configure time.
- The functionality for allocating multiple instances at once has been
  overhauled and is now also available through :doc:`RAPI <rapi>`.

There are no significant changes from version 2.7.0~rc3.


Version 2.7.0 rc3
-----------------

*(Released Tue, 25 Jun 2013)*

- Fix permissions on the confd query socket (Issue 477)
- Fix permissions on the job archive dir (Issue 498)
- Fix handling of an internal exception in replace-disks (Issue 472)
- Fix gnt-node info handling of shortened names (Issue 497)
- Fix gnt-instance grow-disk when wiping is enabled
- Documentation improvements, and support for newer pandoc
- Fix hspace honoring ipolicy for disks (Issue 484)
- Improve handling of the ``kvm_extra`` HV parameter


Version 2.7.0 rc2
-----------------

*(Released Fri, 24 May 2013)*

- ``devel/upload`` now works when ``/var/run`` on the target nodes is a
  symlink.
- Disks added through ``gnt-instance modify`` or created through
  ``gnt-instance recreate-disks`` are wiped, if the
  ``prealloc_wipe_disks`` flag is set.
- If wiping newly created disks fails, the disks are removed. Also,
  partial failures in creating disks through ``gnt-instance modify``
  triggers a cleanup of the partially-created disks.
- Removing the master IP address doesn't fail if the address has been
  already removed.
- Fix ownership of the OS log dir
- Workaround missing SO_PEERCRED constant (Issue 191)


Version 2.7.0 rc1
-----------------

*(Released Fri, 3 May 2013)*

This was the first release candidate of the 2.7 series. Since beta3:

- Fix kvm compatibility with qemu 1.4 (Issue 389)
- Documentation updates (admin guide, upgrade notes, install
  instructions) (Issue 372)
- Fix gnt-group list nodes and instances count (Issue 436)
- Fix compilation without non-mandatory libraries (Issue 441)
- Fix xen-hvm hypervisor forcing nics to type 'ioemu' (Issue 247)
- Make confd logging more verbose at INFO level (Issue 435)
- Improve "networks" documentation in :manpage:`gnt-instance(8)`
- Fix failure path for instance storage type conversion (Issue 229)
- Update htools text backend documentation
- Improve the renew-crypto section of :manpage:`gnt-cluster(8)`
- Disable inter-cluster instance move for file-based instances, because
  it is dependant on instance export, which is not supported for
  file-based instances. (Issue 414)
- Fix gnt-job crashes on non-ascii characters (Issue 427)
- Fix volume group checks on non-vm-capable nodes (Issue 432)


Version 2.7.0 beta3
-------------------

*(Released Mon, 22 Apr 2013)*

This was the third beta release of the 2.7 series. Since beta2:

- Fix hail to verify disk instance policies on a per-disk basis (Issue 418).
- Fix data loss on wrong usage of ``gnt-instance move``
- Properly export errors in confd-based job queries
- Add ``users-setup`` tool
- Fix iallocator protocol to report 0 as a disk size for diskless
  instances. This avoids hail breaking when a diskless instance is
  present.
- Fix job queue directory permission problem that made confd job queries
  fail. This requires running an ``ensure-dirs --full-run`` on upgrade
  for access to archived jobs (Issue 406).
- Limit the sizes of networks supported by ``gnt-network`` to something
  between a ``/16`` and a ``/30`` to prevent memory bloat and crashes.
- Fix bugs in instance disk template conversion
- Fix GHC 7 compatibility
- Fix ``burnin`` install path (Issue 426).
- Allow very small disk grows (Issue 347).
- Fix a ``ganeti-noded`` memory bloat introduced in 2.5, by making sure
  that noded doesn't import masterd code (Issue 419).
- Make sure the default metavg at cluster init is the same as the vg, if
  unspecified (Issue 358).
- Fix cleanup of partially created disks (part of Issue 416)


Version 2.7.0 beta2
-------------------

*(Released Tue, 2 Apr 2013)*

This was the second beta release of the 2.7 series. Since beta1:

- Networks no longer have a "type" slot, since this information was
  unused in Ganeti: instead of it tags should be used.
- The rapi client now has a ``target_node`` option to MigrateInstance.
- Fix early exit return code for hbal (Issue 386).
- Fix ``gnt-instance migrate/failover -n`` (Issue 396).
- Fix ``rbd showmapped`` output parsing (Issue 312).
- Networks are now referenced indexed by UUID, rather than name. This
  will require running cfgupgrade, from 2.7.0beta1, if networks are in
  use.
- The OS environment now includes network information.
- Deleting of a network is now disallowed if any instance nic is using
  it, to prevent dangling references.
- External storage is now documented in man pages.
- The exclusive_storage flag can now only be set at nodegroup level.
- Hbal can now submit an explicit priority with its jobs.
- Many network related locking fixes.
- Bump up the required pylint version to 0.25.1.
- Fix the ``no_remember`` option in RAPI client.
- Many ipolicy related tests, qa, and fixes.
- Many documentation improvements and fixes.
- Fix building with ``--disable-file-storage``.
- Fix ``-q`` option in htools, which was broken if passed more than
  once.
- Some haskell/python interaction improvements and fixes.
- Fix iallocator in case of missing LVM storage.
- Fix confd config load in case of ``--no-lvm-storage``.
- The confd/query functionality is now mentioned in the security
  documentation.


Version 2.7.0 beta1
-------------------

*(Released Wed, 6 Feb 2013)*

This was the first beta release of the 2.7 series. All important changes
are listed in the latest 2.7 entry.


Version 2.6.2
-------------

*(Released Fri, 21 Dec 2012)*

Important behaviour change: hbal won't rebalance anymore instances which
have the ``auto_balance`` attribute set to false. This was the intention
all along, but until now it only skipped those from the N+1 memory
reservation (DRBD-specific).

A significant number of bug fixes in this release:

- Fixed disk adoption interaction with ipolicy checks.
- Fixed networking issues when instances are started, stopped or
  migrated, by forcing the tap device's MAC prefix to "fe" (issue 217).
- Fixed the warning in cluster verify for shared storage instances not
  being redundant.
- Fixed removal of storage directory on shared file storage (issue 262).
- Fixed validation of LVM volume group name in OpClusterSetParams
  (``gnt-cluster modify``) (issue 285).
- Fixed runtime memory increases (``gnt-instance modify -m``).
- Fixed live migration under Xen's ``xl`` mode.
- Fixed ``gnt-instance console`` with ``xl``.
- Fixed building with newer Haskell compiler/libraries.
- Fixed PID file writing in Haskell daemons (confd); this prevents
  restart issues if confd was launched manually (outside of
  ``daemon-util``) while another copy of it was running
- Fixed a type error when doing live migrations with KVM (issue 297) and
  the error messages for failing migrations have been improved.
- Fixed opcode validation for the out-of-band commands (``gnt-node
  power``).
- Fixed a type error when unsetting OS hypervisor parameters (issue
  311); now it's possible to unset all OS-specific hypervisor
  parameters.
- Fixed the ``dry-run`` mode for many operations: verification of
  results was over-zealous but didn't take into account the ``dry-run``
  operation, resulting in "wrong" failures.
- Fixed bash completion in ``gnt-job list`` when the job queue has
  hundreds of entries; especially with older ``bash`` versions, this
  results in significant CPU usage.

And lastly, a few other improvements have been made:

- Added option to force master-failover without voting (issue 282).
- Clarified error message on lock conflict (issue 287).
- Logging of newly submitted jobs has been improved (issue 290).
- Hostname checks have been made uniform between instance rename and
  create (issue 291).
- The ``--submit`` option is now supported by ``gnt-debug delay``.
- Shutting down the master daemon by sending SIGTERM now stops it from
  processing jobs waiting for locks; instead, those jobs will be started
  once again after the master daemon is started the next time (issue
  296).
- Support for Xen's ``xl`` program has been improved (besides the fixes
  above).
- Reduced logging noise in the Haskell confd daemon (only show one log
  entry for each config reload, instead of two).
- Several man page updates and typo fixes.


Version 2.6.1
-------------

*(Released Fri, 12 Oct 2012)*

A small bugfix release. Among the bugs fixed:

- Fixed double use of ``PRIORITY_OPT`` in ``gnt-node migrate``, that
  made the command unusable.
- Commands that issue many jobs don't fail anymore just because some jobs
  take so long that other jobs are archived.
- Failures during ``gnt-instance reinstall`` are reflected by the exit
  status.
- Issue 190 fixed. Check for DRBD in cluster verify is enabled only when
  DRBD is enabled.
- When ``always_failover`` is set, ``--allow-failover`` is not required
  in migrate commands anymore.
- ``bash_completion`` works even if extglob is disabled.
- Fixed bug with locks that made failover for RDB-based instances fail.
- Fixed bug in non-mirrored instance allocation that made Ganeti choose
  a random node instead of one based on the allocator metric.
- Support for newer versions of pylint and pep8.
- Hail doesn't fail anymore when trying to add an instance of type
  ``file``, ``sharedfile`` or ``rbd``.
- Added new Makefile target to rebuild the whole distribution, so that
  all files are included.


Version 2.6.0
-------------

*(Released Fri, 27 Jul 2012)*


.. attention:: The ``LUXI`` protocol has been made more consistent
   regarding its handling of command arguments. This, however, leads to
   incompatibility issues with previous versions. Please ensure that you
   restart Ganeti daemons soon after the upgrade, otherwise most
   ``LUXI`` calls (job submission, setting/resetting the drain flag,
   pausing/resuming the watcher, cancelling and archiving jobs, querying
   the cluster configuration) will fail.


New features
~~~~~~~~~~~~

Instance run status
+++++++++++++++++++

The current ``admin_up`` field, which used to denote whether an instance
should be running or not, has been removed. Instead, ``admin_state`` is
introduced, with 3 possible values -- ``up``, ``down`` and ``offline``.

The rational behind this is that an instance being “down” can have
different meanings:

- it could be down during a reboot
- it could be temporarily be down for a reinstall
- or it could be down because it is deprecated and kept just for its
  disk

The previous Boolean state was making it difficult to do capacity
calculations: should Ganeti reserve memory for a down instance? Now, the
tri-state field makes it clear:

- in ``up`` and ``down`` state, all resources are reserved for the
  instance, and it can be at any time brought up if it is down
- in ``offline`` state, only disk space is reserved for it, but not
  memory or CPUs

The field can have an extra use: since the transition between ``up`` and
``down`` and vice-versus is done via ``gnt-instance start/stop``, but
transition between ``offline`` and ``down`` is done via ``gnt-instance
modify``, it is possible to given different rights to users. For
example, owners of an instance could be allowed to start/stop it, but
not transition it out of the offline state.

Instance policies and specs
+++++++++++++++++++++++++++

In previous Ganeti versions, an instance creation request was not
limited on the minimum size and on the maximum size just by the cluster
resources. As such, any policy could be implemented only in third-party
clients (RAPI clients, or shell wrappers over ``gnt-*``
tools). Furthermore, calculating cluster capacity via ``hspace`` again
required external input with regards to instance sizes.

In order to improve these workflows and to allow for example better
per-node group differentiation, we introduced instance specs, which
allow declaring:

- minimum instance disk size, disk count, memory size, cpu count
- maximum values for the above metrics
- and “standard” values (used in ``hspace`` to calculate the standard
  sized instances)

The minimum/maximum values can be also customised at node-group level,
for example allowing more powerful hardware to support bigger instance
memory sizes.

Beside the instance specs, there are a few other settings belonging to
the instance policy framework. It is possible now to customise, per
cluster and node-group:

- the list of allowed disk templates
- the maximum ratio of VCPUs per PCPUs (to control CPU oversubscription)
- the maximum ratio of instance to spindles (see below for more
  information) for local storage

All these together should allow all tools that talk to Ganeti to know
what are the ranges of allowed values for instances and the
over-subscription that is allowed.

For the VCPU/PCPU ratio, we already have the VCPU configuration from the
instance configuration, and the physical CPU configuration from the
node. For the spindle ratios however, we didn't track before these
values, so new parameters have been added:

- a new node parameter ``spindle_count``, defaults to 1, customisable at
  node group or node level
- at new backend parameter (for instances), ``spindle_use`` defaults to 1

Note that spindles in this context doesn't need to mean actual
mechanical hard-drives; it's just a relative number for both the node
I/O capacity and instance I/O consumption.

Instance migration behaviour
++++++++++++++++++++++++++++

While live-migration is in general desirable over failover, it is
possible that for some workloads it is actually worse, due to the
variable time of the “suspend” phase during live migration.

To allow the tools to work consistently over such instances (without
having to hard-code instance names), a new backend parameter
``always_failover`` has been added to control the migration/failover
behaviour. When set to True, all migration requests for an instance will
instead fall-back to failover.

Instance memory ballooning
++++++++++++++++++++++++++

Initial support for memory ballooning has been added. The memory for an
instance is no longer fixed (backend parameter ``memory``), but instead
can vary between minimum and maximum values (backend parameters
``minmem`` and ``maxmem``). Currently we only change an instance's
memory when:

- live migrating or failing over and instance and the target node
  doesn't have enough memory
- user requests changing the memory via ``gnt-instance modify
  --runtime-memory``

Instance CPU pinning
++++++++++++++++++++

In order to control the use of specific CPUs by instance, support for
controlling CPU pinning has been added for the Xen, HVM and LXC
hypervisors. This is controlled by a new hypervisor parameter
``cpu_mask``; details about possible values for this are in the
:manpage:`gnt-instance(8)`. Note that use of the most specific (precise
VCPU-to-CPU mapping) form will work well only when all nodes in your
cluster have the same amount of CPUs.

Disk parameters
+++++++++++++++

Another area in which Ganeti was not customisable were the parameters
used for storage configuration, e.g. how many stripes to use for LVM,
DRBD resync configuration, etc.

To improve this area, we've added disks parameters, which are
customisable at cluster and node group level, and which allow to
specify various parameters for disks (DRBD has the most parameters
currently), for example:

- DRBD resync algorithm and parameters (e.g. speed)
- the default VG for meta-data volumes for DRBD
- number of stripes for LVM (plain disk template)
- the RBD pool

These parameters can be modified via ``gnt-cluster modify -D …`` and
``gnt-group modify -D …``, and are used at either instance creation (in
case of LVM stripes, for example) or at disk “activation” time
(e.g. resync speed).

Rados block device support
++++++++++++++++++++++++++

A Rados (http://ceph.com/wiki/Rbd) storage backend has been added,
denoted by the ``rbd`` disk template type. This is considered
experimental, feedback is welcome. For details on configuring it, see
the :doc:`install` document and the :manpage:`gnt-cluster(8)` man page.

Master IP setup
+++++++++++++++

The existing master IP functionality works well only in simple setups (a
single network shared by all nodes); however, if nodes belong to
different networks, then the ``/32`` setup and lack of routing
information is not enough.

To allow the master IP to function well in more complex cases, the
system was reworked as follows:

- a master IP netmask setting has been added
- the master IP activation/turn-down code was moved from the node daemon
  to a separate script
- whether to run the Ganeti-supplied master IP script or a user-supplied
  on is a ``gnt-cluster init`` setting

Details about the location of the standard and custom setup scripts are
in the man page :manpage:`gnt-cluster(8)`; for information about the
setup script protocol, look at the Ganeti-supplied script.

SPICE support
+++++++++++++

The `SPICE <http://www.linux-kvm.org/page/SPICE>`_ support has been
improved.

It is now possible to use TLS-protected connections, and when renewing
or changing the cluster certificates (via ``gnt-cluster renew-crypto``,
it is now possible to specify spice or spice CA certificates. Also, it
is possible to configure a password for SPICE sessions via the
hypervisor parameter ``spice_password_file``.

There are also new parameters to control the compression and streaming
options (e.g. ``spice_image_compression``, ``spice_streaming_video``,
etc.). For details, see the man page :manpage:`gnt-instance(8)` and look
for the spice parameters.

Lastly, it is now possible to see the SPICE connection information via
``gnt-instance console``.

OVF converter
+++++++++++++

A new tool (``tools/ovfconverter``) has been added that supports
conversion between Ganeti and the `Open Virtualization Format
<http://en.wikipedia.org/wiki/Open_Virtualization_Format>`_ (both to and
from).

This relies on the ``qemu-img`` tool to convert the disk formats, so the
actual compatibility with other virtualization solutions depends on it.

Confd daemon changes
++++++++++++++++++++

The configuration query daemon (``ganeti-confd``) is now optional, and
has been rewritten in Haskell; whether to use the daemon at all, use the
Python (default) or the Haskell version is selectable at configure time
via the ``--enable-confd`` parameter, which can take one of the
``haskell``, ``python`` or ``no`` values. If not used, disabling the
daemon will result in a smaller footprint; for larger systems, we
welcome feedback on the Haskell version which might become the default
in future versions.

If you want to use ``gnt-node list-drbd`` you need to have the Haskell
daemon running. The Python version doesn't implement the new call.


User interface changes
~~~~~~~~~~~~~~~~~~~~~~

We have replaced the ``--disks`` option of ``gnt-instance
replace-disks`` with a more flexible ``--disk`` option, which allows
adding and removing disks at arbitrary indices (Issue 188). Furthermore,
disk size and mode can be changed upon recreation (via ``gnt-instance
recreate-disks``, which accepts the same ``--disk`` option).

As many people are used to a ``show`` command, we have added that as an
alias to ``info`` on all ``gnt-*`` commands.

The ``gnt-instance grow-disk`` command has a new mode in which it can
accept the target size of the disk, instead of the delta; this can be
more safe since two runs in absolute mode will be idempotent, and
sometimes it's also easier to specify the desired size directly.

Also the handling of instances with regard to offline secondaries has
been improved. Instance operations should not fail because one of it's
secondary nodes is offline, even though it's safe to proceed.

A new command ``list-drbd`` has been added to the ``gnt-node`` script to
support debugging of DRBD issues on nodes. It provides a mapping of DRBD
minors to instance name.

API changes
~~~~~~~~~~~

RAPI coverage has improved, with (for example) new resources for
recreate-disks, node power-cycle, etc.

Compatibility
~~~~~~~~~~~~~

There is partial support for ``xl`` in the Xen hypervisor; feedback is
welcome.

Python 2.7 is better supported, and after Ganeti 2.6 we will investigate
whether to still support Python 2.4 or move to Python 2.6 as minimum
required version.

Support for Fedora has been slightly improved; the provided example
init.d script should work better on it and the INSTALL file should
document the needed dependencies.

Internal changes
~~~~~~~~~~~~~~~~

The deprecated ``QueryLocks`` LUXI request has been removed. Use
``Query(what=QR_LOCK, ...)`` instead.

The LUXI requests :pyeval:`luxi.REQ_QUERY_JOBS`,
:pyeval:`luxi.REQ_QUERY_INSTANCES`, :pyeval:`luxi.REQ_QUERY_NODES`,
:pyeval:`luxi.REQ_QUERY_GROUPS`, :pyeval:`luxi.REQ_QUERY_EXPORTS` and
:pyeval:`luxi.REQ_QUERY_TAGS` are deprecated and will be removed in a
future version. :pyeval:`luxi.REQ_QUERY` should be used instead.

RAPI client: ``CertificateError`` now derives from
``GanetiApiError``. This should make it more easy to handle Ganeti
errors.

Deprecation warnings due to PyCrypto/paramiko import in
``tools/setup-ssh`` have been silenced, as usually they are safe; please
make sure to run an up-to-date paramiko version, if you use this tool.

The QA scripts now depend on Python 2.5 or above (the main code base
still works with Python 2.4).

The configuration file (``config.data``) is now written without
indentation for performance reasons; if you want to edit it, it can be
re-formatted via ``tools/fmtjson``.

A number of bugs has been fixed in the cluster merge tool.

``x509`` certification verification (used in import-export) has been
changed to allow the same clock skew as permitted by the cluster
verification. This will remove some rare but hard to diagnose errors in
import-export.


Version 2.6.0 rc4
-----------------

*(Released Thu, 19 Jul 2012)*

Very few changes from rc4 to the final release, only bugfixes:

- integrated fixes from release 2.5.2 (fix general boot flag for KVM
  instance, fix CDROM booting for KVM instances)
- fixed node group modification of node parameters
- fixed issue in LUClusterVerifyGroup with multi-group clusters
- fixed generation of bash completion to ensure a stable ordering
- fixed a few typos


Version 2.6.0 rc3
-----------------

*(Released Fri, 13 Jul 2012)*

Third release candidate for 2.6. The following changes were done from
rc3 to rc4:

- Fixed ``UpgradeConfig`` w.r.t. to disk parameters on disk objects.
- Fixed an inconsistency in the LUXI protocol with the provided
  arguments (NOT backwards compatible)
- Fixed a bug with node groups ipolicy where ``min`` was greater than
  the cluster ``std`` value
- Implemented a new ``gnt-node list-drbd`` call to list DRBD minors for
  easier instance debugging on nodes (requires ``hconfd`` to work)


Version 2.6.0 rc2
-----------------

*(Released Tue, 03 Jul 2012)*

Second release candidate for 2.6. The following changes were done from
rc2 to rc3:

- Fixed ``gnt-cluster verify`` regarding ``master-ip-script`` on non
  master candidates
- Fixed a RAPI regression on missing beparams/memory
- Fixed redistribution of files on offline nodes
- Added possibility to run activate-disks even though secondaries are
  offline. With this change it relaxes also the strictness on some other
  commands which use activate disks internally:
  * ``gnt-instance start|reboot|rename|backup|export``
- Made it possible to remove safely an instance if its secondaries are
  offline
- Made it possible to reinstall even though secondaries are offline


Version 2.6.0 rc1
-----------------

*(Released Mon, 25 Jun 2012)*

First release candidate for 2.6. The following changes were done from
rc1 to rc2:

- Fixed bugs with disk parameters and ``rbd`` templates as well as
  ``instance_os_add``
- Made ``gnt-instance modify`` more consistent regarding new NIC/Disk
  behaviour. It supports now the modify operation
- ``hcheck`` implemented to analyze cluster health and possibility of
  improving health by rebalance
- ``hbal`` has been improved in dealing with split instances


Version 2.6.0 beta2
-------------------

*(Released Mon, 11 Jun 2012)*

Second beta release of 2.6. The following changes were done from beta2
to rc1:

- Fixed ``daemon-util`` with non-root user models
- Fixed creation of plain instances with ``--no-wait-for-sync``
- Fix wrong iv_names when running ``cfgupgrade``
- Export more information in RAPI group queries
- Fixed bug when changing instance network interfaces
- Extended burnin to do NIC changes
- query: Added ``<``, ``>``, ``<=``, ``>=`` comparison operators
- Changed default for DRBD barriers
- Fixed DRBD error reporting for syncer rate
- Verify the options on disk parameters

And of course various fixes to documentation and improved unittests and
QA.


Version 2.6.0 beta1
-------------------

*(Released Wed, 23 May 2012)*

First beta release of 2.6. The following changes were done from beta1 to
beta2:

- integrated patch for distributions without ``start-stop-daemon``
- adapted example init.d script to work on Fedora
- fixed log handling in Haskell daemons
- adapted checks in the watcher for pycurl linked against libnss
- add partial support for ``xl`` instead of ``xm`` for Xen
- fixed a type issue in cluster verification
- fixed ssconf handling in the Haskell code (was breaking confd in IPv6
  clusters)

Plus integrated fixes from the 2.5 branch:

- fixed ``kvm-ifup`` to use ``/bin/bash``
- fixed parallel build failures
- KVM live migration when using a custom keymap


Version 2.5.2
-------------

*(Released Tue, 24 Jul 2012)*

A small bugfix release, with no new features:

- fixed bash-isms in kvm-ifup, for compatibility with systems which use a
  different default shell (e.g. Debian, Ubuntu)
- fixed KVM startup and live migration with a custom keymap (fixes Issue
  243 and Debian bug #650664)
- fixed compatibility with KVM versions that don't support multiple boot
  devices (fixes Issue 230 and Debian bug #624256)

Additionally, a few fixes were done to the build system (fixed parallel
build failures) and to the unittests (fixed race condition in test for
FileID functions, and the default enable/disable mode for QA test is now
customisable).


Version 2.5.1
-------------

*(Released Fri, 11 May 2012)*

A small bugfix release.

The main issues solved are on the topic of compatibility with newer LVM
releases:

- fixed parsing of ``lv_attr`` field
- adapted to new ``vgreduce --removemissing`` behaviour where sometimes
  the ``--force`` flag is needed

Also on the topic of compatibility, ``tools/lvmstrap`` has been changed
to accept kernel 3.x too (was hardcoded to 2.6.*).

A regression present in 2.5.0 that broke handling (in the gnt-* scripts)
of hook results and that also made display of other errors suboptimal
was fixed; the code behaves now like 2.4 and earlier.

Another change in 2.5, the cleanup of the OS scripts environment, is too
aggressive: it removed even the ``PATH`` variable, which requires the OS
scripts to *always* need to export it. Since this is a bit too strict,
we now export a minimal PATH, the same that we export for hooks.

The fix for issue 201 (Preserve bridge MTU in KVM ifup script) was
integrated into this release.

Finally, a few other miscellaneous changes were done (no new features,
just small improvements):

- Fix ``gnt-group --help`` display
- Fix hardcoded Xen kernel path
- Fix grow-disk handling of invalid units
- Update synopsis for ``gnt-cluster repair-disk-sizes``
- Accept both PUT and POST in noded (makes future upgrade to 2.6 easier)


Version 2.5.0
-------------

*(Released Thu, 12 Apr 2012)*

Incompatible/important changes and bugfixes
~~~~~~~~~~~~~~~~~~~~~~~~~~~~~~~~~~~~~~~~~~~

- The default of the ``/2/instances/[instance_name]/rename`` RAPI
  resource's ``ip_check`` parameter changed from ``True`` to ``False``
  to match the underlying LUXI interface.
- The ``/2/nodes/[node_name]/evacuate`` RAPI resource was changed to use
  body parameters, see :doc:`RAPI documentation <rapi>`. The server does
  not maintain backwards-compatibility as the underlying operation
  changed in an incompatible way. The RAPI client can talk to old
  servers, but it needs to be told so as the return value changed.
- When creating file-based instances via RAPI, the ``file_driver``
  parameter no longer defaults to ``loop`` and must be specified.
- The deprecated ``bridge`` NIC parameter is no longer supported. Use
  ``link`` instead.
- Support for the undocumented and deprecated RAPI instance creation
  request format version 0 has been dropped. Use version 1, supported
  since Ganeti 2.1.3 and :doc:`documented <rapi>`, instead.
- Pyparsing 1.4.6 or above is required, see :doc:`installation
  documentation <install>`.
- The "cluster-verify" hooks are now executed per group by the
  ``OP_CLUSTER_VERIFY_GROUP`` opcode. This maintains the same behavior
  if you just run ``gnt-cluster verify``, which generates one opcode per
  group.
- The environment as passed to the OS scripts is cleared, and thus no
  environment variables defined in the node daemon's environment will be
  inherited by the scripts.
- The :doc:`iallocator <iallocator>` mode ``multi-evacuate`` has been
  deprecated.
- :doc:`New iallocator modes <design-multi-reloc>` have been added to
  support operations involving multiple node groups.
- Offline nodes are ignored when failing over an instance.
- Support for KVM version 1.0, which changed the version reporting format
  from 3 to 2 digits.
- TCP/IP ports used by DRBD disks are returned to a pool upon instance
  removal.
- ``Makefile`` is now compatible with Automake 1.11.2
- Includes all bugfixes made in the 2.4 series

New features
~~~~~~~~~~~~

- The ganeti-htools project has been merged into the ganeti-core source
  tree and will be built as part of Ganeti (see :doc:`install-quick`).
- Implemented support for :doc:`shared storage <design-shared-storage>`.
- Add support for disks larger than 2 TB in ``lvmstrap`` by supporting
  GPT-style partition tables (requires `parted
  <http://www.gnu.org/s/parted/>`_).
- Added support for floppy drive and 2nd CD-ROM drive in KVM hypervisor.
- Allowed adding tags on instance creation.
- Export instance tags to hooks (``INSTANCE_TAGS``, see :doc:`hooks`)
- Allow instances to be started in a paused state, enabling the user to
  see the complete console output on boot using the console.
- Added new hypervisor flag to control default reboot behaviour
  (``reboot_behavior``).
- Added support for KVM keymaps (hypervisor parameter ``keymap``).
- Improved out-of-band management support:

  - Added ``gnt-node health`` command reporting the health status of
    nodes.
  - Added ``gnt-node power`` command to manage power status of nodes.
  - Added command for emergency power-off (EPO), ``gnt-cluster epo``.

- Instance migration can fall back to failover if instance is not
  running.
- Filters can be used when listing nodes, instances, groups and locks;
  see :manpage:`ganeti(7)` manpage.
- Added post-execution status as variables to :doc:`hooks <hooks>`
  environment.
- Instance tags are exported/imported together with the instance.
- When given an explicit job ID, ``gnt-job info`` will work for archived
  jobs.
- Jobs can define dependencies on other jobs (not yet supported via
  RAPI or command line, but used by internal commands and usable via
  LUXI).

  - Lock monitor (``gnt-debug locks``) shows jobs waiting for
    dependencies.

- Instance failover is now available as a RAPI resource
  (``/2/instances/[instance_name]/failover``).
- ``gnt-instance info`` defaults to static information if primary node
  is offline.
- Opcodes have a new ``comment`` attribute.
- Added basic SPICE support to KVM hypervisor.
- ``tools/ganeti-listrunner`` allows passing of arguments to executable.

Node group improvements
~~~~~~~~~~~~~~~~~~~~~~~

- ``gnt-cluster verify`` has been modified to check groups separately,
  thereby improving performance.
- Node group support has been added to ``gnt-cluster verify-disks``,
  which now operates per node group.
- Watcher has been changed to work better with node groups.

  - One process and state file per node group.
  - Slow watcher in one group doesn't block other group's watcher.

- Added new command, ``gnt-group evacuate``, to move all instances in a
  node group to other groups.
- Added ``gnt-instance change-group`` to move an instance to another
  node group.
- ``gnt-cluster command`` and ``gnt-cluster copyfile`` now support
  per-group operations.
- Node groups can be tagged.
- Some operations switch from an exclusive to a shared lock as soon as
  possible.
- Instance's primary and secondary nodes' groups are now available as
  query fields (``pnode.group``, ``pnode.group.uuid``, ``snodes.group``
  and ``snodes.group.uuid``).

Misc
~~~~

- Numerous updates to documentation and manpages.

  - :doc:`RAPI <rapi>` documentation now has detailed parameter
    descriptions.
  - Some opcode/job results are now also documented, see :doc:`RAPI
    <rapi>`.

- A lockset's internal lock is now also visible in lock monitor.
- Log messages from job queue workers now contain information about the
  opcode they're processing.
- ``gnt-instance console`` no longer requires the instance lock.
- A short delay when waiting for job changes reduces the number of LUXI
  requests significantly.
- DRBD metadata volumes are overwritten with zeros during disk creation.
- Out-of-band commands no longer acquire the cluster lock in exclusive
  mode.
- ``devel/upload`` now uses correct permissions for directories.


Version 2.5.0 rc6
-----------------

*(Released Fri, 23 Mar 2012)*

This was the sixth release candidate of the 2.5 series.


Version 2.5.0 rc5
-----------------

*(Released Mon, 9 Jan 2012)*

This was the fifth release candidate of the 2.5 series.


Version 2.5.0 rc4
-----------------

*(Released Thu, 27 Oct 2011)*

This was the fourth release candidate of the 2.5 series.


Version 2.5.0 rc3
-----------------

*(Released Wed, 26 Oct 2011)*

This was the third release candidate of the 2.5 series.


Version 2.5.0 rc2
-----------------

*(Released Tue, 18 Oct 2011)*

This was the second release candidate of the 2.5 series.


Version 2.5.0 rc1
-----------------

*(Released Tue, 4 Oct 2011)*

This was the first release candidate of the 2.5 series.


Version 2.5.0 beta3
-------------------

*(Released Wed, 31 Aug 2011)*

This was the third beta release of the 2.5 series.


Version 2.5.0 beta2
-------------------

*(Released Mon, 22 Aug 2011)*

This was the second beta release of the 2.5 series.


Version 2.5.0 beta1
-------------------

*(Released Fri, 12 Aug 2011)*

This was the first beta release of the 2.5 series.


Version 2.4.5
-------------

*(Released Thu, 27 Oct 2011)*

- Fixed bug when parsing command line parameter values ending in
  backslash
- Fixed assertion error after unclean master shutdown
- Disable HTTP client pool for RPC, significantly reducing memory usage
  of master daemon
- Fixed queue archive creation with wrong permissions


Version 2.4.4
-------------

*(Released Tue, 23 Aug 2011)*

Small bug-fixes:

- Fixed documentation for importing with ``--src-dir`` option
- Fixed a bug in ``ensure-dirs`` with queue/archive permissions
- Fixed a parsing issue with DRBD 8.3.11 in the Linux kernel


Version 2.4.3
-------------

*(Released Fri, 5 Aug 2011)*

Many bug-fixes and a few small features:

- Fixed argument order in ``ReserveLV`` and ``ReserveMAC`` which caused
  issues when you tried to add an instance with two MAC addresses in one
  request
- KVM: fixed per-instance stored UID value
- KVM: configure bridged NICs at migration start
- KVM: Fix a bug where instance will not start with never KVM versions
  (>= 0.14)
- Added OS search path to ``gnt-cluster info``
- Fixed an issue with ``file_storage_dir`` where you were forced to
  provide an absolute path, but the documentation states it is a
  relative path, the documentation was right
- Added a new parameter to instance stop/start called ``--no-remember``
  that will make the state change to not be remembered
- Implemented ``no_remember`` at RAPI level
- Improved the documentation
- Node evacuation: don't call IAllocator if node is already empty
- Fixed bug in DRBD8 replace disks on current nodes
- Fixed bug in recreate-disks for DRBD instances
- Moved assertion checking locks in ``gnt-instance replace-disks``
  causing it to abort with not owning the right locks for some situation
- Job queue: Fixed potential race condition when cancelling queued jobs
- Fixed off-by-one bug in job serial generation
- ``gnt-node volumes``: Fix instance names
- Fixed aliases in bash completion
- Fixed a bug in reopening log files after being sent a SIGHUP
- Added a flag to burnin to allow specifying VCPU count
- Bugfixes to non-root Ganeti configuration


Version 2.4.2
-------------

*(Released Thu, 12 May 2011)*

Many bug-fixes and a few new small features:

- Fixed a bug related to log opening failures
- Fixed a bug in instance listing with orphan instances
- Fixed a bug which prevented resetting the cluster-level node parameter
  ``oob_program`` to the default
- Many fixes related to the ``cluster-merge`` tool
- Fixed a race condition in the lock monitor, which caused failures
  during (at least) creation of many instances in parallel
- Improved output for gnt-job info
- Removed the quiet flag on some ssh calls which prevented debugging
  failures
- Improved the N+1 failure messages in cluster verify by actually
  showing the memory values (needed and available)
- Increased lock attempt timeouts so that when executing long operations
  (e.g. DRBD replace-disks) other jobs do not enter 'blocking acquire'
  too early and thus prevent the use of the 'fair' mechanism
- Changed instance query data (``gnt-instance info``) to not acquire
  locks unless needed, thus allowing its use on locked instance if only
  static information is asked for
- Improved behaviour with filesystems that do not support rename on an
  opened file
- Fixed the behaviour of ``prealloc_wipe_disks`` cluster parameter which
  kept locks on all nodes during the wipe, which is unneeded
- Fixed ``gnt-watcher`` handling of errors during hooks execution
- Fixed bug in ``prealloc_wipe_disks`` with small disk sizes (less than
  10GiB) which caused the wipe to fail right at the end in some cases
- Fixed master IP activation when doing master failover with no-voting
- Fixed bug in ``gnt-node add --readd`` which allowed the re-adding of
  the master node itself
- Fixed potential data-loss in under disk full conditions, where Ganeti
  wouldn't check correctly the return code and would consider
  partially-written files 'correct'
- Fixed bug related to multiple VGs and DRBD disk replacing
- Added new disk parameter ``metavg`` that allows placement of the meta
  device for DRBD in a different volume group
- Fixed error handling in the node daemon when the system libc doesn't
  have major number 6 (i.e. if ``libc.so.6`` is not the actual libc)
- Fixed lock release during replace-disks, which kept cluster-wide locks
  when doing disk replaces with an iallocator script
- Added check for missing bridges in cluster verify
- Handle EPIPE errors while writing to the terminal better, so that
  piping the output to e.g. ``less`` doesn't cause a backtrace
- Fixed rare case where a ^C during Luxi calls could have been
  interpreted as server errors, instead of simply terminating
- Fixed a race condition in LUGroupAssignNodes (``gnt-group
  assign-nodes``)
- Added a few more parameters to the KVM hypervisor, allowing a second
  CDROM, custom disk type for CDROMs and a floppy image
- Removed redundant message in instance rename when the name is given
  already as a FQDN
- Added option to ``gnt-instance recreate-disks`` to allow creating the
  disks on new nodes, allowing recreation when the original instance
  nodes are completely gone
- Added option when converting disk templates to DRBD to skip waiting
  for the resync, in order to make the instance available sooner
- Added two new variables to the OS scripts environment (containing the
  instance's nodes)
- Made the root_path and optional parameter for the xen-pvm hypervisor,
  to allow use of ``pvgrub`` as bootloader
- Changed the instance memory modifications to only check out-of-memory
  conditions on memory increases, and turned the secondary node warnings
  into errors (they can still be overridden via ``--force``)
- Fixed the handling of a corner case when the Python installation gets
  corrupted (e.g. a bad disk) while ganeti-noded is running and we try
  to execute a command that doesn't exist
- Fixed a bug in ``gnt-instance move`` (LUInstanceMove) when the primary
  node of the instance returned failures during instance shutdown; this
  adds the option ``--ignore-consistency`` to gnt-instance move

And as usual, various improvements to the error messages, documentation
and man pages.


Version 2.4.1
-------------

*(Released Wed, 09 Mar 2011)*

Emergency bug-fix release. ``tools/cfgupgrade`` was broken and overwrote
the RAPI users file if run twice (even with ``--dry-run``).

The release fixes that bug (nothing else changed).


Version 2.4.0
-------------

*(Released Mon, 07 Mar 2011)*

Final 2.4.0 release. Just a few small fixes:

- Fixed RAPI node evacuate
- Fixed the kvm-ifup script
- Fixed internal error handling for special job cases
- Updated man page to specify the escaping feature for options


Version 2.4.0 rc3
-----------------

*(Released Mon, 28 Feb 2011)*

A critical fix for the ``prealloc_wipe_disks`` feature: it is possible
that this feature wiped the disks of the wrong instance, leading to loss
of data.

Other changes:

- Fixed title of query field containing instance name
- Expanded the glossary in the documentation
- Fixed one unittest (internal issue)


Version 2.4.0 rc2
-----------------

*(Released Mon, 21 Feb 2011)*

A number of bug fixes plus just a couple functionality changes.

On the user-visible side, the ``gnt-* list`` command output has changed
with respect to "special" field states. The current rc1 style of display
can be re-enabled by passing a new ``--verbose`` (``-v``) flag, but in
the default output mode special fields states are displayed as follows:

- Offline resource: ``*``
- Unavailable/not applicable: ``-``
- Data missing (RPC failure): ``?``
- Unknown field: ``??``

Another user-visible change is the addition of ``--force-join`` to
``gnt-node add``.

As for bug fixes:

- ``tools/cluster-merge`` has seen many fixes and is now enabled again
- Fixed regression in RAPI/instance reinstall where all parameters were
  required (instead of optional)
- Fixed ``gnt-cluster repair-disk-sizes``, was broken since Ganeti 2.2
- Fixed iallocator usage (offline nodes were not considered offline)
- Fixed ``gnt-node list`` with respect to non-vm_capable nodes
- Fixed hypervisor and OS parameter validation with respect to
  non-vm_capable nodes
- Fixed ``gnt-cluster verify`` with respect to offline nodes (mostly
  cosmetic)
- Fixed ``tools/listrunner`` with respect to agent-based usage


Version 2.4.0 rc1
-----------------

*(Released Fri,  4 Feb 2011)*

Many changes and fixes since the beta1 release. While there were some
internal changes, the code has been mostly stabilised for the RC
release.

Note: the dumb allocator was removed in this release, as it was not kept
up-to-date with the IAllocator protocol changes. It is recommended to
use the ``hail`` command from the ganeti-htools package.

Note: the 2.4 and up versions of Ganeti are not compatible with the
0.2.x branch of ganeti-htools. You need to upgrade to
ganeti-htools-0.3.0 (or later).

Regressions fixed from 2.3
~~~~~~~~~~~~~~~~~~~~~~~~~~

- Fixed the ``gnt-cluster verify-disks`` command
- Made ``gnt-cluster verify-disks`` work in parallel (as opposed to
  serially on nodes)
- Fixed disk adoption breakage
- Fixed wrong headers in instance listing for field aliases

Other bugs fixed
~~~~~~~~~~~~~~~~

- Fixed corner case in KVM handling of NICs
- Fixed many cases of wrong handling of non-vm_capable nodes
- Fixed a bug where a missing instance symlink was not possible to
  recreate with any ``gnt-*`` command (now ``gnt-instance
  activate-disks`` does it)
- Fixed the volume group name as reported by ``gnt-cluster
  verify-disks``
- Increased timeouts for the import-export code, hopefully leading to
  fewer aborts due network or instance timeouts
- Fixed bug in ``gnt-node list-storage``
- Fixed bug where not all daemons were started on cluster
  initialisation, but only at the first watcher run
- Fixed many bugs in the OOB implementation
- Fixed watcher behaviour in presence of instances with offline
  secondaries
- Fixed instance list output for instances running on the wrong node
- a few fixes to the cluster-merge tool, but it still cannot merge
  multi-node groups (currently it is not recommended to use this tool)


Improvements
~~~~~~~~~~~~

- Improved network configuration for the KVM hypervisor
- Added e1000 as a supported NIC for Xen-HVM
- Improved the lvmstrap tool to also be able to use partitions, as
  opposed to full disks
- Improved speed of disk wiping (the cluster parameter
  ``prealloc_wipe_disks``, so that it has a low impact on the total time
  of instance creations
- Added documentation for the OS parameters
- Changed ``gnt-instance deactivate-disks`` so that it can work if the
  hypervisor is not responding
- Added display of blacklisted and hidden OS information in
  ``gnt-cluster info``
- Extended ``gnt-cluster verify`` to also validate hypervisor, backend,
  NIC and node parameters, which might create problems with currently
  invalid (but undetected) configuration files, but prevents validation
  failures when unrelated parameters are modified
- Changed cluster initialisation to wait for the master daemon to become
  available
- Expanded the RAPI interface:

  - Added config redistribution resource
  - Added activation/deactivation of instance disks
  - Added export of console information

- Implemented log file reopening on SIGHUP, which allows using
  logrotate(8) for the Ganeti log files
- Added a basic OOB helper script as an example


Version 2.4.0 beta1
-------------------

*(Released Fri, 14 Jan 2011)*

User-visible
~~~~~~~~~~~~

- Fixed timezone issues when formatting timestamps
- Added support for node groups, available via ``gnt-group`` and other
  commands
- Added out-of-band framework and management, see :doc:`design
  document <design-oob>`
- Removed support for roman numbers from ``gnt-node list`` and
  ``gnt-instance list``.
- Allowed modification of master network interface via ``gnt-cluster
  modify --master-netdev``
- Accept offline secondaries while shutting down instance disks
- Added ``blockdev_prefix`` parameter to Xen PVM and HVM hypervisors
- Added support for multiple LVM volume groups
- Avoid sorting nodes for ``gnt-node list`` if specific nodes are
  requested
- Added commands to list available fields:

  - ``gnt-node list-fields``
  - ``gnt-group list-fields``
  - ``gnt-instance list-fields``

- Updated documentation and man pages

Integration
~~~~~~~~~~~

- Moved ``rapi_users`` file into separate directory, now named
  ``.../ganeti/rapi/users``, ``cfgupgrade`` moves the file and creates a
  symlink
- Added new tool for running commands on many machines,
  ``tools/ganeti-listrunner``
- Implemented more verbose result in ``OpInstanceConsole`` opcode, also
  improving the ``gnt-instance console`` output
- Allowed customisation of disk index separator at ``configure`` time
- Export node group allocation policy to :doc:`iallocator <iallocator>`
- Added support for non-partitioned md disks in ``lvmstrap``
- Added script to gracefully power off KVM instances
- Split ``utils`` module into smaller parts
- Changed query operations to return more detailed information, e.g.
  whether an information is unavailable due to an offline node. To use
  this new functionality, the LUXI call ``Query`` must be used. Field
  information is now stored by the master daemon and can be retrieved
  using ``QueryFields``. Instances, nodes and groups can also be queried
  using the new opcodes ``OpQuery`` and ``OpQueryFields`` (not yet
  exposed via RAPI). The following commands make use of this
  infrastructure change:

  - ``gnt-group list``
  - ``gnt-group list-fields``
  - ``gnt-node list``
  - ``gnt-node list-fields``
  - ``gnt-instance list``
  - ``gnt-instance list-fields``
  - ``gnt-debug locks``

Remote API
~~~~~~~~~~

- New RAPI resources (see :doc:`rapi`):

  - ``/2/modify``
  - ``/2/groups``
  - ``/2/groups/[group_name]``
  - ``/2/groups/[group_name]/assign-nodes``
  - ``/2/groups/[group_name]/modify``
  - ``/2/groups/[group_name]/rename``
  - ``/2/instances/[instance_name]/disk/[disk_index]/grow``

- RAPI changes:

  - Implemented ``no_install`` for instance creation
  - Implemented OS parameters for instance reinstallation, allowing
    use of special settings on reinstallation (e.g. for preserving data)

Misc
~~~~

- Added IPv6 support in import/export
- Pause DRBD synchronization while wiping disks on instance creation
- Updated unittests and QA scripts
- Improved network parameters passed to KVM
- Converted man pages from docbook to reStructuredText


Version 2.3.1
-------------

*(Released Mon, 20 Dec 2010)*

Released version 2.3.1~rc1 without any changes.


Version 2.3.1 rc1
-----------------

*(Released Wed, 1 Dec 2010)*

- impexpd: Disable OpenSSL compression in socat if possible (backport
  from master, commit e90739d625b, see :doc:`installation guide
  <install-quick>` for details)
- Changed unittest coverage report to exclude test scripts
- Added script to check version format


Version 2.3.0
-------------

*(Released Wed, 1 Dec 2010)*

Released version 2.3.0~rc1 without any changes.


Version 2.3.0 rc1
-----------------

*(Released Fri, 19 Nov 2010)*

A number of bugfixes and documentation updates:

- Update ganeti-os-interface documentation
- Fixed a bug related to duplicate MACs or similar items which should be
  unique
- Fix breakage in OS state modify
- Reinstall instance: disallow offline secondaries (fixes bug related to
  OS changing but reinstall failing)
- plus all the other fixes between 2.2.1 and 2.2.2


Version 2.3.0 rc0
-----------------

*(Released Tue, 2 Nov 2010)*

- Fixed clearing of the default iallocator using ``gnt-cluster modify``
- Fixed master failover race with watcher
- Fixed a bug in ``gnt-node modify`` which could lead to an inconsistent
  configuration
- Accept previously stopped instance for export with instance removal
- Simplify and extend the environment variables for instance OS scripts
- Added new node flags, ``master_capable`` and ``vm_capable``
- Added optional instance disk wiping prior during allocation. This is a
  cluster-wide option and can be set/modified using
  ``gnt-cluster {init,modify} --prealloc-wipe-disks``.
- Added IPv6 support, see :doc:`design document <design-2.3>` and
  :doc:`install-quick`
- Added a new watcher option (``--ignore-pause``)
- Added option to ignore offline node on instance start/stop
  (``--ignore-offline``)
- Allow overriding OS parameters with ``gnt-instance reinstall``
- Added ability to change node's secondary IP address using ``gnt-node
  modify``
- Implemented privilege separation for all daemons except
  ``ganeti-noded``, see ``configure`` options
- Complain if an instance's disk is marked faulty in ``gnt-cluster
  verify``
- Implemented job priorities (see ``ganeti(7)`` manpage)
- Ignore failures while shutting down instances during failover from
  offline node
- Exit daemon's bootstrap process only once daemon is ready
- Export more information via ``LUInstanceQuery``/remote API
- Improved documentation, QA and unittests
- RAPI daemon now watches ``rapi_users`` all the time and doesn't need a
  restart if the file was created or changed
- Added LUXI protocol version sent with each request and response,
  allowing detection of server/client mismatches
- Moved the Python scripts among gnt-* and ganeti-* into modules
- Moved all code related to setting up SSH to an external script,
  ``setup-ssh``
- Infrastructure changes for node group support in future versions


Version 2.2.2
-------------

*(Released Fri, 19 Nov 2010)*

A few small bugs fixed, and some improvements to the build system:

- Fix documentation regarding conversion to drbd
- Fix validation of parameters in cluster modify (``gnt-cluster modify
  -B``)
- Fix error handling in node modify with multiple changes
- Allow remote imports without checked names


Version 2.2.1
-------------

*(Released Tue, 19 Oct 2010)*

- Disable SSL session ID cache in RPC client


Version 2.2.1 rc1
-----------------

*(Released Thu, 14 Oct 2010)*

- Fix interaction between Curl/GnuTLS and the Python's HTTP server
  (thanks Apollon Oikonomopoulos!), finally allowing the use of Curl
  with GnuTLS
- Fix problems with interaction between Curl and Python's HTTP server,
  resulting in increased speed in many RPC calls
- Improve our release script to prevent breakage with older aclocal and
  Python 2.6


Version 2.2.1 rc0
-----------------

*(Released Thu, 7 Oct 2010)*

- Fixed issue 125, replace hardcoded "xenvg" in ``gnt-cluster`` with
  value retrieved from master
- Added support for blacklisted or hidden OS definitions
- Added simple lock monitor (accessible via (``gnt-debug locks``)
- Added support for -mem-path in KVM hypervisor abstraction layer
- Allow overriding instance parameters in tool for inter-cluster
  instance moves (``tools/move-instance``)
- Improved opcode summaries (e.g. in ``gnt-job list``)
- Improve consistency of OS listing by sorting it
- Documentation updates


Version 2.2.0.1
---------------

*(Released Fri, 8 Oct 2010)*

- Rebuild with a newer autotools version, to fix python 2.6 compatibility


Version 2.2.0
-------------

*(Released Mon, 4 Oct 2010)*

- Fixed regression in ``gnt-instance rename``


Version 2.2.0 rc2
-----------------

*(Released Wed, 22 Sep 2010)*

- Fixed OS_VARIANT variable for OS scripts
- Fixed cluster tag operations via RAPI
- Made ``setup-ssh`` exit with non-zero code if an error occurred
- Disabled RAPI CA checks in watcher


Version 2.2.0 rc1
-----------------

*(Released Mon, 23 Aug 2010)*

- Support DRBD versions of the format "a.b.c.d"
- Updated manpages
- Re-introduce support for usage from multiple threads in RAPI client
- Instance renames and modify via RAPI
- Work around race condition between processing and archival in job
  queue
- Mark opcodes following failed one as failed, too
- Job field ``lock_status`` was removed due to difficulties making it
  work with the changed job queue in Ganeti 2.2; a better way to monitor
  locks is expected for a later 2.2.x release
- Fixed dry-run behaviour with many commands
- Support ``ssh-agent`` again when adding nodes
- Many additional bugfixes


Version 2.2.0 rc0
-----------------

*(Released Fri, 30 Jul 2010)*

Important change: the internal RPC mechanism between Ganeti nodes has
changed from using a home-grown http library (based on the Python base
libraries) to use the PycURL library. This requires that PycURL is
installed on nodes. Please note that on Debian/Ubuntu, PycURL is linked
against GnuTLS by default. cURL's support for GnuTLS had known issues
before cURL 7.21.0 and we recommend using the latest cURL release or
linking against OpenSSL. Most other distributions already link PycURL
and cURL against OpenSSL. The command::

  python -c 'import pycurl; print pycurl.version'

can be used to determine the libraries PycURL and cURL are linked
against.

Other significant changes:

- Rewrote much of the internals of the job queue, in order to achieve
  better parallelism; this decouples job query operations from the job
  processing, and it should allow much nicer behaviour of the master
  daemon under load, and it also has uncovered some long-standing bugs
  related to the job serialisation (now fixed)
- Added a default iallocator setting to the cluster parameters,
  eliminating the need to always pass nodes or an iallocator for
  operations that require selection of new node(s)
- Added experimental support for the LXC virtualization method
- Added support for OS parameters, which allows the installation of
  instances to pass parameter to OS scripts in order to customise the
  instance
- Added a hypervisor parameter controlling the migration type (live or
  non-live), since hypervisors have various levels of reliability; this
  has renamed the 'live' parameter to 'mode'
- Added a cluster parameter ``reserved_lvs`` that denotes reserved
  logical volumes, meaning that cluster verify will ignore them and not
  flag their presence as errors
- The watcher will now reset the error count for failed instances after
  8 hours, thus allowing self-healing if the problem that caused the
  instances to be down/fail to start has cleared in the meantime
- Added a cluster parameter ``drbd_usermode_helper`` that makes Ganeti
  check for, and warn, if the drbd module parameter ``usermode_helper``
  is not consistent with the cluster-wide setting; this is needed to
  make diagnose easier of failed drbd creations
- Started adding base IPv6 support, but this is not yet
  enabled/available for use
- Rename operations (cluster, instance) will now return the new name,
  which is especially useful if a short name was passed in
- Added support for instance migration in RAPI
- Added a tool to pre-configure nodes for the SSH setup, before joining
  them to the cluster; this will allow in the future a simplified model
  for node joining (but not yet fully enabled in 2.2); this needs the
  paramiko python library
- Fixed handling of name-resolving errors
- Fixed consistency of job results on the error path
- Fixed master-failover race condition when executed multiple times in
  sequence
- Fixed many bugs related to the job queue (mostly introduced during the
  2.2 development cycle, so not all are impacting 2.1)
- Fixed instance migration with missing disk symlinks
- Fixed handling of unknown jobs in ``gnt-job archive``
- And many other small fixes/improvements

Internal changes:

- Enhanced both the unittest and the QA coverage
- Switched the opcode validation to a generic model, and extended the
  validation to all opcode parameters
- Changed more parts of the code that write shell scripts to use the
  same class for this
- Switched the master daemon to use the asyncore library for the Luxi
  server endpoint


Version 2.2.0 beta0
-------------------

*(Released Thu, 17 Jun 2010)*

- Added tool (``move-instance``) and infrastructure to move instances
  between separate clusters (see :doc:`separate documentation
  <move-instance>` and :doc:`design document <design-2.2>`)
- Added per-request RPC timeout
- RAPI now requires a Content-Type header for requests with a body (e.g.
  ``PUT`` or ``POST``) which must be set to ``application/json`` (see
  :rfc:`2616` (HTTP/1.1), section 7.2.1)
- ``ganeti-watcher`` attempts to restart ``ganeti-rapi`` if RAPI is not
  reachable
- Implemented initial support for running Ganeti daemons as separate
  users, see configure-time flags ``--with-user-prefix`` and
  ``--with-group-prefix`` (only ``ganeti-rapi`` is supported at this
  time)
- Instances can be removed after export (``gnt-backup export
  --remove-instance``)
- Self-signed certificates generated by Ganeti now use a 2048 bit RSA
  key (instead of 1024 bit)
- Added new cluster configuration file for cluster domain secret
- Import/export now use SSL instead of SSH
- Added support for showing estimated time when exporting an instance,
  see the ``ganeti-os-interface(7)`` manpage and look for
  ``EXP_SIZE_FD``


Version 2.1.8
-------------

*(Released Tue, 16 Nov 2010)*

Some more bugfixes. Unless critical bugs occur, this will be the last
2.1 release:

- Fix case of MAC special-values
- Fix mac checker regex
- backend: Fix typo causing "out of range" error
- Add missing --units in gnt-instance list man page


Version 2.1.7
-------------

*(Released Tue, 24 Aug 2010)*

Bugfixes only:
  - Don't ignore secondary node silently on non-mirrored disk templates
    (issue 113)
  - Fix --master-netdev arg name in gnt-cluster(8) (issue 114)
  - Fix usb_mouse parameter breaking with vnc_console (issue 109)
  - Properly document the usb_mouse parameter
  - Fix path in ganeti-rapi(8) (issue 116)
  - Adjust error message when the ganeti user's .ssh directory is
    missing
  - Add same-node-check when changing the disk template to drbd


Version 2.1.6
-------------

*(Released Fri, 16 Jul 2010)*

Bugfixes only:
  - Add an option to only select some reboot types during qa/burnin.
    (on some hypervisors consequent reboots are not supported)
  - Fix infrequent race condition in master failover. Sometimes the old
    master ip address would be still detected as up for a short time
    after it was removed, causing failover to fail.
  - Decrease mlockall warnings when the ctypes module is missing. On
    Python 2.4 we support running even if no ctypes module is installed,
    but we were too verbose about this issue.
  - Fix building on old distributions, on which man doesn't have a
    --warnings option.
  - Fix RAPI not to ignore the MAC address on instance creation
  - Implement the old instance creation format in the RAPI client.


Version 2.1.5
-------------

*(Released Thu, 01 Jul 2010)*

A small bugfix release:
  - Fix disk adoption: broken by strict --disk option checking in 2.1.4
  - Fix batch-create: broken in the whole 2.1 series due to a lookup on
    a non-existing option
  - Fix instance create: the --force-variant option was ignored
  - Improve pylint 0.21 compatibility and warnings with Python 2.6
  - Fix modify node storage with non-FQDN arguments
  - Fix RAPI client to authenticate under Python 2.6 when used
    for more than 5 requests needing authentication
  - Fix gnt-instance modify -t (storage) giving a wrong error message
    when converting a non-shutdown drbd instance to plain


Version 2.1.4
-------------

*(Released Fri, 18 Jun 2010)*

A small bugfix release:

  - Fix live migration of KVM instances started with older Ganeti
    versions which had fewer hypervisor parameters
  - Fix gnt-instance grow-disk on down instances
  - Fix an error-reporting bug during instance migration
  - Better checking of the ``--net`` and ``--disk`` values, to avoid
    silently ignoring broken ones
  - Fix an RPC error reporting bug affecting, for example, RAPI client
    users
  - Fix bug triggered by different API version os-es on different nodes
  - Fix a bug in instance startup with custom hvparams: OS level
    parameters would fail to be applied.
  - Fix the RAPI client under Python 2.6 (but more work is needed to
    make it work completely well with OpenSSL)
  - Fix handling of errors when resolving names from DNS


Version 2.1.3
-------------

*(Released Thu, 3 Jun 2010)*

A medium sized development cycle. Some new features, and some
fixes/small improvements/cleanups.

Significant features
~~~~~~~~~~~~~~~~~~~~

The node deamon now tries to mlock itself into memory, unless the
``--no-mlock`` flag is passed. It also doesn't fail if it can't write
its logs, and falls back to console logging. This allows emergency
features such as ``gnt-node powercycle`` to work even in the event of a
broken node disk (tested offlining the disk hosting the node's
filesystem and dropping its memory caches; don't try this at home)

KVM: add vhost-net acceleration support. It can be tested with a new
enough version of the kernel and of qemu-kvm.

KVM: Add instance chrooting feature. If you use privilege dropping for
your VMs you can also now force them to chroot to an empty directory,
before starting the emulated guest.

KVM: Add maximum migration bandwith and maximum downtime tweaking
support (requires a new-enough version of qemu-kvm).

Cluster verify will now warn if the master node doesn't have the master
ip configured on it.

Add a new (incompatible) instance creation request format to RAPI which
supports all parameters (previously only a subset was supported, and it
wasn't possible to extend the old format to accomodate all the new
features. The old format is still supported, and a client can check for
this feature, before using it, by checking for its presence in the
``features`` RAPI resource.

Now with ancient latin support. Try it passing the ``--roman`` option to
``gnt-instance info``, ``gnt-cluster info`` or ``gnt-node list``
(requires the python-roman module to be installed, in order to work).

Other changes
~~~~~~~~~~~~~

As usual many internal code refactorings, documentation updates, and
such. Among others:

  - Lots of improvements and cleanups to the experimental Remote API
    (RAPI) client library.
  - A new unit test suite for the core daemon libraries.
  - A fix to creating missing directories makes sure the umask is not
    applied anymore. This enforces the same directory permissions
    everywhere.
  - Better handling terminating daemons with ctrl+c (used when running
    them in debugging mode).
  - Fix a race condition in live migrating a KVM instance, when stat()
    on the old proc status file returned EINVAL, which is an unexpected
    value.
  - Fixed manpage checking with newer man and utf-8 charachters. But now
    you need the en_US.UTF-8 locale enabled to build Ganeti from git.


Version 2.1.2.1
---------------

*(Released Fri, 7 May 2010)*

Fix a bug which prevented untagged KVM instances from starting.


Version 2.1.2
-------------

*(Released Fri, 7 May 2010)*

Another release with a long development cycle, during which many
different features were added.

Significant features
~~~~~~~~~~~~~~~~~~~~

The KVM hypervisor now can run the individual instances as non-root, to
reduce the impact of a VM being hijacked due to bugs in the
hypervisor. It is possible to run all instances as a single (non-root)
user, to manually specify a user for each instance, or to dynamically
allocate a user out of a cluster-wide pool to each instance, with the
guarantee that no two instances will run under the same user ID on any
given node.

An experimental RAPI client library, that can be used standalone
(without the other Ganeti libraries), is provided in the source tree as
``lib/rapi/client.py``. Note this client might change its interface in
the future, as we iterate on its capabilities.

A new command, ``gnt-cluster renew-crypto`` has been added to easily
replace the cluster's certificates and crypto keys. This might help in
case they have been compromised, or have simply expired.

A new disk option for instance creation has been added that allows one
to "adopt" currently existing logical volumes, with data
preservation. This should allow easier migration to Ganeti from
unmanaged (or managed via other software) instances.

Another disk improvement is the possibility to convert between redundant
(DRBD) and plain (LVM) disk configuration for an instance. This should
allow better scalability (starting with one node and growing the
cluster, or shrinking a two-node cluster to one node).

A new feature that could help with automated node failovers has been
implemented: if a node sees itself as offline (by querying the master
candidates), it will try to shutdown (hard) all instances and any active
DRBD devices. This reduces the risk of duplicate instances if an
external script automatically failovers the instances on such nodes. To
enable this, the cluster parameter ``maintain_node_health`` should be
enabled; in the future this option (per the name) will enable other
automatic maintenance features.

Instance export/import now will reuse the original instance
specifications for all parameters; that means exporting an instance,
deleting it and the importing it back should give an almost identical
instance. Note that the default import behaviour has changed from
before, where it created only one NIC; now it recreates the original
number of NICs.

Cluster verify has added a few new checks: SSL certificates validity,
/etc/hosts consistency across the cluster, etc.

Other changes
~~~~~~~~~~~~~

As usual, many internal changes were done, documentation fixes,
etc. Among others:

- Fixed cluster initialization with disabled cluster storage (regression
  introduced in 2.1.1)
- File-based storage supports growing the disks
- Fixed behaviour of node role changes
- Fixed cluster verify for some corner cases, plus a general rewrite of
  cluster verify to allow future extension with more checks
- Fixed log spamming by watcher and node daemon (regression introduced
  in 2.1.1)
- Fixed possible validation issues when changing the list of enabled
  hypervisors
- Fixed cleanup of /etc/hosts during node removal
- Fixed RAPI response for invalid methods
- Fixed bug with hashed passwords in ``ganeti-rapi`` daemon
- Multiple small improvements to the KVM hypervisor (VNC usage, booting
  from ide disks, etc.)
- Allow OS changes without re-installation (to record a changed OS
  outside of Ganeti, or to allow OS renames)
- Allow instance creation without OS installation (useful for example if
  the OS will be installed manually, or restored from a backup not in
  Ganeti format)
- Implemented option to make cluster ``copyfile`` use the replication
  network
- Added list of enabled hypervisors to ssconf (possibly useful for
  external scripts)
- Added a new tool (``tools/cfgupgrade12``) that allows upgrading from
  1.2 clusters
- A partial form of node re-IP is possible via node readd, which now
  allows changed node primary IP
- Command line utilities now show an informational message if the job is
  waiting for a lock
- The logs of the master daemon now show the PID/UID/GID of the
  connected client


Version 2.1.1
-------------

*(Released Fri, 12 Mar 2010)*

During the 2.1.0 long release candidate cycle, a lot of improvements and
changes have accumulated with were released later as 2.1.1.

Major changes
~~~~~~~~~~~~~

The node evacuate command (``gnt-node evacuate``) was significantly
rewritten, and as such the IAllocator protocol was changed - a new
request type has been added. This unfortunate change during a stable
series is designed to improve performance of node evacuations; on
clusters with more than about five nodes and which are well-balanced,
evacuation should proceed in parallel for all instances of the node
being evacuated. As such, any existing IAllocator scripts need to be
updated, otherwise the above command will fail due to the unknown
request. The provided "dumb" allocator has not been updated; but the
ganeti-htools package supports the new protocol since version 0.2.4.

Another important change is increased validation of node and instance
names. This might create problems in special cases, if invalid host
names are being used.

Also, a new layer of hypervisor parameters has been added, that sits at
OS level between the cluster defaults and the instance ones. This allows
customisation of virtualization parameters depending on the installed
OS. For example instances with OS 'X' may have a different KVM kernel
(or any other parameter) than the cluster defaults. This is intended to
help managing a multiple OSes on the same cluster, without manual
modification of each instance's parameters.

A tool for merging clusters, ``cluster-merge``, has been added in the
tools sub-directory.

Bug fixes
~~~~~~~~~

- Improved the int/float conversions that should make the code more
  robust in face of errors from the node daemons
- Fixed the remove node code in case of internal configuration errors
- Fixed the node daemon behaviour in face of inconsistent queue
  directory (e.g. read-only file-system where we can't open the files
  read-write, etc.)
- Fixed the behaviour of gnt-node modify for master candidate demotion;
  now it either aborts cleanly or, if given the new "auto_promote"
  parameter, will automatically promote other nodes as needed
- Fixed compatibility with (unreleased yet) Python 2.6.5 that would
  completely prevent Ganeti from working
- Fixed bug for instance export when not all disks were successfully
  exported
- Fixed behaviour of node add when the new node is slow in starting up
  the node daemon
- Fixed handling of signals in the LUXI client, which should improve
  behaviour of command-line scripts
- Added checks for invalid node/instance names in the configuration (now
  flagged during cluster verify)
- Fixed watcher behaviour for disk activation errors
- Fixed two potentially endless loops in http library, which led to the
  RAPI daemon hanging and consuming 100% CPU in some cases
- Fixed bug in RAPI daemon related to hashed passwords
- Fixed bug for unintended qemu-level bridging of multi-NIC KVM
  instances
- Enhanced compatibility with non-Debian OSes, but not using absolute
  path in some commands and allowing customisation of the ssh
  configuration directory
- Fixed possible future issue with new Python versions by abiding to the
  proper use of ``__slots__`` attribute on classes
- Added checks that should prevent directory traversal attacks
- Many documentation fixes based on feedback from users

New features
~~~~~~~~~~~~

- Added an "early_release" more for instance replace disks and node
  evacuate, where we release locks earlier and thus allow higher
  parallelism within the cluster
- Added watcher hooks, intended to allow the watcher to restart other
  daemons (e.g. from the ganeti-nbma project), but they can be used of
  course for any other purpose
- Added a compile-time disable for DRBD barriers, to increase
  performance if the administrator trusts the power supply or the
  storage system to not lose writes
- Added the option of using syslog for logging instead of, or in
  addition to, Ganeti's own log files
- Removed boot restriction for paravirtual NICs for KVM, recent versions
  can indeed boot from a paravirtual NIC
- Added a generic debug level for many operations; while this is not
  used widely yet, it allows one to pass the debug value all the way to
  the OS scripts
- Enhanced the hooks environment for instance moves (failovers,
  migrations) where the primary/secondary nodes changed during the
  operation, by adding {NEW,OLD}_{PRIMARY,SECONDARY} vars
- Enhanced data validations for many user-supplied values; one important
  item is the restrictions imposed on instance and node names, which
  might reject some (invalid) host names
- Add a configure-time option to disable file-based storage, if it's not
  needed; this allows greater security separation between the master
  node and the other nodes from the point of view of the inter-node RPC
  protocol
- Added user notification in interactive tools if job is waiting in the
  job queue or trying to acquire locks
- Added log messages when a job is waiting for locks
- Added filtering by node tags in instance operations which admit
  multiple instances (start, stop, reboot, reinstall)
- Added a new tool for cluster mergers, ``cluster-merge``
- Parameters from command line which are of the form ``a=b,c=d`` can now
  use backslash escapes to pass in values which contain commas,
  e.g. ``a=b\\c,d=e`` where the 'a' parameter would get the value
  ``b,c``
- For KVM, the instance name is the first parameter passed to KVM, so
  that it's more visible in the process list


Version 2.1.0
-------------

*(Released Tue, 2 Mar 2010)*

Ganeti 2.1 brings many improvements with it. Major changes:

- Added infrastructure to ease automated disk repairs
- Added new daemon to export configuration data in a cheaper way than
  using the remote API
- Instance NICs can now be routed instead of being associated with a
  networking bridge
- Improved job locking logic to reduce impact of jobs acquiring multiple
  locks waiting for other long-running jobs

In-depth implementation details can be found in the Ganeti 2.1 design
document.

Details
~~~~~~~

- Added chroot hypervisor
- Added more options to xen-hvm hypervisor (``kernel_path`` and
  ``device_model``)
- Added more options to xen-pvm hypervisor (``use_bootloader``,
  ``bootloader_path`` and ``bootloader_args``)
- Added the ``use_localtime`` option for the xen-hvm and kvm
  hypervisors, and the default value for this has changed to false (in
  2.0 xen-hvm always enabled it)
- Added luxi call to submit multiple jobs in one go
- Added cluster initialization option to not modify ``/etc/hosts``
  file on nodes
- Added network interface parameters
- Added dry run mode to some LUs
- Added RAPI resources:

  - ``/2/instances/[instance_name]/info``
  - ``/2/instances/[instance_name]/replace-disks``
  - ``/2/nodes/[node_name]/evacuate``
  - ``/2/nodes/[node_name]/migrate``
  - ``/2/nodes/[node_name]/role``
  - ``/2/nodes/[node_name]/storage``
  - ``/2/nodes/[node_name]/storage/modify``
  - ``/2/nodes/[node_name]/storage/repair``

- Added OpCodes to evacuate or migrate all instances on a node
- Added new command to list storage elements on nodes (``gnt-node
  list-storage``) and modify them (``gnt-node modify-storage``)
- Added new ssconf files with master candidate IP address
  (``ssconf_master_candidates_ips``), node primary IP address
  (``ssconf_node_primary_ips``) and node secondary IP address
  (``ssconf_node_secondary_ips``)
- Added ``ganeti-confd`` and a client library to query the Ganeti
  configuration via UDP
- Added ability to run hooks after cluster initialization and before
  cluster destruction
- Added automatic mode for disk replace (``gnt-instance replace-disks
  --auto``)
- Added ``gnt-instance recreate-disks`` to re-create (empty) disks
  after catastrophic data-loss
- Added ``gnt-node repair-storage`` command to repair damaged LVM volume
  groups
- Added ``gnt-instance move`` command to move instances
- Added ``gnt-cluster watcher`` command to control watcher
- Added ``gnt-node powercycle`` command to powercycle nodes
- Added new job status field ``lock_status``
- Added parseable error codes to cluster verification (``gnt-cluster
  verify --error-codes``) and made output less verbose (use
  ``--verbose`` to restore previous behaviour)
- Added UUIDs to the main config entities (cluster, nodes, instances)
- Added support for OS variants
- Added support for hashed passwords in the Ganeti remote API users file
  (``rapi_users``)
- Added option to specify maximum timeout on instance shutdown
- Added ``--no-ssh-init`` option to ``gnt-cluster init``
- Added new helper script to start and stop Ganeti daemons
  (``daemon-util``), with the intent to reduce the work necessary to
  adjust Ganeti for non-Debian distributions and to start/stop daemons
  from one place
- Added more unittests
- Fixed critical bug in ganeti-masterd startup
- Removed the configure-time ``kvm-migration-port`` parameter, this is
  now customisable at the cluster level for both the KVM and Xen
  hypervisors using the new ``migration_port`` parameter
- Pass ``INSTANCE_REINSTALL`` variable to OS installation script when
  reinstalling an instance
- Allowed ``@`` in tag names
- Migrated to Sphinx (http://sphinx.pocoo.org/) for documentation
- Many documentation updates
- Distribute hypervisor files on ``gnt-cluster redist-conf``
- ``gnt-instance reinstall`` can now reinstall multiple instances
- Updated many command line parameters
- Introduced new OS API version 15
- No longer support a default hypervisor
- Treat virtual LVs as inexistent
- Improved job locking logic to reduce lock contention
- Match instance and node names case insensitively
- Reimplemented bash completion script to be more complete
- Improved burnin


Version 2.0.6
-------------

*(Released Thu, 4 Feb 2010)*

- Fix cleaner behaviour on nodes not in a cluster (Debian bug 568105)
- Fix a string formatting bug
- Improve safety of the code in some error paths
- Improve data validation in the master of values returned from nodes


Version 2.0.5
-------------

*(Released Thu, 17 Dec 2009)*

- Fix security issue due to missing validation of iallocator names; this
  allows local and remote execution of arbitrary executables
- Fix failure of gnt-node list during instance removal
- Ship the RAPI documentation in the archive


Version 2.0.4
-------------

*(Released Wed, 30 Sep 2009)*

- Fixed many wrong messages
- Fixed a few bugs related to the locking library
- Fixed MAC checking at instance creation time
- Fixed a DRBD parsing bug related to gaps in /proc/drbd
- Fixed a few issues related to signal handling in both daemons and
  scripts
- Fixed the example startup script provided
- Fixed insserv dependencies in the example startup script (patch from
  Debian)
- Fixed handling of drained nodes in the iallocator framework
- Fixed handling of KERNEL_PATH parameter for xen-hvm (Debian bug
  #528618)
- Fixed error related to invalid job IDs in job polling
- Fixed job/opcode persistence on unclean master shutdown
- Fixed handling of partial job processing after unclean master
  shutdown
- Fixed error reporting from LUs, previously all errors were converted
  into execution errors
- Fixed error reporting from burnin
- Decreased significantly the memory usage of the job queue
- Optimised slightly multi-job submission
- Optimised slightly opcode loading
- Backported the multi-job submit framework from the development
  branch; multi-instance start and stop should be faster
- Added script to clean archived jobs after 21 days; this will reduce
  the size of the queue directory
- Added some extra checks in disk size tracking
- Added an example ethers hook script
- Added a cluster parameter that prevents Ganeti from modifying of
  /etc/hosts
- Added more node information to RAPI responses
- Added a ``gnt-job watch`` command that allows following the ouput of a
  job
- Added a bind-address option to ganeti-rapi
- Added more checks to the configuration verify
- Enhanced the burnin script such that some operations can be retried
  automatically
- Converted instance reinstall to multi-instance model


Version 2.0.3
-------------

*(Released Fri, 7 Aug 2009)*

- Added ``--ignore-size`` to the ``gnt-instance activate-disks`` command
  to allow using the pre-2.0.2 behaviour in activation, if any existing
  instances have mismatched disk sizes in the configuration
- Added ``gnt-cluster repair-disk-sizes`` command to check and update
  any configuration mismatches for disk sizes
- Added ``gnt-master cluste-failover --no-voting`` to allow master
  failover to work on two-node clusters
- Fixed the ``--net`` option of ``gnt-backup import``, which was
  unusable
- Fixed detection of OS script errors in ``gnt-backup export``
- Fixed exit code of ``gnt-backup export``


Version 2.0.2
-------------

*(Released Fri, 17 Jul 2009)*

- Added experimental support for stripped logical volumes; this should
  enhance performance but comes with a higher complexity in the block
  device handling; stripping is only enabled when passing
  ``--with-lvm-stripecount=N`` to ``configure``, but codepaths are
  affected even in the non-stripped mode
- Improved resiliency against transient failures at the end of DRBD
  resyncs, and in general of DRBD resync checks
- Fixed a couple of issues with exports and snapshot errors
- Fixed a couple of issues in instance listing
- Added display of the disk size in ``gnt-instance info``
- Fixed checking for valid OSes in instance creation
- Fixed handling of the "vcpus" parameter in instance listing and in
  general of invalid parameters
- Fixed http server library, and thus RAPI, to handle invalid
  username/password combinations correctly; this means that now they
  report unauthorized for queries too, not only for modifications,
  allowing earlier detect of configuration problems
- Added a new "role" node list field, equivalent to the master/master
  candidate/drained/offline flags combinations
- Fixed cluster modify and changes of candidate pool size
- Fixed cluster verify error messages for wrong files on regular nodes
- Fixed a couple of issues with node demotion from master candidate role
- Fixed node readd issues
- Added non-interactive mode for ``ganeti-masterd --no-voting`` startup
- Added a new ``--no-voting`` option for masterfailover to fix failover
  on two-nodes clusters when the former master node is unreachable
- Added instance reinstall over RAPI


Version 2.0.1
-------------

*(Released Tue, 16 Jun 2009)*

- added ``-H``/``-B`` startup parameters to ``gnt-instance``, which will
  allow re-adding the start in single-user option (regression from 1.2)
- the watcher writes the instance status to a file, to allow monitoring
  to report the instance status (from the master) based on cached
  results of the watcher's queries; while this can get stale if the
  watcher is being locked due to other work on the cluster, this is
  still an improvement
- the watcher now also restarts the node daemon and the rapi daemon if
  they died
- fixed the watcher to handle full and drained queue cases
- hooks export more instance data in the environment, which helps if
  hook scripts need to take action based on the instance's properties
  (no longer need to query back into ganeti)
- instance failovers when the instance is stopped do not check for free
  RAM, so that failing over a stopped instance is possible in low memory
  situations
- rapi uses queries for tags instead of jobs (for less job traffic), and
  for cluster tags it won't talk to masterd at all but read them from
  ssconf
- a couple of error handling fixes in RAPI
- drbd handling: improved the error handling of inconsistent disks after
  resync to reduce the frequency of "there are some degraded disks for
  this instance" messages
- fixed a bug in live migration when DRBD doesn't want to reconnect (the
  error handling path called a wrong function name)


Version 2.0.0
-------------

*(Released Wed, 27 May 2009)*

- no changes from rc5


Version 2.0 rc5
---------------

*(Released Wed, 20 May 2009)*

- fix a couple of bugs (validation, argument checks)
- fix ``gnt-cluster getmaster`` on non-master nodes (regression)
- some small improvements to RAPI and IAllocator
- make watcher automatically start the master daemon if down


Version 2.0 rc4
---------------

*(Released Mon, 27 Apr 2009)*

- change the OS list to not require locks; this helps with big clusters
- fix ``gnt-cluster verify`` and ``gnt-cluster verify-disks`` when the
  volume group is broken
- ``gnt-instance info``, without any arguments, doesn't run for all
  instances anymore; either pass ``--all`` or pass the desired
  instances; this helps against mistakes on big clusters where listing
  the information for all instances takes a long time
- miscellaneous doc and man pages fixes


Version 2.0 rc3
---------------

*(Released Wed, 8 Apr 2009)*

- Change the internal locking model of some ``gnt-node`` commands, in
  order to reduce contention (and blocking of master daemon) when
  batching many creation/reinstall jobs
- Fixes to Xen soft reboot
- No longer build documentation at build time, instead distribute it in
  the archive, in order to reduce the need for the whole docbook/rst
  toolchains


Version 2.0 rc2
---------------

*(Released Fri, 27 Mar 2009)*

- Now the cfgupgrade scripts works and can upgrade 1.2.7 clusters to 2.0
- Fix watcher startup sequence, improves the behaviour of busy clusters
- Some other fixes in ``gnt-cluster verify``, ``gnt-instance
  replace-disks``, ``gnt-instance add``, ``gnt-cluster queue``, KVM VNC
  bind address and other places
- Some documentation fixes and updates


Version 2.0 rc1
---------------

*(Released Mon, 2 Mar 2009)*

- More documentation updates, now all docs should be more-or-less
  up-to-date
- A couple of small fixes (mixed hypervisor clusters, offline nodes,
  etc.)
- Added a customizable HV_KERNEL_ARGS hypervisor parameter (for Xen PVM
  and KVM)
- Fix an issue related to $libdir/run/ganeti and cluster creation


Version 2.0 beta2
-----------------

*(Released Thu, 19 Feb 2009)*

- Xen PVM and KVM have switched the default value for the instance root
  disk to the first partition on the first drive, instead of the whole
  drive; this means that the OS installation scripts must be changed
  accordingly
- Man pages have been updated
- RAPI has been switched by default to HTTPS, and the exported functions
  should all work correctly
- RAPI v1 has been removed
- Many improvements to the KVM hypervisor
- Block device errors are now better reported
- Many other bugfixes and small improvements


Version 2.0 beta1
-----------------

*(Released Mon, 26 Jan 2009)*

- Version 2 is a general rewrite of the code and therefore the
  differences are too many to list, see the design document for 2.0 in
  the ``doc/`` subdirectory for more details
- In this beta version there is not yet a migration path from 1.2 (there
  will be one in the final 2.0 release)
- A few significant changes are:

  - all commands are executed by a daemon (``ganeti-masterd``) and the
    various ``gnt-*`` commands are just front-ends to it
  - all the commands are entered into, and executed from a job queue,
    see the ``gnt-job(8)`` manpage
  - the RAPI daemon supports read-write operations, secured by basic
    HTTP authentication on top of HTTPS
  - DRBD version 0.7 support has been removed, DRBD 8 is the only
    supported version (when migrating from Ganeti 1.2 to 2.0, you need
    to migrate to DRBD 8 first while still running Ganeti 1.2)
  - DRBD devices are using statically allocated minor numbers, which
    will be assigned to existing instances during the migration process
  - there is support for both Xen PVM and Xen HVM instances running on
    the same cluster
  - KVM virtualization is supported too
  - file-based storage has been implemented, which means that it is
    possible to run the cluster without LVM and DRBD storage, for
    example using a shared filesystem exported from shared storage (and
    still have live migration)


Version 1.2.7
-------------

*(Released Tue, 13 Jan 2009)*

- Change the default reboot type in ``gnt-instance reboot`` to "hard"
- Reuse the old instance mac address by default on instance import, if
  the instance name is the same.
- Handle situations in which the node info rpc returns incomplete
  results (issue 46)
- Add checks for tcp/udp ports collisions in ``gnt-cluster verify``
- Improved version of batcher:

  - state file support
  - instance mac address support
  - support for HVM clusters/instances

- Add an option to show the number of cpu sockets and nodes in
  ``gnt-node list``
- Support OSes that handle more than one version of the OS api (but do
  not change the current API in any other way)
- Fix ``gnt-node migrate``
- ``gnt-debug`` man page
- Fixes various more typos and small issues
- Increase disk resync maximum speed to 60MB/s (from 30MB/s)


Version 1.2.6
-------------

*(Released Wed, 24 Sep 2008)*

- new ``--hvm-nic-type`` and ``--hvm-disk-type`` flags to control the
  type of disk exported to fully virtualized instances.
- provide access to the serial console of HVM instances
- instance auto_balance flag, set by default. If turned off it will
  avoid warnings on cluster verify if there is not enough memory to fail
  over an instance. in the future it will prevent automatically failing
  it over when we will support that.
- batcher tool for instance creation, see ``tools/README.batcher``
- ``gnt-instance reinstall --select-os`` to interactively select a new
  operating system when reinstalling an instance.
- when changing the memory amount on instance modify a check has been
  added that the instance will be able to start. also warnings are
  emitted if the instance will not be able to fail over, if auto_balance
  is true.
- documentation fixes
- sync fields between ``gnt-instance list/modify/add/import``
- fix a race condition in drbd when the sync speed was set after giving
  the device a remote peer.


Version 1.2.5
-------------

*(Released Tue, 22 Jul 2008)*

- note: the allowed size and number of tags per object were reduced
- fix a bug in ``gnt-cluster verify`` with inconsistent volume groups
- fixed twisted 8.x compatibility
- fixed ``gnt-instance replace-disks`` with iallocator
- add TCP keepalives on twisted connections to detect restarted nodes
- disk increase support, see ``gnt-instance grow-disk``
- implement bulk node/instance query for RAPI
- add tags in node/instance listing (optional)
- experimental migration (and live migration) support, read the man page
  for ``gnt-instance migrate``
- the ``ganeti-watcher`` logs are now timestamped, and the watcher also
  has some small improvements in handling its state file


Version 1.2.4
-------------

*(Released Fri, 13 Jun 2008)*

- Experimental readonly, REST-based remote API implementation;
  automatically started on master node, TCP port 5080, if enabled by
  ``--enable-rapi`` parameter to configure script.
- Instance allocator support. Add and import instance accept a
  ``--iallocator`` parameter, and call that instance allocator to decide
  which node to use for the instance. The iallocator document describes
  what's expected from an allocator script.
- ``gnt-cluster verify`` N+1 memory redundancy checks: Unless passed the
  ``--no-nplus1-mem`` option ``gnt-cluster verify`` now checks that if a
  node is lost there is still enough memory to fail over the instances
  that reside on it.
- ``gnt-cluster verify`` hooks: it is now possible to add post-hooks to
  ``gnt-cluster verify``, to check for site-specific compliance. All the
  hooks will run, and their output, if any, will be displayed. Any
  failing hook will make the verification return an error value.
- ``gnt-cluster verify`` now checks that its peers are reachable on the
  primary and secondary interfaces
- ``gnt-node add`` now supports the ``--readd`` option, to readd a node
  that is still declared as part of the cluster and has failed.
- ``gnt-* list`` commands now accept a new ``-o +field`` way of
  specifying output fields, that just adds the chosen fields to the
  default ones.
- ``gnt-backup`` now has a new ``remove`` command to delete an existing
  export from the filesystem.
- New per-instance parameters hvm_acpi, hvm_pae and hvm_cdrom_image_path
  have been added. Using them you can enable/disable acpi and pae
  support, and specify a path for a cd image to be exported to the
  instance. These parameters as the name suggest only work on HVM
  clusters.
- When upgrading an HVM cluster to Ganeti 1.2.4, the values for ACPI and
  PAE support will be set to the previously hardcoded values, but the
  (previously hardcoded) path to the CDROM ISO image will be unset and
  if required, needs to be set manually with ``gnt-instance modify``
  after the upgrade.
- The address to which an instance's VNC console is bound is now
  selectable per-instance, rather than being cluster wide. Of course
  this only applies to instances controlled via VNC, so currently just
  applies to HVM clusters.


Version 1.2.3
-------------

*(Released Mon, 18 Feb 2008)*

- more tweaks to the disk activation code (especially helpful for DRBD)
- change the default ``gnt-instance list`` output format, now there is
  one combined status field (see the manpage for the exact values this
  field will have)
- some more fixes for the mac export to hooks change
- make Ganeti not break with DRBD 8.2.x (which changed the version
  format in ``/proc/drbd``) (issue 24)
- add an upgrade tool from "remote_raid1" disk template to "drbd" disk
  template, allowing migration from DRBD0.7+MD to DRBD8


Version 1.2.2
-------------

*(Released Wed, 30 Jan 2008)*

- fix ``gnt-instance modify`` breakage introduced in 1.2.1 with the HVM
  support (issue 23)
- add command aliases infrastructure and a few aliases
- allow listing of VCPUs in the ``gnt-instance list`` and improve the
  man pages and the ``--help`` option of ``gnt-node
  list``/``gnt-instance list``
- fix ``gnt-backup list`` with down nodes (issue 21)
- change the tools location (move from $pkgdatadir to $pkglibdir/tools)
- fix the dist archive and add a check for including svn/git files in
  the future
- some developer-related changes: improve the burnin and the QA suite,
  add an upload script for testing during development


Version 1.2.1
-------------

*(Released Wed, 16 Jan 2008)*

- experimental HVM support, read the install document, section
  "Initializing the cluster"
- allow for the PVM hypervisor per-instance kernel and initrd paths
- add a new command ``gnt-cluster verify-disks`` which uses a new
  algorithm to improve the reconnection of the DRBD pairs if the device
  on the secondary node has gone away
- make logical volume code auto-activate LVs at disk activation time
- slightly improve the speed of activating disks
- allow specification of the MAC address at instance creation time, and
  changing it later via ``gnt-instance modify``
- fix handling of external commands that generate lots of output on
  stderr
- update documentation with regard to minimum version of DRBD8 supported


Version 1.2.0
-------------

*(Released Tue, 4 Dec 2007)*

- Log the ``xm create`` output to the node daemon log on failure (to
  help diagnosing the error)
- In debug mode, log all external commands output if failed to the logs
- Change parsing of lvm commands to ignore stderr


Version 1.2 beta3
-----------------

*(Released Wed, 28 Nov 2007)*

- Another round of updates to the DRBD 8 code to deal with more failures
  in the replace secondary node operation
- Some more logging of failures in disk operations (lvm, drbd)
- A few documentation updates
- QA updates


Version 1.2 beta2
-----------------

*(Released Tue, 13 Nov 2007)*

- Change configuration file format from Python's Pickle to JSON.
  Upgrading is possible using the cfgupgrade utility.
- Add support for DRBD 8.0 (new disk template ``drbd``) which allows for
  faster replace disks and is more stable (DRBD 8 has many improvements
  compared to DRBD 0.7)
- Added command line tags support (see man pages for ``gnt-instance``,
  ``gnt-node``, ``gnt-cluster``)
- Added instance rename support
- Added multi-instance startup/shutdown
- Added cluster rename support
- Added ``gnt-node evacuate`` to simplify some node operations
- Added instance reboot operation that can speedup reboot as compared to
  stop and start
- Soften the requirement that hostnames are in FQDN format
- The ``ganeti-watcher`` now activates drbd pairs after secondary node
  reboots
- Removed dependency on debian's patched fping that uses the
  non-standard ``-S`` option
- Now the OS definitions are searched for in multiple, configurable
  paths (easier for distros to package)
- Some changes to the hooks infrastructure (especially the new
  post-configuration update hook)
- Other small bugfixes

.. vim: set textwidth=72 syntax=rst :
.. Local Variables:
.. mode: rst
.. fill-column: 72
.. End:<|MERGE_RESOLUTION|>--- conflicted
+++ resolved
@@ -2,7 +2,6 @@
 ====
 
 
-<<<<<<< HEAD
 Version 2.9.0 beta1
 -------------------
 
@@ -68,14 +67,10 @@
   for the unit tests (and only used for testing).
 
 
-Version 2.8.0 rc2
-=======
 Version 2.8.0 rc3
->>>>>>> a3de343e
 -----------------
 
 *(Released Tue, 17 Sep 2013)*
-
 
 Incompatible/important changes
 ~~~~~~~~~~~~~~~~~~~~~~~~~~~~~~
