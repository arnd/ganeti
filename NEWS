News
====


<<<<<<< HEAD
Version 2.13.2
--------------

*(Released Mon, 13 Jul 2015)*

Incompatible/important changes
~~~~~~~~~~~~~~~~~~~~~~~~~~~~~~

- This release contains a fix for the problem that different encodings in
  SSL certificates can break RPC communication (issue 1094). The fix makes
  it necessary to rerun 'gnt-cluster renew-crypto --new-node-certificates'
  after the cluster is fully upgraded to 2.13.2

Other fixes and known issues
~~~~~~~~~~~~~~~~~~~~~~~~~~~~

Inherited from 2.12:

- Fixed Issue #1115: Race between starting WConfD and updating the config
- Fixed Issue #1114: Binding RAPI to a specific IP makes the watcher
  restart the RAPI
- Fixed Issue #1100: Filter-evaluation for run-time data filter
- Better handling of the "crashed" Xen state
- The watcher can be instructed to skip disk verification
- Reduce amount of logging on successful requests
- Prevent multiple communication NICs being created for instances
- The ``htools`` now properly work also on shared-storage clusters
- Instance moves now work properly also for the plain disk template
- Various improvements to the documentation have been added

Known issues:
- Issue #1104: gnt-backup: dh key too small


Version 2.13.1
--------------

*(Released Tue, 16 Jun 2015)*

Incompatible/important changes
~~~~~~~~~~~~~~~~~~~~~~~~~~~~~~

- The SSH security changes reduced the number of nodes which can SSH into
  other nodes. Unfortunately enough, the Ganeti implementation of migration
  for the xl stack of Xen required SSH to be able to migrate the instance,
  leading to a situation where full movement of an instance around the cluster
  was not possible. This version fixes the issue by using socat to transfer
  instance data. While socat is less secure than SSH, it is about as secure as
  xm migrations, and occurs over the secondary network if present. As a
  consequence of this change, Xen instance migrations using xl cannot occur
  between nodes running 2.13.0 and 2.13.1.

Other fixes and known issues
~~~~~~~~~~~~~~~~~~~~~~~~~~~~

Inherited from 2.12:

- Fixed Issue #1082: RAPI is unresponsive after master-failover
- Fixed Issue #1083: Cluster verify reports existing instance disks on
  non-default VGs as missing
- Fixed Issue #1101: Modifying the storage directory for the shared-file disk
  template doesn't work
- Fixed a possible file descriptor leak when forking jobs
- Fixed missing private parameters in the environment for OS scripts
- Fixed a performance regression when handling configuration
  (only upgrade it if it changes)
- Adapt for compilation with GHC7.8 (compiles with warnings;
  cherrypicked from 2.14)

Known issues:
- Issue #1094: Mismatch in SSL encodings breaks RPC communication
- Issue #1104: Export fails: key is too small


Version 2.13.0
--------------

*(Released Tue, 28 Apr 2015)*

Incompatible/important changes
~~~~~~~~~~~~~~~~~~~~~~~~~~~~~~

- Ganeti now internally retries the instance creation opcode if opportunistic
  locking did not acquire nodes with enough free resources. The internal retry
  will not use opportunistic locking. In particular, instance creation, even
  if opportunistic locking is set, will never fail with ECODE_TEMP_NORES.
- The handling of SSH security had undergone a significant change. From
  this version on, each node has an individual SSH key pair instead of
  sharing one with all nodes of the cluster. From now on, we also
  restrict SSH access to master candidates. This means that only master
  candidates can ssh into other cluster nodes and all
  non-master-candidates cannot. Refer to the UPGRADE notes
  for further instructions on the creation and distribution of the keys.
- Ganeti now checks hypervisor version compatibility before trying an instance
  migration. It errors out if the versions are not compatible. Add the option
  --ignore-hvversions to restore the old behavior of only warning.
- Node tags starting with htools:migration: or htools:allowmigration: now have
  a special meaning to htools(1). See hbal(1) for details.
- The LXC hypervisor code has been repaired and improved. Instances cannot be
  migrated and cannot have more than one disk, but should otherwise work as with
  other hypervisors. OS script changes should not be necessary. LXC version
  1.0.0 or higher required.

New features
~~~~~~~~~~~~

- A new job filter rules system allows to define iptables-like rules for the
  job scheduler, making it easier to (soft-)drain the job queue, perform
  maintenance, and rate-limit selected job types. See gnt-filter(8) for
  details.
- Ganeti jobs can now be ad-hoc rate limited via the reason trail.
  For a set of jobs queued with "--reason=rate-limit:n:label", the job
  scheduler ensures that not more than n will be scheduled to run at the same
  time. See ganeti(7), section "Options", for details.
- The monitoring daemon has now variable sleep times for the data
  collectors. This currently means that the granularity of cpu-avg-load
  can be configured.
- The 'gnt-cluster verify' command now has the option
  '--verify-ssh-clutter', which verifies whether Ganeti (accidentally)
  cluttered up the 'authorized_keys' file.
- Instance disks can now be converted from one disk template to another for many
  different template combinations. When available, more efficient conversions
  will be used, otherwise the disks are simply copied over.

New dependencies
~~~~~~~~~~~~~~~~

- The monitoring daemon uses the PSQueue library. Be sure to install it
  if you use Mond.
- The formerly optional regex-pcre is now an unconditional dependency because
  the new job filter rules have regular expressions as a core feature.

Since 2.13.0 rc1
~~~~~~~~~~~~~~~~~~

The following issues have been fixed:

- Bugs related to ssh-key handling of master candidates (issues 1045,
  1046, 1047)

Fixes inherited from the 2.12 branch:

- Upgrade from old versions (2.5 and 2.6) was failing (issues 1070, 1019).
- gnt-network info outputs wrong external reservations (issue 1068)
- Refuse to demote master from master capability (issue 1023)


Version 2.13.0 rc1
------------------

*(Released Wed, 25 Mar 2015)*

This was the first release candidate of the 2.13 series.
All important changes are listed in the latest 2.13 entry.

Since 2.13.0 beta1
~~~~~~~~~~~~~~~~~~

The following issues have been fixed:

- Issue 1018: Cluster init (and possibly other jobs) occasionally fail to start


Version 2.13.0 beta1
--------------------

*(Released Wed, 14 Jan 2015)*

This was the first beta release of the 2.13 series. All important changes
are listed in the latest 2.13 entry.
=======
Version 2.12.6
--------------

*(Released Mon, 14 Dec 2015)*

Important changes and security notes
~~~~~~~~~~~~~~~~~~~~~~~~~~~~~~~~~~~~

Security release.

CVE-2015-7944

Ganeti provides a RESTful control interface called the RAPI. Its HTTPS
implementation is vulnerable to DoS attacks via client-initiated SSL
parameter renegotiation. While the interface is not meant to be exposed
publicly, due to the fact that it binds to all interfaces, we believe
some users might be exposing it unintentionally and are vulnerable. A
DoS attack can consume resources meant for Ganeti daemons and instances
running on the master node, making both perform badly.

Fixes are not feasible due to the OpenSSL Python library not exposing
functionality needed to disable client-side renegotiation. Instead, we
offer instructions on how to control RAPI's exposure, along with info
on how RAPI can be setup alongside an HTTPS proxy in case users still
want or need to expose the RAPI interface. The instructions are
outlined in Ganeti's security document: doc/html/security.html

CVE-2015-7945

Ganeti leaks the DRBD secret through the RAPI interface. Examining job
results after an instance information job reveals the secret. With the
DRBD secret, access to the local cluster network, and ARP poisoning,
an attacker can impersonate a Ganeti node and clone the disks of a
DRBD-based instance. While an attacker with access to the cluster
network is already capable of accessing any data written as DRBD
traffic is unencrypted, having the secret expedites the process and
allows access to the entire disk.

Fixes contained in this release prevent the secret from being exposed
via the RAPI. The DRBD secret can be changed by converting an instance
to plain and back to DRBD, generating a new secret, but redundancy will
be lost until the process completes.
Since attackers with node access are capable of accessing some and
potentially all data even without the secret, we do not recommend that
the secret be changed for existing instances.

Minor changes
~~~~~~~~~~~~~

- Calculate correct affected nodes set in InstanceChangeGroup
  (Issue 1144)
- Do not retry all requests after connection timeouts to prevent
  repeated job submission
- Fix reason trails of expanding opcodes
- Make lockConfig call retryable
- Return the correct error code in the post-upgrade script
- Make OpenSSL refrain from DH altogether
- Fix upgrades of instances with missing creation time
- Make htools tolerate missing "dtotal" and "dfree" on luxi
- Fix default for --default-iallocator-params
- At IAlloc backend guess state from admin state
- Only search for Python-2 interpreters
- Handle Xen 4.3 states better
- replace-disks: fix --ignore-ipolicy
- Fix disabling of user shutdown reporting
- Fix operations on empty nodes by accepting allocation of 0 jobs
- Fix instance multi allocation for non-DRBD disks
- Allow more failover options when using the --no-disk-moves flag
>>>>>>> 6369920f


Version 2.12.5
--------------

*(Released Mon, 13 Jul 2015)*

Incompatible/important changes
~~~~~~~~~~~~~~~~~~~~~~~~~~~~~~

- This release contains a fix for the problem that different encodings in
  SSL certificates can break RPC communication (issue 1094). The fix makes
  it necessary to rerun 'gnt-cluster renew-crypto --new-node-certificates'
  after the cluster is fully upgraded to 2.12.5.

Fixed and improvements
~~~~~~~~~~~~~~~~~~~~~~

- Fixed Issue #1030: GlusterFS support breaks at upgrade to 2.12 -
  switches back to shared-file
- Fixed Issue #1094 (see the notice in Incompatible/important changes):
  Differences in encodings of SSL certificates can render a cluster
  uncommunicative after a master-failover
- Fixed Issue #1098: Support for ECDSA SSH keys
- Fixed Issue #1100: Filter-evaluation for run-time data filter
- Fixed Issue #1101: Modifying the storage directory for the shared-file
  disk template doesn't work
- Fixed Issue #1108: Spurious "NIC name already used" errors during
  instance creation
- Fixed Issue #1114: Binding RAPI to a specific IP makes the watcher
  restart the RAPI
- Fixed Issue #1115: Race between starting WConfD and updating the config
- Better handling of the "crashed" Xen state
- The ``htools`` now properly work also on shared-storage clusters
- Various improvements to the documentation have been added

Inherited from the 2.11 branch:

- Fixed Issue #1113: Reduce amount of logging on successful requests

Known issues
~~~~~~~~~~~~

- Issue #1104: gnt-backup: dh key too small


Version 2.12.4
--------------

*(Released Tue, 12 May 2015)*

- Fixed Issue #1082: RAPI is unresponsive after master-failover
- Fixed Issue #1083: Cluster verify reports existing instance disks on
  non-default VGs as missing
- Fixed a possible file descriptor leak when forking jobs
- Fixed missing private parameters in the environment for OS scripts
- Fixed a performance regression when handling configuration
  (only upgrade it if it changes)
- Adapt for compilation with GHC7.8 (compiles with warnings;
  cherrypicked from 2.14)

Known issues
~~~~~~~~~~~~

Pending since 2.12.2:

- Under certain conditions instance doesn't get unpaused after live
  migration (issue #1050)
- GlusterFS support breaks at upgrade to 2.12 - switches back to
  shared-file (issue #1030)


Version 2.12.3
--------------

*(Released Wed, 29 Apr 2015)*

- Fixed Issue #1019: upgrade from 2.6.2 to 2.12 fails. cfgupgrade
  doesn't migrate the config.data file properly
- Fixed Issue 1023: Master master-capable option bug
- Fixed Issue 1068: gnt-network info outputs wrong external reservations
- Fixed Issue 1070: Upgrade of Ganeti 2.5.2 to 2.12.0 fails due to
  missing UUIDs for disks
- Fixed Issue 1073: ssconf_hvparams_* not distributed with ssconf

Inherited from the 2.11 branch:

- Fixed Issue 1032: Renew-crypto --new-node-certificates sometimes does not
  complete.
  The operation 'gnt-cluster renew-crypto --new-node-certificates' is
  now more robust against intermitten reachability errors. Nodes that
  are temporarily not reachable, are contacted with several retries.
  Nodes which are marked as offline are omitted right away.

Inherited from the 2.10 branch:

- Fixed Issue 1057: master-failover succeeds, but IP remains assigned to
  old master
- Fixed Issue 1058: Python's os.minor() does not support devices with
  high minor numbers
- Fixed Issue 1059: Luxid fails if DNS returns an IPv6 address that does
  not reverse resolve

Known issues
~~~~~~~~~~~~

Pending since 2.12.2:

- GHC 7.8 introduced some incompatible changes, so currently Ganeti
  2.12. doesn't compile on GHC 7.8
- Under certain conditions instance doesn't get unpaused after live
  migration (issue #1050)
- GlusterFS support breaks at upgrade to 2.12 - switches back to
  shared-file (issue #1030)


Version 2.12.2
--------------

*(Released Wed, 25 Mar 2015)*

- Support for the lens Haskell library up to version 4.7 (issue #1028)
- SSH keys are now distributed only to master and master candidates
  (issue #377)
- Improved performance for operations that frequently read the
  cluster configuration
- Improved robustness of spawning job processes that occasionally caused
  newly-started jobs to timeout
- Fixed race condition during cluster verify which occasionally caused
  it to fail

Inherited from the 2.11 branch:

- Fix failing automatic glusterfs mounts (issue #984)
- Fix watcher failing to read its status file after an upgrade
  (issue #1022)
- Improve Xen instance state handling, in particular of somewhat exotic
  transitional states

Inherited from the 2.10 branch:

- Fix failing to change a diskless drbd instance to plain
  (issue #1036)
- Fixed issues with auto-upgrades from pre-2.6
  (hv_state_static and disk_state_static)
- Fix memory leak in the monitoring daemon

Inherited from the 2.9 branch:

- Fix file descriptor leak in Confd client

Known issues
~~~~~~~~~~~~

- GHC 7.8 introduced some incompatible changes, so currently Ganeti
  2.12. doesn't compile on GHC 7.8
- Under certain conditions instance doesn't get unpaused after live
  migration (issue #1050)
- GlusterFS support breaks at upgrade to 2.12 - switches back to
  shared-file (issue #1030)


Version 2.12.1
--------------

*(Released Wed, 14 Jan 2015)*

- Fix users under which the wconfd and metad daemons run (issue #976)
- Clean up stale livelock files (issue #865)
- Fix setting up the metadata daemon's network interface for Xen
- Make watcher identify itself on disk activation
- Add "ignore-ipolicy" option to gnt-instance grow-disk
- Check disk size ipolicy during "gnt-instance grow-disk" (issue #995)

Inherited from the 2.11 branch:

- Fix counting votes when doing master failover (issue #962)
- Fix broken haskell dependencies (issues #758 and #912)
- Check if IPv6 is used directly when running SSH (issue #892)

Inherited from the 2.10 branch:

- Fix typo in gnt_cluster output (issue #1015)
- Use the Python path detected at configure time in the top-level Python
  scripts.
- Fix check for sphinx-build from python2-sphinx
- Properly check if an instance exists in 'gnt-instance console'


Version 2.12.0
--------------

*(Released Fri, 10 Oct 2014)*

Incompatible/important changes
~~~~~~~~~~~~~~~~~~~~~~~~~~~~~~

- Ganeti is now distributed under the 2-clause BSD license.
  See the COPYING file.
- Do not use debug mode in production. Certain daemons will issue warnings
  when launched in debug mode. Some debug logging violates some of the new
  invariants in the system (see "New features"). The logging has been kept as
  it aids diagnostics and development.

New features
~~~~~~~~~~~~

- OS install script parameters now come in public, private and secret
  varieties:

  - Public parameters are like all other parameters in Ganeti.
  - Ganeti will not log private and secret parameters, *unless* it is running
    in debug mode.
  - Ganeti will not save secret parameters to configuration. Secret parameters
    must be supplied every time you install, or reinstall, an instance.
  - Attempting to override public parameters with private or secret parameters
    results in an error. Similarly, you may not use secret parameters to
    override private parameters.

- The move-instance tool can now attempt to allocate an instance by using
  opportunistic locking when an iallocator is used.
- The build system creates sample systemd unit files, available under
  doc/examples/systemd. These unit files allow systemd to natively
  manage and supervise all Ganeti processes.
- Different types of compression can be applied during instance moves, including
  user-specified ones.
- Ganeti jobs now run as separate processes. The jobs are coordinated by
  a new daemon "WConfd" that manages cluster's configuration and locks
  for individual jobs. A consequence is that more jobs can run in parallel;
  the number is run-time configurable, see "New features" entry
  of 2.11.0. To avoid luxid being overloaded with tracking running jobs, it
  backs of and only occasionally, in a sequential way, checks if jobs have
  finished and schedules new ones. In this way, luxid keeps responsive under
  high cluster load. The limit as when to start backing of is also run-time
  configurable.
- The metadata daemon is now optionally available, as part of the
  partial implementation of the OS-installs design. It allows pass
  information to OS install scripts or to instances.
  It is also possible to run Ganeti without the daemon, if desired.
- Detection of user shutdown of instances has been implemented for Xen
  as well.

New dependencies
~~~~~~~~~~~~~~~~

- The KVM CPU pinning no longer uses the affinity python package, but psutil
  instead. The package is still optional and needed only if the feature is to
  be used.

Incomplete features
~~~~~~~~~~~~~~~~~~~

The following issues are related to features which are not completely
implemented in 2.12:

- Issue 885: Network hotplugging on KVM sometimes makes an instance
  unresponsive
- Issues 708 and 602: The secret parameters are currently still written
  to disk in the job queue.
- Setting up the metadata network interface under Xen isn't fully
  implemented yet.

Known issues
~~~~~~~~~~~~

- *Wrong UDP checksums in DHCP network packets:*
  If an instance communicates with the metadata daemon and uses DHCP to
  obtain its IP address on the provided virtual network interface,
  it can happen that UDP packets have a wrong checksum, due to
  a bug in virtio. See for example https://bugs.launchpad.net/bugs/930962

  Ganeti works around this bug by disabling the UDP checksums on the way
  from a host to instances (only on the special metadata communication
  network interface) using the ethtool command. Therefore if using
  the metadata daemon the host nodes should have this tool available.
- The metadata daemon is run as root in the split-user mode, to be able
  to bind to port 80.
  This should be improved in future versions, see issue #949.

Since 2.12.0 rc2
~~~~~~~~~~~~~~~~

The following issues have been fixed:

- Fixed passing additional parameters to RecreateInstanceDisks over
  RAPI.
- Fixed the permissions of WConfd when running in the split-user mode.
  As WConfd takes over the previous master daemon to manage the
  configuration, it currently runs under the masterd user.
- Fixed the permissions of the metadata daemon  wn running in the
  split-user mode (see Known issues).
- Watcher now properly adds a reason trail entry when initiating disk
  checks.
- Fixed removing KVM parameters introduced in 2.12 when downgrading a
  cluster to 2.11: "migration_caps", "disk_aio" and "virtio_net_queues".
- Improved retrying of RPC calls that fail due to network errors.


Version 2.12.0 rc2
------------------

*(Released Mon, 22 Sep 2014)*

This was the second release candidate of the 2.12 series.
All important changes are listed in the latest 2.12 entry.

Since 2.12.0 rc1
~~~~~~~~~~~~~~~~

The following issues have been fixed:

- Watcher now checks if WConfd is running and functional.
- Watcher now properly adds reason trail entries.
- Fixed NIC options in Xen's config files.

Inherited from the 2.10 branch:

- Fixed handling of the --online option
- Add warning against hvparam changes with live migrations, which might
  lead to dangerous situations for instances.
- Only the LVs in the configured VG are checked during cluster verify.


Version 2.12.0 rc1
------------------

*(Released Wed, 20 Aug 2014)*

This was the first release candidate of the 2.12 series.
All important changes are listed in the latest 2.12 entry.

Since 2.12.0 beta1
~~~~~~~~~~~~~~~~~~

The following issues have been fixed:

- Issue 881: Handle communication errors in mcpu
- Issue 883: WConfd leaks memory for some long operations
- Issue 884: Under heavy load the IAllocator fails with a "missing
  instance" error

Inherited from the 2.10 branch:

- Improve the recognition of Xen domU states
- Automatic upgrades:
  - Create the config backup archive in a safe way
  - On upgrades, check for upgrades to resume first
  - Pause watcher during upgrade
- Allow instance disks to be added with --no-wait-for-sync


Version 2.12.0 beta1
--------------------

*(Released Mon, 21 Jul 2014)*

This was the first beta release of the 2.12 series. All important changes
are listed in the latest 2.12 entry.


Version 2.11.8
--------------

*(Released Mon, 14 Dec 2015)*

Important changes and security notes
~~~~~~~~~~~~~~~~~~~~~~~~~~~~~~~~~~~~

Security release.

CVE-2015-7944

Ganeti provides a RESTful control interface called the RAPI. Its HTTPS
implementation is vulnerable to DoS attacks via client-initiated SSL
parameter renegotiation. While the interface is not meant to be exposed
publicly, due to the fact that it binds to all interfaces, we believe
some users might be exposing it unintentionally and are vulnerable. A
DoS attack can consume resources meant for Ganeti daemons and instances
running on the master node, making both perform badly.

Fixes are not feasible due to the OpenSSL Python library not exposing
functionality needed to disable client-side renegotiation. Instead, we
offer instructions on how to control RAPI's exposure, along with info
on how RAPI can be setup alongside an HTTPS proxy in case users still
want or need to expose the RAPI interface. The instructions are
outlined in Ganeti's security document: doc/html/security.html

CVE-2015-7945

Ganeti leaks the DRBD secret through the RAPI interface. Examining job
results after an instance information job reveals the secret. With the
DRBD secret, access to the local cluster network, and ARP poisoning,
an attacker can impersonate a Ganeti node and clone the disks of a
DRBD-based instance. While an attacker with access to the cluster
network is already capable of accessing any data written as DRBD
traffic is unencrypted, having the secret expedites the process and
allows access to the entire disk.

Fixes contained in this release prevent the secret from being exposed
via the RAPI. The DRBD secret can be changed by converting an instance
to plain and back to DRBD, generating a new secret, but redundancy will
be lost until the process completes.
Since attackers with node access are capable of accessing some and
potentially all data even without the secret, we do not recommend that
the secret be changed for existing instances.

Minor changes
~~~~~~~~~~~~~

- Make htools tolerate missing "dtotal" and "dfree" on luxi
- Fix default for --default-iallocator-params
- At IAlloc backend guess state from admin state
- replace-disks: fix --ignore-ipolicy
- Fix instance multi allocation for non-DRBD disks
- Trigger renew-crypto on downgrade to 2.11
- Downgrade log-message for rereading job
- Downgrade log-level for successful requests
- Check for gnt-cluster before running gnt-cluster upgrade


Version 2.11.7
--------------

*(Released Fri, 17 Apr 2015)*

- The operation 'gnt-cluster renew-crypto --new-node-certificates' is
  now more robust against intermitten reachability errors. Nodes that
  are temporarily not reachable, are contacted with several retries.
  Nodes which are marked as offline are omitted right away.


Version 2.11.6
--------------

*(Released Mon, 22 Sep 2014)*

- Ganeti is now distributed under the 2-clause BSD license.
  See the COPYING file.
- Fix userspace access checks.
- Various documentation fixes have been added.

Inherited from the 2.10 branch:

- The --online option now works as documented.
- The watcher is paused during cluster upgrades; also, upgrade
  checks for upgrades to resume first.
- Instance disks can be added with --no-wait-for-sync.


Version 2.11.5
--------------

*(Released Thu, 7 Aug 2014)*

Inherited from the 2.10 branch:

Important security release. In 2.10.0, the
'gnt-cluster upgrade' command was introduced. Before
performing an upgrade, the configuration directory of
the cluster is backed up. Unfortunately, the archive was
written with permissions that make it possible for
non-privileged users to read the archive and thus have
access to cluster and RAPI keys. After this release,
the archive will be created with privileged access only.

We strongly advise you to restrict the permissions of
previously created archives. The archives are found in
/var/lib/ganeti*.tar (unless otherwise configured with
--localstatedir or --with-backup-dir).

If you suspect that non-privileged users have accessed
your archives already, we advise you to renew the
cluster's crypto keys using 'gnt-cluster renew-crypto'
and to reset the RAPI credentials by editing
/var/lib/ganeti/rapi_users (respectively under a
different path if configured differently with
--localstatedir).

Other changes included in this release:

- Fix handling of Xen instance states.
- Fix NIC configuration with absent NIC VLAN
- Adapt relative path expansion in PATH to new environment
- Exclude archived jobs from configuration backups
- Fix RAPI for split query setup
- Allow disk hot-remove even with chroot or SM

Inherited from the 2.9 branch:

- Make htools tolerate missing 'spfree' on luxi


Version 2.11.4
--------------

*(Released Thu, 31 Jul 2014)*

- Improved documentation of the instance shutdown behavior.

Inherited from the 2.10 branch:

- KVM: fix NIC configuration with absent NIC VLAN (Issue 893)
- Adapt relative path expansion in PATH to new environment
- Exclude archived jobs from configuration backup
- Expose early_release for ReplaceInstanceDisks
- Add backup directory for configuration backups for upgrades
- Fix BlockdevSnapshot in case of non lvm-based disk
- Improve RAPI error handling for queries in non-existing items
- Allow disk hot-remove even with chroot or SM
- Remove superflous loop in instance queries (Issue 875)

Inherited from the 2.9 branch:

- Make ganeti-cleaner switch to save working directory (Issue 880)


Version 2.11.3
--------------

*(Released Wed, 9 Jul 2014)*

- Readd nodes to their previous node group
- Remove old-style gnt-network connect

Inherited from the 2.10 branch:

- Make network_vlan an optional OpParam
- hspace: support --accept-existing-errors
- Make hspace support --independent-groups
- Add a modifier for a group's allocation policy
- Export VLAN nicparam to NIC configuration scripts
- Fix gnt-network client to accept vlan info
- Support disk hotplug with userspace access

Inherited from the 2.9 branch:

- Make htools tolerate missing "spfree" on luxi
- Move the design for query splitting to the implemented list
- Add tests for DRBD setups with empty first resource

Inherited from the 2.8 branch:

- DRBD parser: consume initial empty resource lines


Version 2.11.2
--------------

*(Released Fri, 13 Jun 2014)*

- Improvements to KVM wrt to the kvmd and instance shutdown behavior.
  WARNING: In contrast to our standard policy, this bug fix update
  introduces new parameters to the configuration. This means in
  particular that after an upgrade from 2.11.0 or 2.11.1, 'cfgupgrade'
  needs to be run, either manually or explicitly by running
  'gnt-cluster upgrade --to 2.11.2' (which requires that they
  had configured the cluster with --enable-versionfull).
  This also means, that it is not easily possible to downgrade from
  2.11.2 to 2.11.1 or 2.11.0. The only way is to go back to 2.10 and
  back.

Inherited from the 2.10 branch:

- Check for SSL encoding inconsistencies
- Check drbd helper only in VM capable nodes
- Improvements in statistics utils

Inherited from the 2.9 branch:

- check-man-warnings: use C.UTF-8 and set LC_ALL


Version 2.11.1
--------------

*(Released Wed, 14 May 2014)*

- Add design-node-security.rst to docinput
- kvm: use a dedicated QMP socket for kvmd

Inherited from the 2.10 branch:

- Set correct Ganeti version on setup commands
- Add a utility to combine shell commands
- Add design doc for performance tests
- Fix failed DRBD disk creation cleanup
- Hooking up verification for shared file storage
- Fix --shared-file-storage-dir option of gnt-cluster modify
- Clarify default setting of 'metavg'
- Fix invocation of GetCommandOutput in QA
- Clean up RunWithLocks
- Add an exception-trapping thread class
- Wait for delay to provide interruption information
- Add an expected block option to RunWithLocks
- Track if a QA test was blocked by locks
- Add a RunWithLocks QA utility function
- Add restricted migration
- Add an example for node evacuation
- Add a test for parsing version strings
- Tests for parallel job execution
- Fail in replace-disks if attaching disks fails
- Fix passing of ispecs in cluster init during QA
- Move QAThreadGroup to qa_job_utils.py
- Extract GetJobStatuses and use an unified version
- Run disk template specific tests only if possible

Inherited from the 2.9 branch:

- If Automake version > 1.11, force serial tests
- KVM: set IFF_ONE_QUEUE on created tap interfaces
- Add configure option to pass GHC flags


Version 2.11.0
--------------

*(Released Fri, 25 Apr 2014)*

Incompatible/important changes
~~~~~~~~~~~~~~~~~~~~~~~~~~~~~~

- ``gnt-node list`` no longer shows disk space information for shared file
  disk templates because it is not a node attribute. (For example, if you have
  both the file and shared file disk templates enabled, ``gnt-node list`` now
  only shows information about the file disk template.)
- The shared file disk template is now in the new 'sharedfile' storage type.
  As a result, ``gnt-node list-storage -t file`` now only shows information
  about the file disk template and you may use ``gnt-node list-storage -t
  sharedfile`` to query storage information for the shared file disk template.
- Over luxi, syntactially incorrect queries are now rejected as a whole;
  before, a 'SumbmitManyJobs' request was partially executed, if the outer
  structure of the request was syntactically correct. As the luxi protocol
  is internal (external applications are expected to use RAPI), the impact
  of this incompatible change should be limited.
- Queries for nodes, instances, groups, backups and networks are now
  exclusively done via the luxi daemon. Legacy python code was removed,
  as well as the --enable-split-queries configuration option.
- Orphan volumes errors are demoted to warnings and no longer affect the exit
  code of ``gnt-cluster verify``.
- RPC security got enhanced by using different client SSL certificates
  for each node. In this context 'gnt-cluster renew-crypto' got a new
  option '--renew-node-certificates', which renews the client
  certificates of all nodes. After a cluster upgrade from pre-2.11, run
  this to create client certificates and activate this feature.

New features
~~~~~~~~~~~~

- Instance moves, backups and imports can now use compression to transfer the
  instance data.
- Node groups can be configured to use an SSH port different than the
  default 22.
- Added experimental support for Gluster distributed file storage as the
  ``gluster`` disk template under the new ``sharedfile`` storage type through
  automatic management of per-node FUSE mount points. You can configure the
  mount point location at ``gnt-cluster init`` time by using the new
  ``--gluster-storage-dir`` switch.
- Job scheduling is now handled by luxid, and the maximal number of jobs running
  in parallel is a run-time parameter of the cluster.
- A new tool for planning dynamic power management, called ``hsqueeze``, has
  been added. It suggests nodes to power up or down and corresponding instance
  moves.

New dependencies
~~~~~~~~~~~~~~~~

The following new dependencies have been added:

For Haskell:

- ``zlib`` library (http://hackage.haskell.org/package/base64-bytestring)

- ``base64-bytestring`` library (http://hackage.haskell.org/package/zlib),
  at least version 1.0.0.0

- ``lifted-base`` library (http://hackage.haskell.org/package/lifted-base)

- ``lens`` library (http://hackage.haskell.org/package/lens)

Since 2.11.0 rc1
~~~~~~~~~~~~~~~~

- Fix Xen instance state

Inherited from the 2.10 branch:

- Fix conflict between virtio + spice or soundhw
- Fix bitarray ops wrt PCI slots
- Allow releases scheduled 5 days in advance
- Make watcher submit queries low priority
- Fix specification of TIDiskParams
- Add unittests for instance modify parameter renaming
- Add renaming of instance custom params
- Add RAPI symmetry tests for groups
- Extend RAPI symmetry tests with RAPI-only aliases
- Add test for group custom parameter renaming
- Add renaming of group custom ndparams, ipolicy, diskparams
- Add the RAPI symmetry test for nodes
- Add aliases for nodes
- Allow choice of HTTP method for modification
- Add cluster RAPI symmetry test
- Fix failing cluster query test
- Add aliases for cluster parameters
- Add support for value aliases to RAPI
- Provide tests for GET/PUT symmetry
- Sort imports
- Also consider filter fields for deciding if using live data
- Document the python-fdsend dependency
- Verify configuration version number before parsing
- KVM: use running HVPs to calc blockdev options
- KVM: reserve a PCI slot for the SCSI controller
- Check for LVM-based verification results only when enabled
- Fix "existing" typos
- Fix output of gnt-instance info after migration
- Warn in UPGRADE about not tar'ing exported insts
- Fix non-running test and remove custom_nicparams rename
- Account for NODE_RES lock in opportunistic locking
- Fix request flooding of noded during disk sync

Inherited from the 2.9 branch:

- Make watcher submit queries low priority
- Fix failing gnt-node list-drbd command
- Update installation guide wrt to DRBD version
- Fix list-drbd QA test
- Add messages about skipped QA disk template tests
- Allow QA asserts to produce more messages
- Set exclusion tags correctly in requested instance
- Export extractExTags and updateExclTags
- Document spindles in the hbal man page
- Sample logrotate conf breaks permissions with split users
- Fix 'gnt-cluster' and 'gnt-node list-storage' outputs

Inherited from the 2.8 branch:

- Add reason parameter to RAPI client functions
- Include qa/patch in Makefile
- Handle empty patches better
- Move message formatting functions to separate file
- Add optional ordering of QA patch files
- Allow multiple QA patches
- Refactor current patching code


Version 2.11.0 rc1
------------------

*(Released Thu, 20 Mar 2014)*

This was the first RC release of the 2.11 series. Since 2.11.0 beta1:

- Convert int to float when checking config. consistency
- Rename compression option in gnt-backup export

Inherited from the 2.9 branch:

- Fix error introduced during merge
- gnt-cluster copyfile: accept relative paths

Inherited from the 2.8 branch:

- Improve RAPI detection of the watcher
- Add patching QA configuration files on buildbots
- Enable a timeout for instance shutdown
- Allow KVM commands to have a timeout
- Allow xen commands to have a timeout
- Fix wrong docstring


Version 2.11.0 beta1
--------------------

*(Released Wed, 5 Mar 2014)*

This was the first beta release of the 2.11 series. All important changes
are listed in the latest 2.11 entry.


Version 2.10.8
--------------

*(Released Fri, 11 Dec 2015)*

Important changes and security notes
~~~~~~~~~~~~~~~~~~~~~~~~~~~~~~~~~~~~

Security release.

CVE-2015-7944

Ganeti provides a RESTful control interface called the RAPI. Its HTTPS
implementation is vulnerable to DoS attacks via client-initiated SSL
parameter renegotiation. While the interface is not meant to be exposed
publicly, due to the fact that it binds to all interfaces, we believe
some users might be exposing it unintentionally and are vulnerable. A
DoS attack can consume resources meant for Ganeti daemons and instances
running on the master node, making both perform badly.

Fixes are not feasible due to the OpenSSL Python library not exposing
functionality needed to disable client-side renegotiation. Instead, we
offer instructions on how to control RAPI's exposure, along with info
on how RAPI can be setup alongside an HTTPS proxy in case users still
want or need to expose the RAPI interface. The instructions are
outlined in Ganeti's security document: doc/html/security.html

CVE-2015-7945

Ganeti leaks the DRBD secret through the RAPI interface. Examining job
results after an instance information job reveals the secret. With the
DRBD secret, access to the local cluster network, and ARP poisoning,
an attacker can impersonate a Ganeti node and clone the disks of a
DRBD-based instance. While an attacker with access to the cluster
network is already capable of accessing any data written as DRBD
traffic is unencrypted, having the secret expedites the process and
allows access to the entire disk.

Fixes contained in this release prevent the secret from being exposed
via the RAPI. The DRBD secret can be changed by converting an instance
to plain and back to DRBD, generating a new secret, but redundancy will
be lost until the process completes.
Since attackers with node access are capable of accessing some and
potentially all data even without the secret, we do not recommend that
the secret be changed for existing instances.

Minor changes
~~~~~~~~~~~~~

- Make htools tolerate missing "dtotal" and "dfree" on luxi
- At IAlloc backend guess state from admin state
- replace-disks: fix --ignore-ipolicy
- Fix instance multi allocation for non-DRBD disks
- Check for gnt-cluster before running gnt-cluster upgrade
- Work around a Python os.minor bug
- Add IP-related checks after master-failover
- Pass correct backend params in move-instance
- Allow plain/DRBD conversions regardless of lack of disks
- Fix MonD collector thunk leak
- Stop MonD when removing a node from a cluster
- Finalize backup only if successful
- Fix file descriptor leak in Confd Client
- Auto-upgrade hv_state_static and disk_state_static
- Do not hardcode the Python path in CLI tools
- Use the Python interpreter from ENV
- ganeti.daemon: fix daemon mode with GnuTLS >= 3.3 (Issues 961, 964)
- Ganeti.Daemon: always install SIGHUP handler (Issue 755)
- Fix DRBD version check for non VM capable nodes
- Fix handling of the --online option
- Add warning against hvparam changes with live migrations
- Only verify LVs in configured VG during cluster verify
- Fix network info in case of multi NIC instances
- On upgrades, check for upgrades to resume first
- Pause watcher during upgrade
- Allow instance disks to be added with --no-wait-for-sync


Version 2.10.7
--------------

*(Released Thu, 7 Aug 2014)*

Important security release. In 2.10.0, the
'gnt-cluster upgrade' command was introduced. Before
performing an upgrade, the configuration directory of
the cluster is backed up. Unfortunately, the archive was
written with permissions that make it possible for
non-privileged users to read the archive and thus have
access to cluster and RAPI keys. After this release,
the archive will be created with privileged access only.

We strongly advise you to restrict the permissions of
previously created archives. The archives are found in
/var/lib/ganeti*.tar (unless otherwise configured with
--localstatedir or --with-backup-dir).

If you suspect that non-privileged users have accessed
your archives already, we advise you to renew the
cluster's crypto keys using 'gnt-cluster renew-crypto'
and to reset the RAPI credentials by editing
/var/lib/ganeti/rapi_users (respectively under a
different path if configured differently with
--localstatedir).

Other changes included in this release:

- Fix handling of Xen instance states.
- Fix NIC configuration with absent NIC VLAN
- Adapt relative path expansion in PATH to new environment
- Exclude archived jobs from configuration backups
- Fix RAPI for split query setup
- Allow disk hot-remove even with chroot or SM

Inherited from the 2.9 branch:

- Make htools tolerate missing 'spfree' on luxi


Version 2.10.6
--------------

*(Released Mon, 30 Jun 2014)*

- Make Ganeti tolerant towards differnt openssl library
  version on different nodes (issue 853).
- Allow hspace to make useful predictions in multi-group
  clusters with one group overfull (isse 861).
- Various gnt-network related fixes.
- Fix disk hotplug with userspace access.
- Various documentation errors fixed.


Version 2.10.5
--------------

*(Released Mon, 2 Jun 2014)*

- Two new options have been added to gnt-group evacuate.
  The 'sequential' option forces all the evacuation steps to
  be carried out sequentially, thus avoiding congestion on a
  slow link between node groups. The 'force-failover' option
  disallows migrations and forces failovers to be used instead.
  In this way evacuation to a group with vastly differnet
  hypervisor is possible.
- In tiered allocation, when looking for ways on how to shrink
  an instance, the canoncial path is tried first, i.e., in each
  step reduce on the resource most placements are blocked on. Only
  if no smaller fitting instance can be found shrinking a single
  resource till fit is tried.
- For finding the placement of an instance, the duplicate computations
  in the computation of the various cluster scores are computed only
  once. This significantly improves the performance of hspace for DRBD
  on large clusters; for other clusters, a slight performance decrease
  might occur. Moreover, due to the changed order, floating point
  number inaccuracies accumulate differently, thus resulting in different
  cluster scores. It has been verified that the effect of these different
  roundings is less than 1e-12.
- network queries fixed with respect to instances
- relax too strict prerequisite in LUClusterSetParams for DRBD helpers
- VArious improvements to QA and build-time tests


Version 2.10.4
--------------

*(Released Thu, 15 May 2014)*

- Support restricted migration in hbal
- Fix for the --shared-file-storage-dir of gnt-cluster modify (issue 811)
- Fail in replace-disks if attaching disks fails (issue 814)
- Set IFF_ONE_QUEUE on created tap interfaces for KVM
- Small fixes and enhancements in the build system
- Various documentation fixes (e.g. issue 810)


Version 2.10.3
--------------

*(Released Wed, 16 Apr 2014)*

- Fix filtering of pending jobs with -o id (issue 778)
- Make RAPI API calls more symmetric (issue 770)
- Make parsing of old cluster configuration more robust (issue 783)
- Fix wrong output of gnt-instance info after migrations
- Fix reserved PCI slots for KVM hotplugging
- Use runtime hypervisor parameters to calculate bockdevice options for KVM
- Fix high node daemon load during disk sync if the sync is paused manually
  (issue 792)
- Improve opportunistic locking during instance creation (issue 791)

Inherited from the 2.9 branch:

- Make watcher submit queries low priority (issue 772)
- Add reason parameter to RAPI client functions (issue 776)
- Fix failing gnt-node list-drbd command (issue 777)
- Properly display fake job locks in gnt-debug.
- small fixes in documentation


Version 2.10.2
--------------

*(Released Mon, 24 Mar 2014)*

- Fix conflict between virtio + spice or soundhw (issue 757)
- accept relative paths in gnt-cluster copyfile (issue 754)
- Introduce shutdown timeout for 'xm shutdown' command
- Improve RAPI detection of the watcher (issue 752)


Version 2.10.1
--------------

*(Released Wed, 5 Mar 2014)*

- Fix incorrect invocation of hooks on offline nodes (issue 742)
- Fix incorrect exit code of gnt-cluster verify in certain circumstances
  (issue 744)

Inherited from the 2.9 branch:

- Fix overflow problem in hbal that caused it to break when waiting for
  jobs for more than 10 minutes (issue 717)
- Make hbal properly handle non-LVM storage
- Properly export and import NIC parameters, and do so in a backwards
  compatible way (issue 716)
- Fix net-common script in case of routed mode (issue 728)
- Improve documentation (issues 724, 730)


Version 2.10.0
--------------

*(Released Thu, 20 Feb 2014)*

Incompatible/important changes
~~~~~~~~~~~~~~~~~~~~~~~~~~~~~~

- Adding disks with 'gnt-instance modify' now waits for the disks to sync per
  default. Specify --no-wait-for-sync to override this behavior.
- The Ganeti python code now adheres to a private-module layout. In particular,
  the module 'ganeti' is no longer in the python search path.
- On instance allocation, the iallocator now considers non-LVM storage
  properly. In particular, actual file storage space information is used
  when allocating space for a file/sharedfile instance.
- When disabling disk templates cluster-wide, the cluster now first
  checks whether there are instances still using those templates.
- 'gnt-node list-storage' now also reports storage information about
  file-based storage types.
- In case of non drbd instances, export \*_SECONDARY environment variables
  as empty strings (and not "None") during 'instance-migrate' related hooks.

New features
~~~~~~~~~~~~

- KVM hypervisors can now access RBD storage directly without having to
  go through a block device.
- A new command 'gnt-cluster upgrade' was added that automates the upgrade
  procedure between two Ganeti versions that are both 2.10 or higher.
- The move-instance command can now change disk templates when moving
  instances, and does not require any node placement options to be
  specified if the destination cluster has a default iallocator.
- Users can now change the soundhw and cpuid settings for XEN hypervisors.
- Hail and hbal now have the (optional) capability of accessing average CPU
  load information through the monitoring deamon, and to use it to dynamically
  adapt the allocation of instances.
- Hotplug support. Introduce new option '--hotplug' to ``gnt-instance modify``
  so that disk and NIC modifications take effect without the need of actual
  reboot. There are a couple of constrains currently for this feature:

   - only KVM hypervisor (versions >= 1.0) supports it,
   - one can not (yet) hotplug a disk using userspace access mode for RBD
   - in case of a downgrade instances should suffer a reboot in order to
     be migratable (due to core change of runtime files)
   - ``python-fdsend`` is required for NIC hotplugging.

Misc changes
~~~~~~~~~~~~

- A new test framework for logical units was introduced and the test
  coverage for logical units was improved significantly.
- Opcodes are entirely generated from Haskell using the tool 'hs2py' and
  the module 'src/Ganeti/OpCodes.hs'.
- Constants are also generated from Haskell using the tool
  'hs2py-constants' and the module 'src/Ganeti/Constants.hs', with the
  exception of socket related constants, which require changing the
  cluster configuration file, and HVS related constants, because they
  are part of a port of instance queries to Haskell.  As a result, these
  changes will be part of the next release of Ganeti.

New dependencies
~~~~~~~~~~~~~~~~

The following new dependencies have been added/updated.

Python

- The version requirements for ``python-mock`` have increased to at least
  version 1.0.1. It is still used for testing only.
- ``python-fdsend`` (https://gitorious.org/python-fdsend) is optional
  but required for KVM NIC hotplugging to work.

Since 2.10.0 rc3
~~~~~~~~~~~~~~~~

- Fix integer overflow problem in hbal


Version 2.10.0 rc3
------------------

*(Released Wed, 12 Feb 2014)*

This was the third RC release of the 2.10 series. Since 2.10.0 rc2:

- Improved hotplug robustness
- Start Ganeti daemons after ensure-dirs during upgrade
- Documentation improvements

Inherited from the 2.9 branch:

- Fix the RAPI instances-multi-alloc call
- assign unique filenames to file-based disks
- gracefully handle degraded non-diskless instances with 0 disks (issue 697)
- noded now runs with its specified group, which is the default group,
  defaulting to root (issue 707)
- make using UUIDs to identify nodes in gnt-node consistently possible
  (issue 703)


Version 2.10.0 rc2
------------------

*(Released Fri, 31 Jan 2014)*

This was the second RC release of the 2.10 series. Since 2.10.0 rc1:

- Documentation improvements
- Run drbdsetup syncer only on network attach
- Include target node in hooks nodes for migration
- Fix configure dirs
- Support post-upgrade hooks during cluster upgrades

Inherited from the 2.9 branch:

- Ensure that all the hypervisors exist in the config file (Issue 640)
- Correctly recognise the role as master node (Issue 687)
- configure: allow detection of Sphinx 1.2+ (Issue 502)
- gnt-instance now honors the KVM path correctly (Issue 691)

Inherited from the 2.8 branch:

- Change the list separator for the usb_devices parameter from comma to space.
  Commas could not work because they are already the hypervisor option
  separator (Issue 649)
- Add support for blktap2 file-driver (Issue 638)
- Add network tag definitions to the haskell codebase (Issue 641)
- Fix RAPI network tag handling
- Add the network tags to the tags searched by gnt-cluster search-tags
- Fix caching bug preventing jobs from being cancelled
- Start-master/stop-master was always failing if ConfD was disabled. (Issue 685)


Version 2.10.0 rc1
------------------

*(Released Tue, 17 Dec 2013)*

This was the first RC release of the 2.10 series. Since 2.10.0 beta1:

- All known issues in 2.10.0 beta1 have been resolved (see changes from
  the 2.8 branch).
- Improve handling of KVM runtime files from earlier Ganeti versions
- Documentation fixes

Inherited from the 2.9 branch:

- use custom KVM path if set for version checking
- SingleNotifyPipeCondition: don't share pollers

Inherited from the 2.8 branch:

- Fixed Luxi daemon socket permissions after master-failover
- Improve IP version detection code directly checking for colons rather than
  passing the family from the cluster object
- Fix NODE/NODE_RES locking in LUInstanceCreate by not acquiring NODE_RES locks
  opportunistically anymore (Issue 622)
- Allow link local IPv6 gateways (Issue 624)
- Fix error printing (Issue 616)
- Fix a bug in InstanceSetParams concerning names: in case no name is passed in
  disk modifications, keep the old one. If name=none then set disk name to
  None.
- Update build_chroot script to work with the latest hackage packages
- Add a packet number limit to "fping" in master-ip-setup (Issue 630)
- Fix evacuation out of drained node (Issue 615)
- Add default file_driver if missing (Issue 571)
- Fix job error message after unclean master shutdown (Issue 618)
- Lock group(s) when creating instances (Issue 621)
- SetDiskID() before accepting an instance (Issue 633)
- Allow the ext template disks to receive arbitrary parameters, both at creation
  time and while being modified
- Xen handle domain shutdown (future proofing cherry-pick)
- Refactor reading live data in htools (future proofing cherry-pick)


Version 2.10.0 beta1
--------------------

*(Released Wed, 27 Nov 2013)*

This was the first beta release of the 2.10 series. All important changes
are listed in the latest 2.10 entry.

Known issues
~~~~~~~~~~~~

The following issues are known to be present in the beta and will be fixed
before rc1.

- Issue 477: Wrong permissions for confd LUXI socket
- Issue 621: Instance related opcodes do not aquire network/group locks
- Issue 622: Assertion Error: Node locks differ from node resource locks
- Issue 623: IPv6 Masterd <-> Luxid communication error


Version 2.9.7
-------------

*(Released Fri, 11 Dec 2015)*

Important changes and security notes
~~~~~~~~~~~~~~~~~~~~~~~~~~~~~~~~~~~~

Security release.

CVE-2015-7944

Ganeti provides a RESTful control interface called the RAPI. Its HTTPS
implementation is vulnerable to DoS attacks via client-initiated SSL
parameter renegotiation. While the interface is not meant to be exposed
publicly, due to the fact that it binds to all interfaces, we believe
some users might be exposing it unintentionally and are vulnerable. A
DoS attack can consume resources meant for Ganeti daemons and instances
running on the master node, making both perform badly.

Fixes are not feasible due to the OpenSSL Python library not exposing
functionality needed to disable client-side renegotiation. Instead, we
offer instructions on how to control RAPI's exposure, along with info
on how RAPI can be setup alongside an HTTPS proxy in case users still
want or need to expose the RAPI interface. The instructions are
outlined in Ganeti's security document: doc/html/security.html

CVE-2015-7945

Ganeti leaks the DRBD secret through the RAPI interface. Examining job
results after an instance information job reveals the secret. With the
DRBD secret, access to the local cluster network, and ARP poisoning,
an attacker can impersonate a Ganeti node and clone the disks of a
DRBD-based instance. While an attacker with access to the cluster
network is already capable of accessing any data written as DRBD
traffic is unencrypted, having the secret expedites the process and
allows access to the entire disk.

Fixes contained in this release prevent the secret from being exposed
via the RAPI. The DRBD secret can be changed by converting an instance
to plain and back to DRBD, generating a new secret, but redundancy will
be lost until the process completes.
Since attackers with node access are capable of accessing some and
potentially all data even without the secret, we do not recommend that
the secret be changed for existing instances.

Minor changes
~~~~~~~~~~~~~

- gnt-instance replace-disks no longer crashes when --ignore-policy is
  passed to it
- Stop MonD when removing a node from a cluster
- Fix file descriptor leak in Confd client
- Always install SIGHUP handler for Haskell daemons (Issue 755)
- Make ganeti-cleaner switch to a safe working directory (Issue 880)
- Make htools tolerate missing "spfree" on Luxi
- DRBD parser: consume initial empty resource lines (Issue 869)
- KVM: set IFF_ONE_QUEUE on created tap interfaces
- Set exclusion tags correctly in requested instance


Version 2.9.6
-------------

*(Released Mon, 7 Apr 2014)*

- Improve RAPI detection of the watcher (Issue 752)
- gnt-cluster copyfile: accept relative paths (Issue 754)
- Make watcher submit queries low priority (Issue 772)
- Add reason parameter to RAPI client functions (Issue 776)
- Fix failing gnt-node list-drbd command (Issue 777)
- Properly display fake job locks in gnt-debug.
- Enable timeout for instance shutdown
- small fixes in documentation


Version 2.9.5
-------------

*(Released Tue, 25 Feb 2014)*

- Fix overflow problem in hbal that caused it to break when waiting for
  jobs for more than 10 minutes (issue 717)
- Make hbal properly handle non-LVM storage
- Properly export and import NIC parameters, and do so in a backwards
  compatible way (issue 716)
- Fix net-common script in case of routed mode (issue 728)
- Improve documentation (issues 724, 730)


Version 2.9.4
-------------

*(Released Mon, 10 Feb 2014)*

- Fix the RAPI instances-multi-alloc call
- assign unique filenames to file-based disks
- gracefully handle degraded non-diskless instances with 0 disks (issue 697)
- noded now runs with its specified group, which is the default group,
  defaulting to root (issue 707)
- make using UUIDs to identify nodes in gnt-node consistently possible
  (issue 703)


Version 2.9.3
-------------

*(Released Mon, 27 Jan 2014)*

- Ensure that all the hypervisors exist in the config file (Issue 640)
- Correctly recognise the role as master node (Issue 687)
- configure: allow detection of Sphinx 1.2+ (Issue 502)
- gnt-instance now honors the KVM path correctly (Issue 691)

Inherited from the 2.8 branch:

- Change the list separator for the usb_devices parameter from comma to space.
  Commas could not work because they are already the hypervisor option
  separator (Issue 649)
- Add support for blktap2 file-driver (Issue 638)
- Add network tag definitions to the haskell codebase (Issue 641)
- Fix RAPI network tag handling
- Add the network tags to the tags searched by gnt-cluster search-tags
- Fix caching bug preventing jobs from being cancelled
- Start-master/stop-master was always failing if ConfD was disabled. (Issue 685)


Version 2.9.2
-------------

*(Released Fri, 13 Dec 2013)*

- use custom KVM path if set for version checking
- SingleNotifyPipeCondition: don't share pollers

Inherited from the 2.8 branch:

- Fixed Luxi daemon socket permissions after master-failover
- Improve IP version detection code directly checking for colons rather than
  passing the family from the cluster object
- Fix NODE/NODE_RES locking in LUInstanceCreate by not acquiring NODE_RES locks
  opportunistically anymore (Issue 622)
- Allow link local IPv6 gateways (Issue 624)
- Fix error printing (Issue 616)
- Fix a bug in InstanceSetParams concerning names: in case no name is passed in
  disk modifications, keep the old one. If name=none then set disk name to
  None.
- Update build_chroot script to work with the latest hackage packages
- Add a packet number limit to "fping" in master-ip-setup (Issue 630)
- Fix evacuation out of drained node (Issue 615)
- Add default file_driver if missing (Issue 571)
- Fix job error message after unclean master shutdown (Issue 618)
- Lock group(s) when creating instances (Issue 621)
- SetDiskID() before accepting an instance (Issue 633)
- Allow the ext template disks to receive arbitrary parameters, both at creation
  time and while being modified
- Xen handle domain shutdown (future proofing cherry-pick)
- Refactor reading live data in htools (future proofing cherry-pick)


Version 2.9.1
-------------

*(Released Wed, 13 Nov 2013)*

- fix bug, that kept nodes offline when readding
- when verifying DRBD versions, ignore unavailable nodes
- fix bug that made the console unavailable on kvm in split-user
  setup (issue 608)
- DRBD: ensure peers are UpToDate for dual-primary (inherited 2.8.2)


Version 2.9.0
-------------

*(Released Tue, 5 Nov 2013)*

Incompatible/important changes
~~~~~~~~~~~~~~~~~~~~~~~~~~~~~~

- hroller now also plans for capacity to move non-redundant instances off
  any node to be rebooted; the old behavior of completely ignoring any
  non-redundant instances can be restored by adding the --ignore-non-redundant
  option.
- The cluster option '--no-lvm-storage' was removed in favor of the new option
  '--enabled-disk-templates'.
- On instance creation, disk templates no longer need to be specified
  with '-t'. The default disk template will be taken from the list of
  enabled disk templates.
- The monitoring daemon is now running as root, in order to be able to collect
  information only available to root (such as the state of Xen instances).
- The ConfD client is now IPv6 compatible.
- File and shared file storage is no longer dis/enabled at configure time,
  but using the option '--enabled-disk-templates' at cluster initialization and
  modification.
- The default directories for file and shared file storage are not anymore
  specified at configure time, but taken from the cluster's configuration.
  They can be set at cluster initialization and modification with
  '--file-storage-dir' and '--shared-file-storage-dir'.
- Cluster verification now includes stricter checks regarding the
  default file and shared file storage directories. It now checks that
  the directories are explicitely allowed in the 'file-storage-paths' file and
  that the directories exist on all nodes.
- The list of allowed disk templates in the instance policy and the list
  of cluster-wide enabled disk templates is now checked for consistency
  on cluster or group modification. On cluster initialization, the ipolicy
  disk templates are ensured to be a subset of the cluster-wide enabled
  disk templates.

New features
~~~~~~~~~~~~

- DRBD 8.4 support. Depending on the installed DRBD version, Ganeti now uses
  the correct command syntax. It is possible to use different DRBD versions
  on different nodes as long as they are compatible to each other. This
  enables rolling upgrades of DRBD with no downtime. As permanent operation
  of different DRBD versions within a node group is discouraged,
  ``gnt-cluster verify`` will emit a warning if it detects such a situation.
- New "inst-status-xen" data collector for the monitoring daemon, providing
  information about the state of the xen instances on the nodes.
- New "lv" data collector for the monitoring daemon, collecting data about the
  logical volumes on the nodes, and pairing them with the name of the instances
  they belong to.
- New "diskstats" data collector, collecting the data from /proc/diskstats and
  presenting them over the monitoring daemon interface.
- The ConfD client is now IPv6 compatible.

New dependencies
~~~~~~~~~~~~~~~~
The following new dependencies have been added.

Python

- ``python-mock`` (http://www.voidspace.org.uk/python/mock/) is now a required
  for the unit tests (and only used for testing).

Haskell

- ``hslogger`` (http://software.complete.org/hslogger) is now always
  required, even if confd is not enabled.

Since 2.9.0 rc3
~~~~~~~~~~~~~~~

- Correctly start/stop luxid during gnt-cluster master-failover (inherited
  from stable-2.8)
- Improved error messsages (inherited from stable-2.8)


Version 2.9.0 rc3
-----------------

*(Released Tue, 15 Oct 2013)*

The third release candidate in the 2.9 series. Since 2.9.0 rc2:

- in implicit configuration upgrade, match ipolicy with enabled disk templates
- improved harep documentation (inherited from stable-2.8)


Version 2.9.0 rc2
-----------------

*(Released Wed, 9 Oct 2013)*

The second release candidate in the 2.9 series. Since 2.9.0 rc1:

- Fix bug in cfgupgrade that led to failure when upgrading from 2.8 with
  at least one DRBD instance.
- Fix bug in cfgupgrade that led to an invalid 2.8 configuration after
  downgrading.


Version 2.9.0 rc1
-----------------

*(Released Tue, 1 Oct 2013)*

The first release candidate in the 2.9 series. Since 2.9.0 beta1:

- various bug fixes
- update of the documentation, in particular installation instructions
- merging of LD_* constants into DT_* constants
- python style changes to be compatible with newer versions of pylint


Version 2.9.0 beta1
-------------------

*(Released Thu, 29 Aug 2013)*

This was the first beta release of the 2.9 series. All important changes
are listed in the latest 2.9 entry.


Version 2.8.4
-------------

*(Released Thu, 23 Jan 2014)*

- Change the list separator for the usb_devices parameter from comma to space.
  Commas could not work because they are already the hypervisor option
  separator (Issue 649)
- Add support for blktap2 file-driver (Issue 638)
- Add network tag definitions to the haskell codebase (Issue 641)
- Fix RAPI network tag handling
- Add the network tags to the tags searched by gnt-cluster search-tags
- Fix caching bug preventing jobs from being cancelled
- Start-master/stop-master was always failing if ConfD was disabled. (Issue 685)


Version 2.8.3
-------------

*(Released Thu, 12 Dec 2013)*

- Fixed Luxi daemon socket permissions after master-failover
- Improve IP version detection code directly checking for colons rather than
  passing the family from the cluster object
- Fix NODE/NODE_RES locking in LUInstanceCreate by not acquiring NODE_RES locks
  opportunistically anymore (Issue 622)
- Allow link local IPv6 gateways (Issue 624)
- Fix error printing (Issue 616)
- Fix a bug in InstanceSetParams concerning names: in case no name is passed in
  disk modifications, keep the old one. If name=none then set disk name to
  None.
- Update build_chroot script to work with the latest hackage packages
- Add a packet number limit to "fping" in master-ip-setup (Issue 630)
- Fix evacuation out of drained node (Issue 615)
- Add default file_driver if missing (Issue 571)
- Fix job error message after unclean master shutdown (Issue 618)
- Lock group(s) when creating instances (Issue 621)
- SetDiskID() before accepting an instance (Issue 633)
- Allow the ext template disks to receive arbitrary parameters, both at creation
  time and while being modified
- Xen handle domain shutdown (future proofing cherry-pick)
- Refactor reading live data in htools (future proofing cherry-pick)


Version 2.8.2
-------------

*(Released Thu, 07 Nov 2013)*

- DRBD: ensure peers are UpToDate for dual-primary
- Improve error message for replace-disks
- More dependency checks at configure time
- Placate warnings on ganeti.outils_unittest.py


Version 2.8.1
-------------

*(Released Thu, 17 Oct 2013)*

- Correctly start/stop luxid during gnt-cluster master-failover
- Don't attempt IPv6 ssh in case of IPv4 cluster (Issue 595)
- Fix path for the job queue serial file
- Improved harep man page
- Minor documentation improvements


Version 2.8.0
-------------

*(Released Mon, 30 Sep 2013)*

Incompatible/important changes
~~~~~~~~~~~~~~~~~~~~~~~~~~~~~~

- Instance policy can contain multiple instance specs, as described in
  the “Constrained instance sizes” section of :doc:`Partitioned Ganeti
  <design-partitioned>`. As a consequence, it's not possible to partially change
  or override instance specs. Bounding specs (min and max) can be specified as a
  whole using the new option ``--ipolicy-bounds-specs``, while standard
  specs use the new option ``--ipolicy-std-specs``.
- The output of the info command of gnt-cluster, gnt-group, gnt-node,
  gnt-instance is a valid YAML object.
- hail now honors network restrictions when allocating nodes. This led to an
  update of the IAllocator protocol. See the IAllocator documentation for
  details.
- confd now only answers static configuration request over the network. luxid
  was extracted, listens on the local LUXI socket and responds to live queries.
  This allows finer grained permissions if using separate users.

New features
~~~~~~~~~~~~

- The :doc:`Remote API <rapi>` daemon now supports a command line flag
  to always require authentication, ``--require-authentication``. It can
  be specified in ``$sysconfdir/default/ganeti``.
- A new cluster attribute 'enabled_disk_templates' is introduced. It will
  be used to manage the disk templates to be used by instances in the cluster.
  Initially, it will be set to a list that includes plain, drbd, if they were
  enabled by specifying a volume group name, and file and sharedfile, if those
  were enabled at configure time. Additionally, it will include all disk
  templates that are currently used by instances. The order of disk templates
  will be based on Ganeti's history of supporting them. In the future, the
  first entry of the list will be used as a default disk template on instance
  creation.
- ``cfgupgrade`` now supports a ``--downgrade`` option to bring the
  configuration back to the previous stable version.
- Disk templates in group ipolicy can be restored to the default value.
- Initial support for diskless instances and virtual clusters in QA.
- More QA and unit tests for instance policies.
- Every opcode now contains a reason trail (visible through ``gnt-job info``)
  describing why the opcode itself was executed.
- The monitoring daemon is now available. It allows users to query the cluster
  for obtaining information about the status of the system. The daemon is only
  responsible for providing the information over the network: the actual data
  gathering is performed by data collectors (currently, only the DRBD status
  collector is available).
- In order to help developers work on Ganeti, a new script
  (``devel/build_chroot``) is provided, for building a chroot that contains all
  the required development libraries and tools for compiling Ganeti on a Debian
  Squeeze system.
- A new tool, ``harep``, for performing self-repair and recreation of instances
  in Ganeti has been added.
- Split queries are enabled for tags, network, exports, cluster info, groups,
  jobs, nodes.
- New command ``show-ispecs-cmd`` for ``gnt-cluster`` and ``gnt-group``.
  It prints the command line to set the current policies, to ease
  changing them.
- Add the ``vnet_hdr`` HV parameter for KVM, to control whether the tap
  devices for KVM virtio-net interfaces will get created with VNET_HDR
  (IFF_VNET_HDR) support. If set to false, it disables offloading on the
  virtio-net interfaces, which prevents host kernel tainting and log
  flooding, when dealing with broken or malicious virtio-net drivers.
  It's set to true by default.
- Instance failover now supports a ``--cleanup`` parameter for fixing previous
  failures.
- Support 'viridian' parameter in Xen HVM
- Support DSA SSH keys in bootstrap
- To simplify the work of packaging frameworks that want to add the needed users
  and groups in a split-user setup themselves, at build time three files in
  ``doc/users`` will be generated. The ``groups`` files contains, one per line,
  the groups to be generated, the ``users`` file contains, one per line, the
  users to be generated, optionally followed by their primary group, where
  important. The ``groupmemberships`` file contains, one per line, additional
  user-group membership relations that need to be established. The syntax of
  these files will remain stable in all future versions.


New dependencies
~~~~~~~~~~~~~~~~
The following new dependencies have been added:

For Haskell:
- The ``curl`` library is not optional anymore for compiling the Haskell code.
- ``snap-server`` library (if monitoring is enabled).

For Python:
- The minimum Python version needed to run Ganeti is now 2.6.
- ``yaml`` library (only for running the QA).

Since 2.8.0 rc3
~~~~~~~~~~~~~~~
- Perform proper cleanup on termination of Haskell daemons
- Fix corner-case in handling of remaining retry time


Version 2.8.0 rc3
-----------------

*(Released Tue, 17 Sep 2013)*

- To simplify the work of packaging frameworks that want to add the needed users
  and groups in a split-user setup themselves, at build time three files in
  ``doc/users`` will be generated. The ``groups`` files contains, one per line,
  the groups to be generated, the ``users`` file contains, one per line, the
  users to be generated, optionally followed by their primary group, where
  important. The ``groupmemberships`` file contains, one per line, additional
  user-group membership relations that need to be established. The syntax of
  these files will remain stable in all future versions.
- Add a default to file-driver when unspecified over RAPI (Issue 571)
- Mark the DSA host pubkey as optional, and remove it during config downgrade
  (Issue 560)
- Some documentation fixes


Version 2.8.0 rc2
-----------------

*(Released Tue, 27 Aug 2013)*

The second release candidate of the 2.8 series. Since 2.8.0. rc1:

- Support 'viridian' parameter in Xen HVM (Issue 233)
- Include VCS version in ``gnt-cluster version``
- Support DSA SSH keys in bootstrap (Issue 338)
- Fix batch creation of instances
- Use FQDN to check master node status (Issue 551)
- Make the DRBD collector more failure-resilient


Version 2.8.0 rc1
-----------------

*(Released Fri, 2 Aug 2013)*

The first release candidate of the 2.8 series. Since 2.8.0 beta1:

- Fix upgrading/downgrading from 2.7
- Increase maximum RAPI message size
- Documentation updates
- Split ``confd`` between ``luxid`` and ``confd``
- Merge 2.7 series up to the 2.7.1 release
- Allow the ``modify_etc_hosts`` option to be changed
- Add better debugging for ``luxid`` queries
- Expose bulk parameter for GetJobs in RAPI client
- Expose missing ``network`` fields in RAPI
- Add some ``cluster verify`` tests
- Some unittest fixes
- Fix a malfunction in ``hspace``'s tiered allocation
- Fix query compatibility between haskell and python implementations
- Add the ``vnet_hdr`` HV parameter for KVM
- Add ``--cleanup`` to instance failover
- Change the connected groups format in ``gnt-network info`` output; it
  was previously displayed as a raw list by mistake. (Merged from 2.7)


Version 2.8.0 beta1
-------------------

*(Released Mon, 24 Jun 2013)*

This was the first beta release of the 2.8 series. All important changes
are listed in the latest 2.8 entry.


Version 2.7.2
-------------

*(Released Thu, 26 Sep 2013)*

- Change the connected groups format in ``gnt-network info`` output; it
  was previously displayed as a raw list by mistake
- Check disk template in right dict when copying
- Support multi-instance allocs without iallocator
- Fix some errors in the documentation
- Fix formatting of tuple in an error message


Version 2.7.1
-------------

*(Released Thu, 25 Jul 2013)*

- Add logrotate functionality in daemon-util
- Add logrotate example file
- Add missing fields to network queries over rapi
- Fix network object timestamps
- Add support for querying network timestamps
- Fix a typo in the example crontab
- Fix a documentation typo


Version 2.7.0
-------------

*(Released Thu, 04 Jul 2013)*

Incompatible/important changes
~~~~~~~~~~~~~~~~~~~~~~~~~~~~~~

- Instance policies for disk size were documented to be on a per-disk
  basis, but hail applied them to the sum of all disks. This has been
  fixed.
- ``hbal`` will now exit with status 0 if, during job execution over
  LUXI, early exit has been requested and all jobs are successful;
  before, exit status 1 was used, which cannot be differentiated from
  "job error" case
- Compatibility with newer versions of rbd has been fixed
- ``gnt-instance batch-create`` has been changed to use the bulk create
  opcode from Ganeti. This lead to incompatible changes in the format of
  the JSON file. It's now not a custom dict anymore but a dict
  compatible with the ``OpInstanceCreate`` opcode.
- Parent directories for file storage need to be listed in
  ``$sysconfdir/ganeti/file-storage-paths`` now. ``cfgupgrade`` will
  write the file automatically based on old configuration values, but it
  can not distribute it across all nodes and the file contents should be
  verified. Use ``gnt-cluster copyfile
  $sysconfdir/ganeti/file-storage-paths`` once the cluster has been
  upgraded. The reason for requiring this list of paths now is that
  before it would have been possible to inject new paths via RPC,
  allowing files to be created in arbitrary locations. The RPC protocol
  is protected using SSL/X.509 certificates, but as a design principle
  Ganeti does not permit arbitrary paths to be passed.
- The parsing of the variants file for OSes (see
  :manpage:`ganeti-os-interface(7)`) has been slightly changed: now empty
  lines and comment lines (starting with ``#``) are ignored for better
  readability.
- The ``setup-ssh`` tool added in Ganeti 2.2 has been replaced and is no
  longer available. ``gnt-node add`` now invokes a new tool on the
  destination node, named ``prepare-node-join``, to configure the SSH
  daemon. Paramiko is no longer necessary to configure nodes' SSH
  daemons via ``gnt-node add``.
- Draining (``gnt-cluster queue drain``) and un-draining the job queue
  (``gnt-cluster queue undrain``) now affects all nodes in a cluster and
  the flag is not reset after a master failover.
- Python 2.4 has *not* been tested with this release. Using 2.6 or above
  is recommended. 2.6 will be mandatory from the 2.8 series.


New features
~~~~~~~~~~~~

- New network management functionality to support automatic allocation
  of IP addresses and managing of network parameters. See
  :manpage:`gnt-network(8)` for more details.
- New external storage backend, to allow managing arbitrary storage
  systems external to the cluster. See
  :manpage:`ganeti-extstorage-interface(7)`.
- New ``exclusive-storage`` node parameter added, restricted to
  nodegroup level. When it's set to true, physical disks are assigned in
  an exclusive fashion to instances, as documented in :doc:`Partitioned
  Ganeti <design-partitioned>`.  Currently, only instances using the
  ``plain`` disk template are supported.
- The KVM hypervisor has been updated with many new hypervisor
  parameters, including a generic one for passing arbitrary command line
  values. See a complete list in :manpage:`gnt-instance(8)`. It is now
  compatible up to qemu 1.4.
- A new tool, called ``mon-collector``, is the stand-alone executor of
  the data collectors for a monitoring system. As of this version, it
  just includes the DRBD data collector, that can be executed by calling
  ``mon-collector`` using the ``drbd`` parameter. See
  :manpage:`mon-collector(7)`.
- A new user option, :pyeval:`rapi.RAPI_ACCESS_READ`, has been added
  for RAPI users. It allows granting permissions to query for
  information to a specific user without giving
  :pyeval:`rapi.RAPI_ACCESS_WRITE` permissions.
- A new tool named ``node-cleanup`` has been added. It cleans remains of
  a cluster from a machine by stopping all daemons, removing
  certificates and ssconf files. Unless the ``--no-backup`` option is
  given, copies of the certificates are made.
- Instance creations now support the use of opportunistic locking,
  potentially speeding up the (parallel) creation of multiple instances.
  This feature is currently only available via the :doc:`RAPI
  <rapi>` interface and when an instance allocator is used. If the
  ``opportunistic_locking`` parameter is set the opcode will try to
  acquire as many locks as possible, but will not wait for any locks
  held by other opcodes. If not enough resources can be found to
  allocate the instance, the temporary error code
  :pyeval:`errors.ECODE_TEMP_NORES` is returned. The operation can be
  retried thereafter, with or without opportunistic locking.
- New experimental linux-ha resource scripts.
- Restricted-commands support: ganeti can now be asked (via command line
  or rapi) to perform commands on a node. These are passed via ganeti
  RPC rather than ssh. This functionality is restricted to commands
  specified on the ``$sysconfdir/ganeti/restricted-commands`` for security
  reasons. The file is not copied automatically.


Misc changes
~~~~~~~~~~~~

- Diskless instances are now externally mirrored (Issue 237). This for
  now has only been tested in conjunction with explicit target nodes for
  migration/failover.
- Queries not needing locks or RPC access to the node can now be
  performed by the confd daemon, making them independent from jobs, and
  thus faster to execute. This is selectable at configure time.
- The functionality for allocating multiple instances at once has been
  overhauled and is now also available through :doc:`RAPI <rapi>`.

There are no significant changes from version 2.7.0~rc3.


Version 2.7.0 rc3
-----------------

*(Released Tue, 25 Jun 2013)*

- Fix permissions on the confd query socket (Issue 477)
- Fix permissions on the job archive dir (Issue 498)
- Fix handling of an internal exception in replace-disks (Issue 472)
- Fix gnt-node info handling of shortened names (Issue 497)
- Fix gnt-instance grow-disk when wiping is enabled
- Documentation improvements, and support for newer pandoc
- Fix hspace honoring ipolicy for disks (Issue 484)
- Improve handling of the ``kvm_extra`` HV parameter


Version 2.7.0 rc2
-----------------

*(Released Fri, 24 May 2013)*

- ``devel/upload`` now works when ``/var/run`` on the target nodes is a
  symlink.
- Disks added through ``gnt-instance modify`` or created through
  ``gnt-instance recreate-disks`` are wiped, if the
  ``prealloc_wipe_disks`` flag is set.
- If wiping newly created disks fails, the disks are removed. Also,
  partial failures in creating disks through ``gnt-instance modify``
  triggers a cleanup of the partially-created disks.
- Removing the master IP address doesn't fail if the address has been
  already removed.
- Fix ownership of the OS log dir
- Workaround missing SO_PEERCRED constant (Issue 191)


Version 2.7.0 rc1
-----------------

*(Released Fri, 3 May 2013)*

This was the first release candidate of the 2.7 series. Since beta3:

- Fix kvm compatibility with qemu 1.4 (Issue 389)
- Documentation updates (admin guide, upgrade notes, install
  instructions) (Issue 372)
- Fix gnt-group list nodes and instances count (Issue 436)
- Fix compilation without non-mandatory libraries (Issue 441)
- Fix xen-hvm hypervisor forcing nics to type 'ioemu' (Issue 247)
- Make confd logging more verbose at INFO level (Issue 435)
- Improve "networks" documentation in :manpage:`gnt-instance(8)`
- Fix failure path for instance storage type conversion (Issue 229)
- Update htools text backend documentation
- Improve the renew-crypto section of :manpage:`gnt-cluster(8)`
- Disable inter-cluster instance move for file-based instances, because
  it is dependant on instance export, which is not supported for
  file-based instances. (Issue 414)
- Fix gnt-job crashes on non-ascii characters (Issue 427)
- Fix volume group checks on non-vm-capable nodes (Issue 432)


Version 2.7.0 beta3
-------------------

*(Released Mon, 22 Apr 2013)*

This was the third beta release of the 2.7 series. Since beta2:

- Fix hail to verify disk instance policies on a per-disk basis (Issue 418).
- Fix data loss on wrong usage of ``gnt-instance move``
- Properly export errors in confd-based job queries
- Add ``users-setup`` tool
- Fix iallocator protocol to report 0 as a disk size for diskless
  instances. This avoids hail breaking when a diskless instance is
  present.
- Fix job queue directory permission problem that made confd job queries
  fail. This requires running an ``ensure-dirs --full-run`` on upgrade
  for access to archived jobs (Issue 406).
- Limit the sizes of networks supported by ``gnt-network`` to something
  between a ``/16`` and a ``/30`` to prevent memory bloat and crashes.
- Fix bugs in instance disk template conversion
- Fix GHC 7 compatibility
- Fix ``burnin`` install path (Issue 426).
- Allow very small disk grows (Issue 347).
- Fix a ``ganeti-noded`` memory bloat introduced in 2.5, by making sure
  that noded doesn't import masterd code (Issue 419).
- Make sure the default metavg at cluster init is the same as the vg, if
  unspecified (Issue 358).
- Fix cleanup of partially created disks (part of Issue 416)


Version 2.7.0 beta2
-------------------

*(Released Tue, 2 Apr 2013)*

This was the second beta release of the 2.7 series. Since beta1:

- Networks no longer have a "type" slot, since this information was
  unused in Ganeti: instead of it tags should be used.
- The rapi client now has a ``target_node`` option to MigrateInstance.
- Fix early exit return code for hbal (Issue 386).
- Fix ``gnt-instance migrate/failover -n`` (Issue 396).
- Fix ``rbd showmapped`` output parsing (Issue 312).
- Networks are now referenced indexed by UUID, rather than name. This
  will require running cfgupgrade, from 2.7.0beta1, if networks are in
  use.
- The OS environment now includes network information.
- Deleting of a network is now disallowed if any instance nic is using
  it, to prevent dangling references.
- External storage is now documented in man pages.
- The exclusive_storage flag can now only be set at nodegroup level.
- Hbal can now submit an explicit priority with its jobs.
- Many network related locking fixes.
- Bump up the required pylint version to 0.25.1.
- Fix the ``no_remember`` option in RAPI client.
- Many ipolicy related tests, qa, and fixes.
- Many documentation improvements and fixes.
- Fix building with ``--disable-file-storage``.
- Fix ``-q`` option in htools, which was broken if passed more than
  once.
- Some haskell/python interaction improvements and fixes.
- Fix iallocator in case of missing LVM storage.
- Fix confd config load in case of ``--no-lvm-storage``.
- The confd/query functionality is now mentioned in the security
  documentation.


Version 2.7.0 beta1
-------------------

*(Released Wed, 6 Feb 2013)*

This was the first beta release of the 2.7 series. All important changes
are listed in the latest 2.7 entry.


Version 2.6.2
-------------

*(Released Fri, 21 Dec 2012)*

Important behaviour change: hbal won't rebalance anymore instances which
have the ``auto_balance`` attribute set to false. This was the intention
all along, but until now it only skipped those from the N+1 memory
reservation (DRBD-specific).

A significant number of bug fixes in this release:

- Fixed disk adoption interaction with ipolicy checks.
- Fixed networking issues when instances are started, stopped or
  migrated, by forcing the tap device's MAC prefix to "fe" (issue 217).
- Fixed the warning in cluster verify for shared storage instances not
  being redundant.
- Fixed removal of storage directory on shared file storage (issue 262).
- Fixed validation of LVM volume group name in OpClusterSetParams
  (``gnt-cluster modify``) (issue 285).
- Fixed runtime memory increases (``gnt-instance modify -m``).
- Fixed live migration under Xen's ``xl`` mode.
- Fixed ``gnt-instance console`` with ``xl``.
- Fixed building with newer Haskell compiler/libraries.
- Fixed PID file writing in Haskell daemons (confd); this prevents
  restart issues if confd was launched manually (outside of
  ``daemon-util``) while another copy of it was running
- Fixed a type error when doing live migrations with KVM (issue 297) and
  the error messages for failing migrations have been improved.
- Fixed opcode validation for the out-of-band commands (``gnt-node
  power``).
- Fixed a type error when unsetting OS hypervisor parameters (issue
  311); now it's possible to unset all OS-specific hypervisor
  parameters.
- Fixed the ``dry-run`` mode for many operations: verification of
  results was over-zealous but didn't take into account the ``dry-run``
  operation, resulting in "wrong" failures.
- Fixed bash completion in ``gnt-job list`` when the job queue has
  hundreds of entries; especially with older ``bash`` versions, this
  results in significant CPU usage.

And lastly, a few other improvements have been made:

- Added option to force master-failover without voting (issue 282).
- Clarified error message on lock conflict (issue 287).
- Logging of newly submitted jobs has been improved (issue 290).
- Hostname checks have been made uniform between instance rename and
  create (issue 291).
- The ``--submit`` option is now supported by ``gnt-debug delay``.
- Shutting down the master daemon by sending SIGTERM now stops it from
  processing jobs waiting for locks; instead, those jobs will be started
  once again after the master daemon is started the next time (issue
  296).
- Support for Xen's ``xl`` program has been improved (besides the fixes
  above).
- Reduced logging noise in the Haskell confd daemon (only show one log
  entry for each config reload, instead of two).
- Several man page updates and typo fixes.


Version 2.6.1
-------------

*(Released Fri, 12 Oct 2012)*

A small bugfix release. Among the bugs fixed:

- Fixed double use of ``PRIORITY_OPT`` in ``gnt-node migrate``, that
  made the command unusable.
- Commands that issue many jobs don't fail anymore just because some jobs
  take so long that other jobs are archived.
- Failures during ``gnt-instance reinstall`` are reflected by the exit
  status.
- Issue 190 fixed. Check for DRBD in cluster verify is enabled only when
  DRBD is enabled.
- When ``always_failover`` is set, ``--allow-failover`` is not required
  in migrate commands anymore.
- ``bash_completion`` works even if extglob is disabled.
- Fixed bug with locks that made failover for RDB-based instances fail.
- Fixed bug in non-mirrored instance allocation that made Ganeti choose
  a random node instead of one based on the allocator metric.
- Support for newer versions of pylint and pep8.
- Hail doesn't fail anymore when trying to add an instance of type
  ``file``, ``sharedfile`` or ``rbd``.
- Added new Makefile target to rebuild the whole distribution, so that
  all files are included.


Version 2.6.0
-------------

*(Released Fri, 27 Jul 2012)*


.. attention:: The ``LUXI`` protocol has been made more consistent
   regarding its handling of command arguments. This, however, leads to
   incompatibility issues with previous versions. Please ensure that you
   restart Ganeti daemons soon after the upgrade, otherwise most
   ``LUXI`` calls (job submission, setting/resetting the drain flag,
   pausing/resuming the watcher, cancelling and archiving jobs, querying
   the cluster configuration) will fail.


New features
~~~~~~~~~~~~

Instance run status
+++++++++++++++++++

The current ``admin_up`` field, which used to denote whether an instance
should be running or not, has been removed. Instead, ``admin_state`` is
introduced, with 3 possible values -- ``up``, ``down`` and ``offline``.

The rational behind this is that an instance being “down” can have
different meanings:

- it could be down during a reboot
- it could be temporarily be down for a reinstall
- or it could be down because it is deprecated and kept just for its
  disk

The previous Boolean state was making it difficult to do capacity
calculations: should Ganeti reserve memory for a down instance? Now, the
tri-state field makes it clear:

- in ``up`` and ``down`` state, all resources are reserved for the
  instance, and it can be at any time brought up if it is down
- in ``offline`` state, only disk space is reserved for it, but not
  memory or CPUs

The field can have an extra use: since the transition between ``up`` and
``down`` and vice-versus is done via ``gnt-instance start/stop``, but
transition between ``offline`` and ``down`` is done via ``gnt-instance
modify``, it is possible to given different rights to users. For
example, owners of an instance could be allowed to start/stop it, but
not transition it out of the offline state.

Instance policies and specs
+++++++++++++++++++++++++++

In previous Ganeti versions, an instance creation request was not
limited on the minimum size and on the maximum size just by the cluster
resources. As such, any policy could be implemented only in third-party
clients (RAPI clients, or shell wrappers over ``gnt-*``
tools). Furthermore, calculating cluster capacity via ``hspace`` again
required external input with regards to instance sizes.

In order to improve these workflows and to allow for example better
per-node group differentiation, we introduced instance specs, which
allow declaring:

- minimum instance disk size, disk count, memory size, cpu count
- maximum values for the above metrics
- and “standard” values (used in ``hspace`` to calculate the standard
  sized instances)

The minimum/maximum values can be also customised at node-group level,
for example allowing more powerful hardware to support bigger instance
memory sizes.

Beside the instance specs, there are a few other settings belonging to
the instance policy framework. It is possible now to customise, per
cluster and node-group:

- the list of allowed disk templates
- the maximum ratio of VCPUs per PCPUs (to control CPU oversubscription)
- the maximum ratio of instance to spindles (see below for more
  information) for local storage

All these together should allow all tools that talk to Ganeti to know
what are the ranges of allowed values for instances and the
over-subscription that is allowed.

For the VCPU/PCPU ratio, we already have the VCPU configuration from the
instance configuration, and the physical CPU configuration from the
node. For the spindle ratios however, we didn't track before these
values, so new parameters have been added:

- a new node parameter ``spindle_count``, defaults to 1, customisable at
  node group or node level
- at new backend parameter (for instances), ``spindle_use`` defaults to 1

Note that spindles in this context doesn't need to mean actual
mechanical hard-drives; it's just a relative number for both the node
I/O capacity and instance I/O consumption.

Instance migration behaviour
++++++++++++++++++++++++++++

While live-migration is in general desirable over failover, it is
possible that for some workloads it is actually worse, due to the
variable time of the “suspend” phase during live migration.

To allow the tools to work consistently over such instances (without
having to hard-code instance names), a new backend parameter
``always_failover`` has been added to control the migration/failover
behaviour. When set to True, all migration requests for an instance will
instead fall-back to failover.

Instance memory ballooning
++++++++++++++++++++++++++

Initial support for memory ballooning has been added. The memory for an
instance is no longer fixed (backend parameter ``memory``), but instead
can vary between minimum and maximum values (backend parameters
``minmem`` and ``maxmem``). Currently we only change an instance's
memory when:

- live migrating or failing over and instance and the target node
  doesn't have enough memory
- user requests changing the memory via ``gnt-instance modify
  --runtime-memory``

Instance CPU pinning
++++++++++++++++++++

In order to control the use of specific CPUs by instance, support for
controlling CPU pinning has been added for the Xen, HVM and LXC
hypervisors. This is controlled by a new hypervisor parameter
``cpu_mask``; details about possible values for this are in the
:manpage:`gnt-instance(8)`. Note that use of the most specific (precise
VCPU-to-CPU mapping) form will work well only when all nodes in your
cluster have the same amount of CPUs.

Disk parameters
+++++++++++++++

Another area in which Ganeti was not customisable were the parameters
used for storage configuration, e.g. how many stripes to use for LVM,
DRBD resync configuration, etc.

To improve this area, we've added disks parameters, which are
customisable at cluster and node group level, and which allow to
specify various parameters for disks (DRBD has the most parameters
currently), for example:

- DRBD resync algorithm and parameters (e.g. speed)
- the default VG for meta-data volumes for DRBD
- number of stripes for LVM (plain disk template)
- the RBD pool

These parameters can be modified via ``gnt-cluster modify -D …`` and
``gnt-group modify -D …``, and are used at either instance creation (in
case of LVM stripes, for example) or at disk “activation” time
(e.g. resync speed).

Rados block device support
++++++++++++++++++++++++++

A Rados (http://ceph.com/wiki/Rbd) storage backend has been added,
denoted by the ``rbd`` disk template type. This is considered
experimental, feedback is welcome. For details on configuring it, see
the :doc:`install` document and the :manpage:`gnt-cluster(8)` man page.

Master IP setup
+++++++++++++++

The existing master IP functionality works well only in simple setups (a
single network shared by all nodes); however, if nodes belong to
different networks, then the ``/32`` setup and lack of routing
information is not enough.

To allow the master IP to function well in more complex cases, the
system was reworked as follows:

- a master IP netmask setting has been added
- the master IP activation/turn-down code was moved from the node daemon
  to a separate script
- whether to run the Ganeti-supplied master IP script or a user-supplied
  on is a ``gnt-cluster init`` setting

Details about the location of the standard and custom setup scripts are
in the man page :manpage:`gnt-cluster(8)`; for information about the
setup script protocol, look at the Ganeti-supplied script.

SPICE support
+++++++++++++

The `SPICE <http://www.linux-kvm.org/page/SPICE>`_ support has been
improved.

It is now possible to use TLS-protected connections, and when renewing
or changing the cluster certificates (via ``gnt-cluster renew-crypto``,
it is now possible to specify spice or spice CA certificates. Also, it
is possible to configure a password for SPICE sessions via the
hypervisor parameter ``spice_password_file``.

There are also new parameters to control the compression and streaming
options (e.g. ``spice_image_compression``, ``spice_streaming_video``,
etc.). For details, see the man page :manpage:`gnt-instance(8)` and look
for the spice parameters.

Lastly, it is now possible to see the SPICE connection information via
``gnt-instance console``.

OVF converter
+++++++++++++

A new tool (``tools/ovfconverter``) has been added that supports
conversion between Ganeti and the `Open Virtualization Format
<http://en.wikipedia.org/wiki/Open_Virtualization_Format>`_ (both to and
from).

This relies on the ``qemu-img`` tool to convert the disk formats, so the
actual compatibility with other virtualization solutions depends on it.

Confd daemon changes
++++++++++++++++++++

The configuration query daemon (``ganeti-confd``) is now optional, and
has been rewritten in Haskell; whether to use the daemon at all, use the
Python (default) or the Haskell version is selectable at configure time
via the ``--enable-confd`` parameter, which can take one of the
``haskell``, ``python`` or ``no`` values. If not used, disabling the
daemon will result in a smaller footprint; for larger systems, we
welcome feedback on the Haskell version which might become the default
in future versions.

If you want to use ``gnt-node list-drbd`` you need to have the Haskell
daemon running. The Python version doesn't implement the new call.


User interface changes
~~~~~~~~~~~~~~~~~~~~~~

We have replaced the ``--disks`` option of ``gnt-instance
replace-disks`` with a more flexible ``--disk`` option, which allows
adding and removing disks at arbitrary indices (Issue 188). Furthermore,
disk size and mode can be changed upon recreation (via ``gnt-instance
recreate-disks``, which accepts the same ``--disk`` option).

As many people are used to a ``show`` command, we have added that as an
alias to ``info`` on all ``gnt-*`` commands.

The ``gnt-instance grow-disk`` command has a new mode in which it can
accept the target size of the disk, instead of the delta; this can be
more safe since two runs in absolute mode will be idempotent, and
sometimes it's also easier to specify the desired size directly.

Also the handling of instances with regard to offline secondaries has
been improved. Instance operations should not fail because one of it's
secondary nodes is offline, even though it's safe to proceed.

A new command ``list-drbd`` has been added to the ``gnt-node`` script to
support debugging of DRBD issues on nodes. It provides a mapping of DRBD
minors to instance name.

API changes
~~~~~~~~~~~

RAPI coverage has improved, with (for example) new resources for
recreate-disks, node power-cycle, etc.

Compatibility
~~~~~~~~~~~~~

There is partial support for ``xl`` in the Xen hypervisor; feedback is
welcome.

Python 2.7 is better supported, and after Ganeti 2.6 we will investigate
whether to still support Python 2.4 or move to Python 2.6 as minimum
required version.

Support for Fedora has been slightly improved; the provided example
init.d script should work better on it and the INSTALL file should
document the needed dependencies.

Internal changes
~~~~~~~~~~~~~~~~

The deprecated ``QueryLocks`` LUXI request has been removed. Use
``Query(what=QR_LOCK, ...)`` instead.

The LUXI requests :pyeval:`luxi.REQ_QUERY_JOBS`,
:pyeval:`luxi.REQ_QUERY_INSTANCES`, :pyeval:`luxi.REQ_QUERY_NODES`,
:pyeval:`luxi.REQ_QUERY_GROUPS`, :pyeval:`luxi.REQ_QUERY_EXPORTS` and
:pyeval:`luxi.REQ_QUERY_TAGS` are deprecated and will be removed in a
future version. :pyeval:`luxi.REQ_QUERY` should be used instead.

RAPI client: ``CertificateError`` now derives from
``GanetiApiError``. This should make it more easy to handle Ganeti
errors.

Deprecation warnings due to PyCrypto/paramiko import in
``tools/setup-ssh`` have been silenced, as usually they are safe; please
make sure to run an up-to-date paramiko version, if you use this tool.

The QA scripts now depend on Python 2.5 or above (the main code base
still works with Python 2.4).

The configuration file (``config.data``) is now written without
indentation for performance reasons; if you want to edit it, it can be
re-formatted via ``tools/fmtjson``.

A number of bugs has been fixed in the cluster merge tool.

``x509`` certification verification (used in import-export) has been
changed to allow the same clock skew as permitted by the cluster
verification. This will remove some rare but hard to diagnose errors in
import-export.


Version 2.6.0 rc4
-----------------

*(Released Thu, 19 Jul 2012)*

Very few changes from rc4 to the final release, only bugfixes:

- integrated fixes from release 2.5.2 (fix general boot flag for KVM
  instance, fix CDROM booting for KVM instances)
- fixed node group modification of node parameters
- fixed issue in LUClusterVerifyGroup with multi-group clusters
- fixed generation of bash completion to ensure a stable ordering
- fixed a few typos


Version 2.6.0 rc3
-----------------

*(Released Fri, 13 Jul 2012)*

Third release candidate for 2.6. The following changes were done from
rc3 to rc4:

- Fixed ``UpgradeConfig`` w.r.t. to disk parameters on disk objects.
- Fixed an inconsistency in the LUXI protocol with the provided
  arguments (NOT backwards compatible)
- Fixed a bug with node groups ipolicy where ``min`` was greater than
  the cluster ``std`` value
- Implemented a new ``gnt-node list-drbd`` call to list DRBD minors for
  easier instance debugging on nodes (requires ``hconfd`` to work)


Version 2.6.0 rc2
-----------------

*(Released Tue, 03 Jul 2012)*

Second release candidate for 2.6. The following changes were done from
rc2 to rc3:

- Fixed ``gnt-cluster verify`` regarding ``master-ip-script`` on non
  master candidates
- Fixed a RAPI regression on missing beparams/memory
- Fixed redistribution of files on offline nodes
- Added possibility to run activate-disks even though secondaries are
  offline. With this change it relaxes also the strictness on some other
  commands which use activate disks internally:
  * ``gnt-instance start|reboot|rename|backup|export``
- Made it possible to remove safely an instance if its secondaries are
  offline
- Made it possible to reinstall even though secondaries are offline


Version 2.6.0 rc1
-----------------

*(Released Mon, 25 Jun 2012)*

First release candidate for 2.6. The following changes were done from
rc1 to rc2:

- Fixed bugs with disk parameters and ``rbd`` templates as well as
  ``instance_os_add``
- Made ``gnt-instance modify`` more consistent regarding new NIC/Disk
  behaviour. It supports now the modify operation
- ``hcheck`` implemented to analyze cluster health and possibility of
  improving health by rebalance
- ``hbal`` has been improved in dealing with split instances


Version 2.6.0 beta2
-------------------

*(Released Mon, 11 Jun 2012)*

Second beta release of 2.6. The following changes were done from beta2
to rc1:

- Fixed ``daemon-util`` with non-root user models
- Fixed creation of plain instances with ``--no-wait-for-sync``
- Fix wrong iv_names when running ``cfgupgrade``
- Export more information in RAPI group queries
- Fixed bug when changing instance network interfaces
- Extended burnin to do NIC changes
- query: Added ``<``, ``>``, ``<=``, ``>=`` comparison operators
- Changed default for DRBD barriers
- Fixed DRBD error reporting for syncer rate
- Verify the options on disk parameters

And of course various fixes to documentation and improved unittests and
QA.


Version 2.6.0 beta1
-------------------

*(Released Wed, 23 May 2012)*

First beta release of 2.6. The following changes were done from beta1 to
beta2:

- integrated patch for distributions without ``start-stop-daemon``
- adapted example init.d script to work on Fedora
- fixed log handling in Haskell daemons
- adapted checks in the watcher for pycurl linked against libnss
- add partial support for ``xl`` instead of ``xm`` for Xen
- fixed a type issue in cluster verification
- fixed ssconf handling in the Haskell code (was breaking confd in IPv6
  clusters)

Plus integrated fixes from the 2.5 branch:

- fixed ``kvm-ifup`` to use ``/bin/bash``
- fixed parallel build failures
- KVM live migration when using a custom keymap


Version 2.5.2
-------------

*(Released Tue, 24 Jul 2012)*

A small bugfix release, with no new features:

- fixed bash-isms in kvm-ifup, for compatibility with systems which use a
  different default shell (e.g. Debian, Ubuntu)
- fixed KVM startup and live migration with a custom keymap (fixes Issue
  243 and Debian bug #650664)
- fixed compatibility with KVM versions that don't support multiple boot
  devices (fixes Issue 230 and Debian bug #624256)

Additionally, a few fixes were done to the build system (fixed parallel
build failures) and to the unittests (fixed race condition in test for
FileID functions, and the default enable/disable mode for QA test is now
customisable).


Version 2.5.1
-------------

*(Released Fri, 11 May 2012)*

A small bugfix release.

The main issues solved are on the topic of compatibility with newer LVM
releases:

- fixed parsing of ``lv_attr`` field
- adapted to new ``vgreduce --removemissing`` behaviour where sometimes
  the ``--force`` flag is needed

Also on the topic of compatibility, ``tools/lvmstrap`` has been changed
to accept kernel 3.x too (was hardcoded to 2.6.*).

A regression present in 2.5.0 that broke handling (in the gnt-* scripts)
of hook results and that also made display of other errors suboptimal
was fixed; the code behaves now like 2.4 and earlier.

Another change in 2.5, the cleanup of the OS scripts environment, is too
aggressive: it removed even the ``PATH`` variable, which requires the OS
scripts to *always* need to export it. Since this is a bit too strict,
we now export a minimal PATH, the same that we export for hooks.

The fix for issue 201 (Preserve bridge MTU in KVM ifup script) was
integrated into this release.

Finally, a few other miscellaneous changes were done (no new features,
just small improvements):

- Fix ``gnt-group --help`` display
- Fix hardcoded Xen kernel path
- Fix grow-disk handling of invalid units
- Update synopsis for ``gnt-cluster repair-disk-sizes``
- Accept both PUT and POST in noded (makes future upgrade to 2.6 easier)


Version 2.5.0
-------------

*(Released Thu, 12 Apr 2012)*

Incompatible/important changes and bugfixes
~~~~~~~~~~~~~~~~~~~~~~~~~~~~~~~~~~~~~~~~~~~

- The default of the ``/2/instances/[instance_name]/rename`` RAPI
  resource's ``ip_check`` parameter changed from ``True`` to ``False``
  to match the underlying LUXI interface.
- The ``/2/nodes/[node_name]/evacuate`` RAPI resource was changed to use
  body parameters, see :doc:`RAPI documentation <rapi>`. The server does
  not maintain backwards-compatibility as the underlying operation
  changed in an incompatible way. The RAPI client can talk to old
  servers, but it needs to be told so as the return value changed.
- When creating file-based instances via RAPI, the ``file_driver``
  parameter no longer defaults to ``loop`` and must be specified.
- The deprecated ``bridge`` NIC parameter is no longer supported. Use
  ``link`` instead.
- Support for the undocumented and deprecated RAPI instance creation
  request format version 0 has been dropped. Use version 1, supported
  since Ganeti 2.1.3 and :doc:`documented <rapi>`, instead.
- Pyparsing 1.4.6 or above is required, see :doc:`installation
  documentation <install>`.
- The "cluster-verify" hooks are now executed per group by the
  ``OP_CLUSTER_VERIFY_GROUP`` opcode. This maintains the same behavior
  if you just run ``gnt-cluster verify``, which generates one opcode per
  group.
- The environment as passed to the OS scripts is cleared, and thus no
  environment variables defined in the node daemon's environment will be
  inherited by the scripts.
- The :doc:`iallocator <iallocator>` mode ``multi-evacuate`` has been
  deprecated.
- :doc:`New iallocator modes <design-multi-reloc>` have been added to
  support operations involving multiple node groups.
- Offline nodes are ignored when failing over an instance.
- Support for KVM version 1.0, which changed the version reporting format
  from 3 to 2 digits.
- TCP/IP ports used by DRBD disks are returned to a pool upon instance
  removal.
- ``Makefile`` is now compatible with Automake 1.11.2
- Includes all bugfixes made in the 2.4 series

New features
~~~~~~~~~~~~

- The ganeti-htools project has been merged into the ganeti-core source
  tree and will be built as part of Ganeti (see :doc:`install-quick`).
- Implemented support for :doc:`shared storage <design-shared-storage>`.
- Add support for disks larger than 2 TB in ``lvmstrap`` by supporting
  GPT-style partition tables (requires `parted
  <http://www.gnu.org/s/parted/>`_).
- Added support for floppy drive and 2nd CD-ROM drive in KVM hypervisor.
- Allowed adding tags on instance creation.
- Export instance tags to hooks (``INSTANCE_TAGS``, see :doc:`hooks`)
- Allow instances to be started in a paused state, enabling the user to
  see the complete console output on boot using the console.
- Added new hypervisor flag to control default reboot behaviour
  (``reboot_behavior``).
- Added support for KVM keymaps (hypervisor parameter ``keymap``).
- Improved out-of-band management support:

  - Added ``gnt-node health`` command reporting the health status of
    nodes.
  - Added ``gnt-node power`` command to manage power status of nodes.
  - Added command for emergency power-off (EPO), ``gnt-cluster epo``.

- Instance migration can fall back to failover if instance is not
  running.
- Filters can be used when listing nodes, instances, groups and locks;
  see :manpage:`ganeti(7)` manpage.
- Added post-execution status as variables to :doc:`hooks <hooks>`
  environment.
- Instance tags are exported/imported together with the instance.
- When given an explicit job ID, ``gnt-job info`` will work for archived
  jobs.
- Jobs can define dependencies on other jobs (not yet supported via
  RAPI or command line, but used by internal commands and usable via
  LUXI).

  - Lock monitor (``gnt-debug locks``) shows jobs waiting for
    dependencies.

- Instance failover is now available as a RAPI resource
  (``/2/instances/[instance_name]/failover``).
- ``gnt-instance info`` defaults to static information if primary node
  is offline.
- Opcodes have a new ``comment`` attribute.
- Added basic SPICE support to KVM hypervisor.
- ``tools/ganeti-listrunner`` allows passing of arguments to executable.

Node group improvements
~~~~~~~~~~~~~~~~~~~~~~~

- ``gnt-cluster verify`` has been modified to check groups separately,
  thereby improving performance.
- Node group support has been added to ``gnt-cluster verify-disks``,
  which now operates per node group.
- Watcher has been changed to work better with node groups.

  - One process and state file per node group.
  - Slow watcher in one group doesn't block other group's watcher.

- Added new command, ``gnt-group evacuate``, to move all instances in a
  node group to other groups.
- Added ``gnt-instance change-group`` to move an instance to another
  node group.
- ``gnt-cluster command`` and ``gnt-cluster copyfile`` now support
  per-group operations.
- Node groups can be tagged.
- Some operations switch from an exclusive to a shared lock as soon as
  possible.
- Instance's primary and secondary nodes' groups are now available as
  query fields (``pnode.group``, ``pnode.group.uuid``, ``snodes.group``
  and ``snodes.group.uuid``).

Misc
~~~~

- Numerous updates to documentation and manpages.

  - :doc:`RAPI <rapi>` documentation now has detailed parameter
    descriptions.
  - Some opcode/job results are now also documented, see :doc:`RAPI
    <rapi>`.

- A lockset's internal lock is now also visible in lock monitor.
- Log messages from job queue workers now contain information about the
  opcode they're processing.
- ``gnt-instance console`` no longer requires the instance lock.
- A short delay when waiting for job changes reduces the number of LUXI
  requests significantly.
- DRBD metadata volumes are overwritten with zeros during disk creation.
- Out-of-band commands no longer acquire the cluster lock in exclusive
  mode.
- ``devel/upload`` now uses correct permissions for directories.


Version 2.5.0 rc6
-----------------

*(Released Fri, 23 Mar 2012)*

This was the sixth release candidate of the 2.5 series.


Version 2.5.0 rc5
-----------------

*(Released Mon, 9 Jan 2012)*

This was the fifth release candidate of the 2.5 series.


Version 2.5.0 rc4
-----------------

*(Released Thu, 27 Oct 2011)*

This was the fourth release candidate of the 2.5 series.


Version 2.5.0 rc3
-----------------

*(Released Wed, 26 Oct 2011)*

This was the third release candidate of the 2.5 series.


Version 2.5.0 rc2
-----------------

*(Released Tue, 18 Oct 2011)*

This was the second release candidate of the 2.5 series.


Version 2.5.0 rc1
-----------------

*(Released Tue, 4 Oct 2011)*

This was the first release candidate of the 2.5 series.


Version 2.5.0 beta3
-------------------

*(Released Wed, 31 Aug 2011)*

This was the third beta release of the 2.5 series.


Version 2.5.0 beta2
-------------------

*(Released Mon, 22 Aug 2011)*

This was the second beta release of the 2.5 series.


Version 2.5.0 beta1
-------------------

*(Released Fri, 12 Aug 2011)*

This was the first beta release of the 2.5 series.


Version 2.4.5
-------------

*(Released Thu, 27 Oct 2011)*

- Fixed bug when parsing command line parameter values ending in
  backslash
- Fixed assertion error after unclean master shutdown
- Disable HTTP client pool for RPC, significantly reducing memory usage
  of master daemon
- Fixed queue archive creation with wrong permissions


Version 2.4.4
-------------

*(Released Tue, 23 Aug 2011)*

Small bug-fixes:

- Fixed documentation for importing with ``--src-dir`` option
- Fixed a bug in ``ensure-dirs`` with queue/archive permissions
- Fixed a parsing issue with DRBD 8.3.11 in the Linux kernel


Version 2.4.3
-------------

*(Released Fri, 5 Aug 2011)*

Many bug-fixes and a few small features:

- Fixed argument order in ``ReserveLV`` and ``ReserveMAC`` which caused
  issues when you tried to add an instance with two MAC addresses in one
  request
- KVM: fixed per-instance stored UID value
- KVM: configure bridged NICs at migration start
- KVM: Fix a bug where instance will not start with never KVM versions
  (>= 0.14)
- Added OS search path to ``gnt-cluster info``
- Fixed an issue with ``file_storage_dir`` where you were forced to
  provide an absolute path, but the documentation states it is a
  relative path, the documentation was right
- Added a new parameter to instance stop/start called ``--no-remember``
  that will make the state change to not be remembered
- Implemented ``no_remember`` at RAPI level
- Improved the documentation
- Node evacuation: don't call IAllocator if node is already empty
- Fixed bug in DRBD8 replace disks on current nodes
- Fixed bug in recreate-disks for DRBD instances
- Moved assertion checking locks in ``gnt-instance replace-disks``
  causing it to abort with not owning the right locks for some situation
- Job queue: Fixed potential race condition when cancelling queued jobs
- Fixed off-by-one bug in job serial generation
- ``gnt-node volumes``: Fix instance names
- Fixed aliases in bash completion
- Fixed a bug in reopening log files after being sent a SIGHUP
- Added a flag to burnin to allow specifying VCPU count
- Bugfixes to non-root Ganeti configuration


Version 2.4.2
-------------

*(Released Thu, 12 May 2011)*

Many bug-fixes and a few new small features:

- Fixed a bug related to log opening failures
- Fixed a bug in instance listing with orphan instances
- Fixed a bug which prevented resetting the cluster-level node parameter
  ``oob_program`` to the default
- Many fixes related to the ``cluster-merge`` tool
- Fixed a race condition in the lock monitor, which caused failures
  during (at least) creation of many instances in parallel
- Improved output for gnt-job info
- Removed the quiet flag on some ssh calls which prevented debugging
  failures
- Improved the N+1 failure messages in cluster verify by actually
  showing the memory values (needed and available)
- Increased lock attempt timeouts so that when executing long operations
  (e.g. DRBD replace-disks) other jobs do not enter 'blocking acquire'
  too early and thus prevent the use of the 'fair' mechanism
- Changed instance query data (``gnt-instance info``) to not acquire
  locks unless needed, thus allowing its use on locked instance if only
  static information is asked for
- Improved behaviour with filesystems that do not support rename on an
  opened file
- Fixed the behaviour of ``prealloc_wipe_disks`` cluster parameter which
  kept locks on all nodes during the wipe, which is unneeded
- Fixed ``gnt-watcher`` handling of errors during hooks execution
- Fixed bug in ``prealloc_wipe_disks`` with small disk sizes (less than
  10GiB) which caused the wipe to fail right at the end in some cases
- Fixed master IP activation when doing master failover with no-voting
- Fixed bug in ``gnt-node add --readd`` which allowed the re-adding of
  the master node itself
- Fixed potential data-loss in under disk full conditions, where Ganeti
  wouldn't check correctly the return code and would consider
  partially-written files 'correct'
- Fixed bug related to multiple VGs and DRBD disk replacing
- Added new disk parameter ``metavg`` that allows placement of the meta
  device for DRBD in a different volume group
- Fixed error handling in the node daemon when the system libc doesn't
  have major number 6 (i.e. if ``libc.so.6`` is not the actual libc)
- Fixed lock release during replace-disks, which kept cluster-wide locks
  when doing disk replaces with an iallocator script
- Added check for missing bridges in cluster verify
- Handle EPIPE errors while writing to the terminal better, so that
  piping the output to e.g. ``less`` doesn't cause a backtrace
- Fixed rare case where a ^C during Luxi calls could have been
  interpreted as server errors, instead of simply terminating
- Fixed a race condition in LUGroupAssignNodes (``gnt-group
  assign-nodes``)
- Added a few more parameters to the KVM hypervisor, allowing a second
  CDROM, custom disk type for CDROMs and a floppy image
- Removed redundant message in instance rename when the name is given
  already as a FQDN
- Added option to ``gnt-instance recreate-disks`` to allow creating the
  disks on new nodes, allowing recreation when the original instance
  nodes are completely gone
- Added option when converting disk templates to DRBD to skip waiting
  for the resync, in order to make the instance available sooner
- Added two new variables to the OS scripts environment (containing the
  instance's nodes)
- Made the root_path and optional parameter for the xen-pvm hypervisor,
  to allow use of ``pvgrub`` as bootloader
- Changed the instance memory modifications to only check out-of-memory
  conditions on memory increases, and turned the secondary node warnings
  into errors (they can still be overridden via ``--force``)
- Fixed the handling of a corner case when the Python installation gets
  corrupted (e.g. a bad disk) while ganeti-noded is running and we try
  to execute a command that doesn't exist
- Fixed a bug in ``gnt-instance move`` (LUInstanceMove) when the primary
  node of the instance returned failures during instance shutdown; this
  adds the option ``--ignore-consistency`` to gnt-instance move

And as usual, various improvements to the error messages, documentation
and man pages.


Version 2.4.1
-------------

*(Released Wed, 09 Mar 2011)*

Emergency bug-fix release. ``tools/cfgupgrade`` was broken and overwrote
the RAPI users file if run twice (even with ``--dry-run``).

The release fixes that bug (nothing else changed).


Version 2.4.0
-------------

*(Released Mon, 07 Mar 2011)*

Final 2.4.0 release. Just a few small fixes:

- Fixed RAPI node evacuate
- Fixed the kvm-ifup script
- Fixed internal error handling for special job cases
- Updated man page to specify the escaping feature for options


Version 2.4.0 rc3
-----------------

*(Released Mon, 28 Feb 2011)*

A critical fix for the ``prealloc_wipe_disks`` feature: it is possible
that this feature wiped the disks of the wrong instance, leading to loss
of data.

Other changes:

- Fixed title of query field containing instance name
- Expanded the glossary in the documentation
- Fixed one unittest (internal issue)


Version 2.4.0 rc2
-----------------

*(Released Mon, 21 Feb 2011)*

A number of bug fixes plus just a couple functionality changes.

On the user-visible side, the ``gnt-* list`` command output has changed
with respect to "special" field states. The current rc1 style of display
can be re-enabled by passing a new ``--verbose`` (``-v``) flag, but in
the default output mode special fields states are displayed as follows:

- Offline resource: ``*``
- Unavailable/not applicable: ``-``
- Data missing (RPC failure): ``?``
- Unknown field: ``??``

Another user-visible change is the addition of ``--force-join`` to
``gnt-node add``.

As for bug fixes:

- ``tools/cluster-merge`` has seen many fixes and is now enabled again
- Fixed regression in RAPI/instance reinstall where all parameters were
  required (instead of optional)
- Fixed ``gnt-cluster repair-disk-sizes``, was broken since Ganeti 2.2
- Fixed iallocator usage (offline nodes were not considered offline)
- Fixed ``gnt-node list`` with respect to non-vm_capable nodes
- Fixed hypervisor and OS parameter validation with respect to
  non-vm_capable nodes
- Fixed ``gnt-cluster verify`` with respect to offline nodes (mostly
  cosmetic)
- Fixed ``tools/listrunner`` with respect to agent-based usage


Version 2.4.0 rc1
-----------------

*(Released Fri,  4 Feb 2011)*

Many changes and fixes since the beta1 release. While there were some
internal changes, the code has been mostly stabilised for the RC
release.

Note: the dumb allocator was removed in this release, as it was not kept
up-to-date with the IAllocator protocol changes. It is recommended to
use the ``hail`` command from the ganeti-htools package.

Note: the 2.4 and up versions of Ganeti are not compatible with the
0.2.x branch of ganeti-htools. You need to upgrade to
ganeti-htools-0.3.0 (or later).

Regressions fixed from 2.3
~~~~~~~~~~~~~~~~~~~~~~~~~~

- Fixed the ``gnt-cluster verify-disks`` command
- Made ``gnt-cluster verify-disks`` work in parallel (as opposed to
  serially on nodes)
- Fixed disk adoption breakage
- Fixed wrong headers in instance listing for field aliases

Other bugs fixed
~~~~~~~~~~~~~~~~

- Fixed corner case in KVM handling of NICs
- Fixed many cases of wrong handling of non-vm_capable nodes
- Fixed a bug where a missing instance symlink was not possible to
  recreate with any ``gnt-*`` command (now ``gnt-instance
  activate-disks`` does it)
- Fixed the volume group name as reported by ``gnt-cluster
  verify-disks``
- Increased timeouts for the import-export code, hopefully leading to
  fewer aborts due network or instance timeouts
- Fixed bug in ``gnt-node list-storage``
- Fixed bug where not all daemons were started on cluster
  initialisation, but only at the first watcher run
- Fixed many bugs in the OOB implementation
- Fixed watcher behaviour in presence of instances with offline
  secondaries
- Fixed instance list output for instances running on the wrong node
- a few fixes to the cluster-merge tool, but it still cannot merge
  multi-node groups (currently it is not recommended to use this tool)


Improvements
~~~~~~~~~~~~

- Improved network configuration for the KVM hypervisor
- Added e1000 as a supported NIC for Xen-HVM
- Improved the lvmstrap tool to also be able to use partitions, as
  opposed to full disks
- Improved speed of disk wiping (the cluster parameter
  ``prealloc_wipe_disks``, so that it has a low impact on the total time
  of instance creations
- Added documentation for the OS parameters
- Changed ``gnt-instance deactivate-disks`` so that it can work if the
  hypervisor is not responding
- Added display of blacklisted and hidden OS information in
  ``gnt-cluster info``
- Extended ``gnt-cluster verify`` to also validate hypervisor, backend,
  NIC and node parameters, which might create problems with currently
  invalid (but undetected) configuration files, but prevents validation
  failures when unrelated parameters are modified
- Changed cluster initialisation to wait for the master daemon to become
  available
- Expanded the RAPI interface:

  - Added config redistribution resource
  - Added activation/deactivation of instance disks
  - Added export of console information

- Implemented log file reopening on SIGHUP, which allows using
  logrotate(8) for the Ganeti log files
- Added a basic OOB helper script as an example


Version 2.4.0 beta1
-------------------

*(Released Fri, 14 Jan 2011)*

User-visible
~~~~~~~~~~~~

- Fixed timezone issues when formatting timestamps
- Added support for node groups, available via ``gnt-group`` and other
  commands
- Added out-of-band framework and management, see :doc:`design
  document <design-oob>`
- Removed support for roman numbers from ``gnt-node list`` and
  ``gnt-instance list``.
- Allowed modification of master network interface via ``gnt-cluster
  modify --master-netdev``
- Accept offline secondaries while shutting down instance disks
- Added ``blockdev_prefix`` parameter to Xen PVM and HVM hypervisors
- Added support for multiple LVM volume groups
- Avoid sorting nodes for ``gnt-node list`` if specific nodes are
  requested
- Added commands to list available fields:

  - ``gnt-node list-fields``
  - ``gnt-group list-fields``
  - ``gnt-instance list-fields``

- Updated documentation and man pages

Integration
~~~~~~~~~~~

- Moved ``rapi_users`` file into separate directory, now named
  ``.../ganeti/rapi/users``, ``cfgupgrade`` moves the file and creates a
  symlink
- Added new tool for running commands on many machines,
  ``tools/ganeti-listrunner``
- Implemented more verbose result in ``OpInstanceConsole`` opcode, also
  improving the ``gnt-instance console`` output
- Allowed customisation of disk index separator at ``configure`` time
- Export node group allocation policy to :doc:`iallocator <iallocator>`
- Added support for non-partitioned md disks in ``lvmstrap``
- Added script to gracefully power off KVM instances
- Split ``utils`` module into smaller parts
- Changed query operations to return more detailed information, e.g.
  whether an information is unavailable due to an offline node. To use
  this new functionality, the LUXI call ``Query`` must be used. Field
  information is now stored by the master daemon and can be retrieved
  using ``QueryFields``. Instances, nodes and groups can also be queried
  using the new opcodes ``OpQuery`` and ``OpQueryFields`` (not yet
  exposed via RAPI). The following commands make use of this
  infrastructure change:

  - ``gnt-group list``
  - ``gnt-group list-fields``
  - ``gnt-node list``
  - ``gnt-node list-fields``
  - ``gnt-instance list``
  - ``gnt-instance list-fields``
  - ``gnt-debug locks``

Remote API
~~~~~~~~~~

- New RAPI resources (see :doc:`rapi`):

  - ``/2/modify``
  - ``/2/groups``
  - ``/2/groups/[group_name]``
  - ``/2/groups/[group_name]/assign-nodes``
  - ``/2/groups/[group_name]/modify``
  - ``/2/groups/[group_name]/rename``
  - ``/2/instances/[instance_name]/disk/[disk_index]/grow``

- RAPI changes:

  - Implemented ``no_install`` for instance creation
  - Implemented OS parameters for instance reinstallation, allowing
    use of special settings on reinstallation (e.g. for preserving data)

Misc
~~~~

- Added IPv6 support in import/export
- Pause DRBD synchronization while wiping disks on instance creation
- Updated unittests and QA scripts
- Improved network parameters passed to KVM
- Converted man pages from docbook to reStructuredText


Version 2.3.1
-------------

*(Released Mon, 20 Dec 2010)*

Released version 2.3.1~rc1 without any changes.


Version 2.3.1 rc1
-----------------

*(Released Wed, 1 Dec 2010)*

- impexpd: Disable OpenSSL compression in socat if possible (backport
  from master, commit e90739d625b, see :doc:`installation guide
  <install-quick>` for details)
- Changed unittest coverage report to exclude test scripts
- Added script to check version format


Version 2.3.0
-------------

*(Released Wed, 1 Dec 2010)*

Released version 2.3.0~rc1 without any changes.


Version 2.3.0 rc1
-----------------

*(Released Fri, 19 Nov 2010)*

A number of bugfixes and documentation updates:

- Update ganeti-os-interface documentation
- Fixed a bug related to duplicate MACs or similar items which should be
  unique
- Fix breakage in OS state modify
- Reinstall instance: disallow offline secondaries (fixes bug related to
  OS changing but reinstall failing)
- plus all the other fixes between 2.2.1 and 2.2.2


Version 2.3.0 rc0
-----------------

*(Released Tue, 2 Nov 2010)*

- Fixed clearing of the default iallocator using ``gnt-cluster modify``
- Fixed master failover race with watcher
- Fixed a bug in ``gnt-node modify`` which could lead to an inconsistent
  configuration
- Accept previously stopped instance for export with instance removal
- Simplify and extend the environment variables for instance OS scripts
- Added new node flags, ``master_capable`` and ``vm_capable``
- Added optional instance disk wiping prior during allocation. This is a
  cluster-wide option and can be set/modified using
  ``gnt-cluster {init,modify} --prealloc-wipe-disks``.
- Added IPv6 support, see :doc:`design document <design-2.3>` and
  :doc:`install-quick`
- Added a new watcher option (``--ignore-pause``)
- Added option to ignore offline node on instance start/stop
  (``--ignore-offline``)
- Allow overriding OS parameters with ``gnt-instance reinstall``
- Added ability to change node's secondary IP address using ``gnt-node
  modify``
- Implemented privilege separation for all daemons except
  ``ganeti-noded``, see ``configure`` options
- Complain if an instance's disk is marked faulty in ``gnt-cluster
  verify``
- Implemented job priorities (see ``ganeti(7)`` manpage)
- Ignore failures while shutting down instances during failover from
  offline node
- Exit daemon's bootstrap process only once daemon is ready
- Export more information via ``LUInstanceQuery``/remote API
- Improved documentation, QA and unittests
- RAPI daemon now watches ``rapi_users`` all the time and doesn't need a
  restart if the file was created or changed
- Added LUXI protocol version sent with each request and response,
  allowing detection of server/client mismatches
- Moved the Python scripts among gnt-* and ganeti-* into modules
- Moved all code related to setting up SSH to an external script,
  ``setup-ssh``
- Infrastructure changes for node group support in future versions


Version 2.2.2
-------------

*(Released Fri, 19 Nov 2010)*

A few small bugs fixed, and some improvements to the build system:

- Fix documentation regarding conversion to drbd
- Fix validation of parameters in cluster modify (``gnt-cluster modify
  -B``)
- Fix error handling in node modify with multiple changes
- Allow remote imports without checked names


Version 2.2.1
-------------

*(Released Tue, 19 Oct 2010)*

- Disable SSL session ID cache in RPC client


Version 2.2.1 rc1
-----------------

*(Released Thu, 14 Oct 2010)*

- Fix interaction between Curl/GnuTLS and the Python's HTTP server
  (thanks Apollon Oikonomopoulos!), finally allowing the use of Curl
  with GnuTLS
- Fix problems with interaction between Curl and Python's HTTP server,
  resulting in increased speed in many RPC calls
- Improve our release script to prevent breakage with older aclocal and
  Python 2.6


Version 2.2.1 rc0
-----------------

*(Released Thu, 7 Oct 2010)*

- Fixed issue 125, replace hardcoded "xenvg" in ``gnt-cluster`` with
  value retrieved from master
- Added support for blacklisted or hidden OS definitions
- Added simple lock monitor (accessible via (``gnt-debug locks``)
- Added support for -mem-path in KVM hypervisor abstraction layer
- Allow overriding instance parameters in tool for inter-cluster
  instance moves (``tools/move-instance``)
- Improved opcode summaries (e.g. in ``gnt-job list``)
- Improve consistency of OS listing by sorting it
- Documentation updates


Version 2.2.0.1
---------------

*(Released Fri, 8 Oct 2010)*

- Rebuild with a newer autotools version, to fix python 2.6 compatibility


Version 2.2.0
-------------

*(Released Mon, 4 Oct 2010)*

- Fixed regression in ``gnt-instance rename``


Version 2.2.0 rc2
-----------------

*(Released Wed, 22 Sep 2010)*

- Fixed OS_VARIANT variable for OS scripts
- Fixed cluster tag operations via RAPI
- Made ``setup-ssh`` exit with non-zero code if an error occurred
- Disabled RAPI CA checks in watcher


Version 2.2.0 rc1
-----------------

*(Released Mon, 23 Aug 2010)*

- Support DRBD versions of the format "a.b.c.d"
- Updated manpages
- Re-introduce support for usage from multiple threads in RAPI client
- Instance renames and modify via RAPI
- Work around race condition between processing and archival in job
  queue
- Mark opcodes following failed one as failed, too
- Job field ``lock_status`` was removed due to difficulties making it
  work with the changed job queue in Ganeti 2.2; a better way to monitor
  locks is expected for a later 2.2.x release
- Fixed dry-run behaviour with many commands
- Support ``ssh-agent`` again when adding nodes
- Many additional bugfixes


Version 2.2.0 rc0
-----------------

*(Released Fri, 30 Jul 2010)*

Important change: the internal RPC mechanism between Ganeti nodes has
changed from using a home-grown http library (based on the Python base
libraries) to use the PycURL library. This requires that PycURL is
installed on nodes. Please note that on Debian/Ubuntu, PycURL is linked
against GnuTLS by default. cURL's support for GnuTLS had known issues
before cURL 7.21.0 and we recommend using the latest cURL release or
linking against OpenSSL. Most other distributions already link PycURL
and cURL against OpenSSL. The command::

  python -c 'import pycurl; print pycurl.version'

can be used to determine the libraries PycURL and cURL are linked
against.

Other significant changes:

- Rewrote much of the internals of the job queue, in order to achieve
  better parallelism; this decouples job query operations from the job
  processing, and it should allow much nicer behaviour of the master
  daemon under load, and it also has uncovered some long-standing bugs
  related to the job serialisation (now fixed)
- Added a default iallocator setting to the cluster parameters,
  eliminating the need to always pass nodes or an iallocator for
  operations that require selection of new node(s)
- Added experimental support for the LXC virtualization method
- Added support for OS parameters, which allows the installation of
  instances to pass parameter to OS scripts in order to customise the
  instance
- Added a hypervisor parameter controlling the migration type (live or
  non-live), since hypervisors have various levels of reliability; this
  has renamed the 'live' parameter to 'mode'
- Added a cluster parameter ``reserved_lvs`` that denotes reserved
  logical volumes, meaning that cluster verify will ignore them and not
  flag their presence as errors
- The watcher will now reset the error count for failed instances after
  8 hours, thus allowing self-healing if the problem that caused the
  instances to be down/fail to start has cleared in the meantime
- Added a cluster parameter ``drbd_usermode_helper`` that makes Ganeti
  check for, and warn, if the drbd module parameter ``usermode_helper``
  is not consistent with the cluster-wide setting; this is needed to
  make diagnose easier of failed drbd creations
- Started adding base IPv6 support, but this is not yet
  enabled/available for use
- Rename operations (cluster, instance) will now return the new name,
  which is especially useful if a short name was passed in
- Added support for instance migration in RAPI
- Added a tool to pre-configure nodes for the SSH setup, before joining
  them to the cluster; this will allow in the future a simplified model
  for node joining (but not yet fully enabled in 2.2); this needs the
  paramiko python library
- Fixed handling of name-resolving errors
- Fixed consistency of job results on the error path
- Fixed master-failover race condition when executed multiple times in
  sequence
- Fixed many bugs related to the job queue (mostly introduced during the
  2.2 development cycle, so not all are impacting 2.1)
- Fixed instance migration with missing disk symlinks
- Fixed handling of unknown jobs in ``gnt-job archive``
- And many other small fixes/improvements

Internal changes:

- Enhanced both the unittest and the QA coverage
- Switched the opcode validation to a generic model, and extended the
  validation to all opcode parameters
- Changed more parts of the code that write shell scripts to use the
  same class for this
- Switched the master daemon to use the asyncore library for the Luxi
  server endpoint


Version 2.2.0 beta0
-------------------

*(Released Thu, 17 Jun 2010)*

- Added tool (``move-instance``) and infrastructure to move instances
  between separate clusters (see :doc:`separate documentation
  <move-instance>` and :doc:`design document <design-2.2>`)
- Added per-request RPC timeout
- RAPI now requires a Content-Type header for requests with a body (e.g.
  ``PUT`` or ``POST``) which must be set to ``application/json`` (see
  :rfc:`2616` (HTTP/1.1), section 7.2.1)
- ``ganeti-watcher`` attempts to restart ``ganeti-rapi`` if RAPI is not
  reachable
- Implemented initial support for running Ganeti daemons as separate
  users, see configure-time flags ``--with-user-prefix`` and
  ``--with-group-prefix`` (only ``ganeti-rapi`` is supported at this
  time)
- Instances can be removed after export (``gnt-backup export
  --remove-instance``)
- Self-signed certificates generated by Ganeti now use a 2048 bit RSA
  key (instead of 1024 bit)
- Added new cluster configuration file for cluster domain secret
- Import/export now use SSL instead of SSH
- Added support for showing estimated time when exporting an instance,
  see the ``ganeti-os-interface(7)`` manpage and look for
  ``EXP_SIZE_FD``


Version 2.1.8
-------------

*(Released Tue, 16 Nov 2010)*

Some more bugfixes. Unless critical bugs occur, this will be the last
2.1 release:

- Fix case of MAC special-values
- Fix mac checker regex
- backend: Fix typo causing "out of range" error
- Add missing --units in gnt-instance list man page


Version 2.1.7
-------------

*(Released Tue, 24 Aug 2010)*

Bugfixes only:
  - Don't ignore secondary node silently on non-mirrored disk templates
    (issue 113)
  - Fix --master-netdev arg name in gnt-cluster(8) (issue 114)
  - Fix usb_mouse parameter breaking with vnc_console (issue 109)
  - Properly document the usb_mouse parameter
  - Fix path in ganeti-rapi(8) (issue 116)
  - Adjust error message when the ganeti user's .ssh directory is
    missing
  - Add same-node-check when changing the disk template to drbd


Version 2.1.6
-------------

*(Released Fri, 16 Jul 2010)*

Bugfixes only:
  - Add an option to only select some reboot types during qa/burnin.
    (on some hypervisors consequent reboots are not supported)
  - Fix infrequent race condition in master failover. Sometimes the old
    master ip address would be still detected as up for a short time
    after it was removed, causing failover to fail.
  - Decrease mlockall warnings when the ctypes module is missing. On
    Python 2.4 we support running even if no ctypes module is installed,
    but we were too verbose about this issue.
  - Fix building on old distributions, on which man doesn't have a
    --warnings option.
  - Fix RAPI not to ignore the MAC address on instance creation
  - Implement the old instance creation format in the RAPI client.


Version 2.1.5
-------------

*(Released Thu, 01 Jul 2010)*

A small bugfix release:
  - Fix disk adoption: broken by strict --disk option checking in 2.1.4
  - Fix batch-create: broken in the whole 2.1 series due to a lookup on
    a non-existing option
  - Fix instance create: the --force-variant option was ignored
  - Improve pylint 0.21 compatibility and warnings with Python 2.6
  - Fix modify node storage with non-FQDN arguments
  - Fix RAPI client to authenticate under Python 2.6 when used
    for more than 5 requests needing authentication
  - Fix gnt-instance modify -t (storage) giving a wrong error message
    when converting a non-shutdown drbd instance to plain


Version 2.1.4
-------------

*(Released Fri, 18 Jun 2010)*

A small bugfix release:

  - Fix live migration of KVM instances started with older Ganeti
    versions which had fewer hypervisor parameters
  - Fix gnt-instance grow-disk on down instances
  - Fix an error-reporting bug during instance migration
  - Better checking of the ``--net`` and ``--disk`` values, to avoid
    silently ignoring broken ones
  - Fix an RPC error reporting bug affecting, for example, RAPI client
    users
  - Fix bug triggered by different API version os-es on different nodes
  - Fix a bug in instance startup with custom hvparams: OS level
    parameters would fail to be applied.
  - Fix the RAPI client under Python 2.6 (but more work is needed to
    make it work completely well with OpenSSL)
  - Fix handling of errors when resolving names from DNS


Version 2.1.3
-------------

*(Released Thu, 3 Jun 2010)*

A medium sized development cycle. Some new features, and some
fixes/small improvements/cleanups.

Significant features
~~~~~~~~~~~~~~~~~~~~

The node deamon now tries to mlock itself into memory, unless the
``--no-mlock`` flag is passed. It also doesn't fail if it can't write
its logs, and falls back to console logging. This allows emergency
features such as ``gnt-node powercycle`` to work even in the event of a
broken node disk (tested offlining the disk hosting the node's
filesystem and dropping its memory caches; don't try this at home)

KVM: add vhost-net acceleration support. It can be tested with a new
enough version of the kernel and of qemu-kvm.

KVM: Add instance chrooting feature. If you use privilege dropping for
your VMs you can also now force them to chroot to an empty directory,
before starting the emulated guest.

KVM: Add maximum migration bandwith and maximum downtime tweaking
support (requires a new-enough version of qemu-kvm).

Cluster verify will now warn if the master node doesn't have the master
ip configured on it.

Add a new (incompatible) instance creation request format to RAPI which
supports all parameters (previously only a subset was supported, and it
wasn't possible to extend the old format to accomodate all the new
features. The old format is still supported, and a client can check for
this feature, before using it, by checking for its presence in the
``features`` RAPI resource.

Now with ancient latin support. Try it passing the ``--roman`` option to
``gnt-instance info``, ``gnt-cluster info`` or ``gnt-node list``
(requires the python-roman module to be installed, in order to work).

Other changes
~~~~~~~~~~~~~

As usual many internal code refactorings, documentation updates, and
such. Among others:

  - Lots of improvements and cleanups to the experimental Remote API
    (RAPI) client library.
  - A new unit test suite for the core daemon libraries.
  - A fix to creating missing directories makes sure the umask is not
    applied anymore. This enforces the same directory permissions
    everywhere.
  - Better handling terminating daemons with ctrl+c (used when running
    them in debugging mode).
  - Fix a race condition in live migrating a KVM instance, when stat()
    on the old proc status file returned EINVAL, which is an unexpected
    value.
  - Fixed manpage checking with newer man and utf-8 charachters. But now
    you need the en_US.UTF-8 locale enabled to build Ganeti from git.


Version 2.1.2.1
---------------

*(Released Fri, 7 May 2010)*

Fix a bug which prevented untagged KVM instances from starting.


Version 2.1.2
-------------

*(Released Fri, 7 May 2010)*

Another release with a long development cycle, during which many
different features were added.

Significant features
~~~~~~~~~~~~~~~~~~~~

The KVM hypervisor now can run the individual instances as non-root, to
reduce the impact of a VM being hijacked due to bugs in the
hypervisor. It is possible to run all instances as a single (non-root)
user, to manually specify a user for each instance, or to dynamically
allocate a user out of a cluster-wide pool to each instance, with the
guarantee that no two instances will run under the same user ID on any
given node.

An experimental RAPI client library, that can be used standalone
(without the other Ganeti libraries), is provided in the source tree as
``lib/rapi/client.py``. Note this client might change its interface in
the future, as we iterate on its capabilities.

A new command, ``gnt-cluster renew-crypto`` has been added to easily
replace the cluster's certificates and crypto keys. This might help in
case they have been compromised, or have simply expired.

A new disk option for instance creation has been added that allows one
to "adopt" currently existing logical volumes, with data
preservation. This should allow easier migration to Ganeti from
unmanaged (or managed via other software) instances.

Another disk improvement is the possibility to convert between redundant
(DRBD) and plain (LVM) disk configuration for an instance. This should
allow better scalability (starting with one node and growing the
cluster, or shrinking a two-node cluster to one node).

A new feature that could help with automated node failovers has been
implemented: if a node sees itself as offline (by querying the master
candidates), it will try to shutdown (hard) all instances and any active
DRBD devices. This reduces the risk of duplicate instances if an
external script automatically failovers the instances on such nodes. To
enable this, the cluster parameter ``maintain_node_health`` should be
enabled; in the future this option (per the name) will enable other
automatic maintenance features.

Instance export/import now will reuse the original instance
specifications for all parameters; that means exporting an instance,
deleting it and the importing it back should give an almost identical
instance. Note that the default import behaviour has changed from
before, where it created only one NIC; now it recreates the original
number of NICs.

Cluster verify has added a few new checks: SSL certificates validity,
/etc/hosts consistency across the cluster, etc.

Other changes
~~~~~~~~~~~~~

As usual, many internal changes were done, documentation fixes,
etc. Among others:

- Fixed cluster initialization with disabled cluster storage (regression
  introduced in 2.1.1)
- File-based storage supports growing the disks
- Fixed behaviour of node role changes
- Fixed cluster verify for some corner cases, plus a general rewrite of
  cluster verify to allow future extension with more checks
- Fixed log spamming by watcher and node daemon (regression introduced
  in 2.1.1)
- Fixed possible validation issues when changing the list of enabled
  hypervisors
- Fixed cleanup of /etc/hosts during node removal
- Fixed RAPI response for invalid methods
- Fixed bug with hashed passwords in ``ganeti-rapi`` daemon
- Multiple small improvements to the KVM hypervisor (VNC usage, booting
  from ide disks, etc.)
- Allow OS changes without re-installation (to record a changed OS
  outside of Ganeti, or to allow OS renames)
- Allow instance creation without OS installation (useful for example if
  the OS will be installed manually, or restored from a backup not in
  Ganeti format)
- Implemented option to make cluster ``copyfile`` use the replication
  network
- Added list of enabled hypervisors to ssconf (possibly useful for
  external scripts)
- Added a new tool (``tools/cfgupgrade12``) that allows upgrading from
  1.2 clusters
- A partial form of node re-IP is possible via node readd, which now
  allows changed node primary IP
- Command line utilities now show an informational message if the job is
  waiting for a lock
- The logs of the master daemon now show the PID/UID/GID of the
  connected client


Version 2.1.1
-------------

*(Released Fri, 12 Mar 2010)*

During the 2.1.0 long release candidate cycle, a lot of improvements and
changes have accumulated with were released later as 2.1.1.

Major changes
~~~~~~~~~~~~~

The node evacuate command (``gnt-node evacuate``) was significantly
rewritten, and as such the IAllocator protocol was changed - a new
request type has been added. This unfortunate change during a stable
series is designed to improve performance of node evacuations; on
clusters with more than about five nodes and which are well-balanced,
evacuation should proceed in parallel for all instances of the node
being evacuated. As such, any existing IAllocator scripts need to be
updated, otherwise the above command will fail due to the unknown
request. The provided "dumb" allocator has not been updated; but the
ganeti-htools package supports the new protocol since version 0.2.4.

Another important change is increased validation of node and instance
names. This might create problems in special cases, if invalid host
names are being used.

Also, a new layer of hypervisor parameters has been added, that sits at
OS level between the cluster defaults and the instance ones. This allows
customisation of virtualization parameters depending on the installed
OS. For example instances with OS 'X' may have a different KVM kernel
(or any other parameter) than the cluster defaults. This is intended to
help managing a multiple OSes on the same cluster, without manual
modification of each instance's parameters.

A tool for merging clusters, ``cluster-merge``, has been added in the
tools sub-directory.

Bug fixes
~~~~~~~~~

- Improved the int/float conversions that should make the code more
  robust in face of errors from the node daemons
- Fixed the remove node code in case of internal configuration errors
- Fixed the node daemon behaviour in face of inconsistent queue
  directory (e.g. read-only file-system where we can't open the files
  read-write, etc.)
- Fixed the behaviour of gnt-node modify for master candidate demotion;
  now it either aborts cleanly or, if given the new "auto_promote"
  parameter, will automatically promote other nodes as needed
- Fixed compatibility with (unreleased yet) Python 2.6.5 that would
  completely prevent Ganeti from working
- Fixed bug for instance export when not all disks were successfully
  exported
- Fixed behaviour of node add when the new node is slow in starting up
  the node daemon
- Fixed handling of signals in the LUXI client, which should improve
  behaviour of command-line scripts
- Added checks for invalid node/instance names in the configuration (now
  flagged during cluster verify)
- Fixed watcher behaviour for disk activation errors
- Fixed two potentially endless loops in http library, which led to the
  RAPI daemon hanging and consuming 100% CPU in some cases
- Fixed bug in RAPI daemon related to hashed passwords
- Fixed bug for unintended qemu-level bridging of multi-NIC KVM
  instances
- Enhanced compatibility with non-Debian OSes, but not using absolute
  path in some commands and allowing customisation of the ssh
  configuration directory
- Fixed possible future issue with new Python versions by abiding to the
  proper use of ``__slots__`` attribute on classes
- Added checks that should prevent directory traversal attacks
- Many documentation fixes based on feedback from users

New features
~~~~~~~~~~~~

- Added an "early_release" more for instance replace disks and node
  evacuate, where we release locks earlier and thus allow higher
  parallelism within the cluster
- Added watcher hooks, intended to allow the watcher to restart other
  daemons (e.g. from the ganeti-nbma project), but they can be used of
  course for any other purpose
- Added a compile-time disable for DRBD barriers, to increase
  performance if the administrator trusts the power supply or the
  storage system to not lose writes
- Added the option of using syslog for logging instead of, or in
  addition to, Ganeti's own log files
- Removed boot restriction for paravirtual NICs for KVM, recent versions
  can indeed boot from a paravirtual NIC
- Added a generic debug level for many operations; while this is not
  used widely yet, it allows one to pass the debug value all the way to
  the OS scripts
- Enhanced the hooks environment for instance moves (failovers,
  migrations) where the primary/secondary nodes changed during the
  operation, by adding {NEW,OLD}_{PRIMARY,SECONDARY} vars
- Enhanced data validations for many user-supplied values; one important
  item is the restrictions imposed on instance and node names, which
  might reject some (invalid) host names
- Add a configure-time option to disable file-based storage, if it's not
  needed; this allows greater security separation between the master
  node and the other nodes from the point of view of the inter-node RPC
  protocol
- Added user notification in interactive tools if job is waiting in the
  job queue or trying to acquire locks
- Added log messages when a job is waiting for locks
- Added filtering by node tags in instance operations which admit
  multiple instances (start, stop, reboot, reinstall)
- Added a new tool for cluster mergers, ``cluster-merge``
- Parameters from command line which are of the form ``a=b,c=d`` can now
  use backslash escapes to pass in values which contain commas,
  e.g. ``a=b\\c,d=e`` where the 'a' parameter would get the value
  ``b,c``
- For KVM, the instance name is the first parameter passed to KVM, so
  that it's more visible in the process list


Version 2.1.0
-------------

*(Released Tue, 2 Mar 2010)*

Ganeti 2.1 brings many improvements with it. Major changes:

- Added infrastructure to ease automated disk repairs
- Added new daemon to export configuration data in a cheaper way than
  using the remote API
- Instance NICs can now be routed instead of being associated with a
  networking bridge
- Improved job locking logic to reduce impact of jobs acquiring multiple
  locks waiting for other long-running jobs

In-depth implementation details can be found in the Ganeti 2.1 design
document.

Details
~~~~~~~

- Added chroot hypervisor
- Added more options to xen-hvm hypervisor (``kernel_path`` and
  ``device_model``)
- Added more options to xen-pvm hypervisor (``use_bootloader``,
  ``bootloader_path`` and ``bootloader_args``)
- Added the ``use_localtime`` option for the xen-hvm and kvm
  hypervisors, and the default value for this has changed to false (in
  2.0 xen-hvm always enabled it)
- Added luxi call to submit multiple jobs in one go
- Added cluster initialization option to not modify ``/etc/hosts``
  file on nodes
- Added network interface parameters
- Added dry run mode to some LUs
- Added RAPI resources:

  - ``/2/instances/[instance_name]/info``
  - ``/2/instances/[instance_name]/replace-disks``
  - ``/2/nodes/[node_name]/evacuate``
  - ``/2/nodes/[node_name]/migrate``
  - ``/2/nodes/[node_name]/role``
  - ``/2/nodes/[node_name]/storage``
  - ``/2/nodes/[node_name]/storage/modify``
  - ``/2/nodes/[node_name]/storage/repair``

- Added OpCodes to evacuate or migrate all instances on a node
- Added new command to list storage elements on nodes (``gnt-node
  list-storage``) and modify them (``gnt-node modify-storage``)
- Added new ssconf files with master candidate IP address
  (``ssconf_master_candidates_ips``), node primary IP address
  (``ssconf_node_primary_ips``) and node secondary IP address
  (``ssconf_node_secondary_ips``)
- Added ``ganeti-confd`` and a client library to query the Ganeti
  configuration via UDP
- Added ability to run hooks after cluster initialization and before
  cluster destruction
- Added automatic mode for disk replace (``gnt-instance replace-disks
  --auto``)
- Added ``gnt-instance recreate-disks`` to re-create (empty) disks
  after catastrophic data-loss
- Added ``gnt-node repair-storage`` command to repair damaged LVM volume
  groups
- Added ``gnt-instance move`` command to move instances
- Added ``gnt-cluster watcher`` command to control watcher
- Added ``gnt-node powercycle`` command to powercycle nodes
- Added new job status field ``lock_status``
- Added parseable error codes to cluster verification (``gnt-cluster
  verify --error-codes``) and made output less verbose (use
  ``--verbose`` to restore previous behaviour)
- Added UUIDs to the main config entities (cluster, nodes, instances)
- Added support for OS variants
- Added support for hashed passwords in the Ganeti remote API users file
  (``rapi_users``)
- Added option to specify maximum timeout on instance shutdown
- Added ``--no-ssh-init`` option to ``gnt-cluster init``
- Added new helper script to start and stop Ganeti daemons
  (``daemon-util``), with the intent to reduce the work necessary to
  adjust Ganeti for non-Debian distributions and to start/stop daemons
  from one place
- Added more unittests
- Fixed critical bug in ganeti-masterd startup
- Removed the configure-time ``kvm-migration-port`` parameter, this is
  now customisable at the cluster level for both the KVM and Xen
  hypervisors using the new ``migration_port`` parameter
- Pass ``INSTANCE_REINSTALL`` variable to OS installation script when
  reinstalling an instance
- Allowed ``@`` in tag names
- Migrated to Sphinx (http://sphinx.pocoo.org/) for documentation
- Many documentation updates
- Distribute hypervisor files on ``gnt-cluster redist-conf``
- ``gnt-instance reinstall`` can now reinstall multiple instances
- Updated many command line parameters
- Introduced new OS API version 15
- No longer support a default hypervisor
- Treat virtual LVs as inexistent
- Improved job locking logic to reduce lock contention
- Match instance and node names case insensitively
- Reimplemented bash completion script to be more complete
- Improved burnin


Version 2.0.6
-------------

*(Released Thu, 4 Feb 2010)*

- Fix cleaner behaviour on nodes not in a cluster (Debian bug 568105)
- Fix a string formatting bug
- Improve safety of the code in some error paths
- Improve data validation in the master of values returned from nodes


Version 2.0.5
-------------

*(Released Thu, 17 Dec 2009)*

- Fix security issue due to missing validation of iallocator names; this
  allows local and remote execution of arbitrary executables
- Fix failure of gnt-node list during instance removal
- Ship the RAPI documentation in the archive


Version 2.0.4
-------------

*(Released Wed, 30 Sep 2009)*

- Fixed many wrong messages
- Fixed a few bugs related to the locking library
- Fixed MAC checking at instance creation time
- Fixed a DRBD parsing bug related to gaps in /proc/drbd
- Fixed a few issues related to signal handling in both daemons and
  scripts
- Fixed the example startup script provided
- Fixed insserv dependencies in the example startup script (patch from
  Debian)
- Fixed handling of drained nodes in the iallocator framework
- Fixed handling of KERNEL_PATH parameter for xen-hvm (Debian bug
  #528618)
- Fixed error related to invalid job IDs in job polling
- Fixed job/opcode persistence on unclean master shutdown
- Fixed handling of partial job processing after unclean master
  shutdown
- Fixed error reporting from LUs, previously all errors were converted
  into execution errors
- Fixed error reporting from burnin
- Decreased significantly the memory usage of the job queue
- Optimised slightly multi-job submission
- Optimised slightly opcode loading
- Backported the multi-job submit framework from the development
  branch; multi-instance start and stop should be faster
- Added script to clean archived jobs after 21 days; this will reduce
  the size of the queue directory
- Added some extra checks in disk size tracking
- Added an example ethers hook script
- Added a cluster parameter that prevents Ganeti from modifying of
  /etc/hosts
- Added more node information to RAPI responses
- Added a ``gnt-job watch`` command that allows following the ouput of a
  job
- Added a bind-address option to ganeti-rapi
- Added more checks to the configuration verify
- Enhanced the burnin script such that some operations can be retried
  automatically
- Converted instance reinstall to multi-instance model


Version 2.0.3
-------------

*(Released Fri, 7 Aug 2009)*

- Added ``--ignore-size`` to the ``gnt-instance activate-disks`` command
  to allow using the pre-2.0.2 behaviour in activation, if any existing
  instances have mismatched disk sizes in the configuration
- Added ``gnt-cluster repair-disk-sizes`` command to check and update
  any configuration mismatches for disk sizes
- Added ``gnt-master cluste-failover --no-voting`` to allow master
  failover to work on two-node clusters
- Fixed the ``--net`` option of ``gnt-backup import``, which was
  unusable
- Fixed detection of OS script errors in ``gnt-backup export``
- Fixed exit code of ``gnt-backup export``


Version 2.0.2
-------------

*(Released Fri, 17 Jul 2009)*

- Added experimental support for stripped logical volumes; this should
  enhance performance but comes with a higher complexity in the block
  device handling; stripping is only enabled when passing
  ``--with-lvm-stripecount=N`` to ``configure``, but codepaths are
  affected even in the non-stripped mode
- Improved resiliency against transient failures at the end of DRBD
  resyncs, and in general of DRBD resync checks
- Fixed a couple of issues with exports and snapshot errors
- Fixed a couple of issues in instance listing
- Added display of the disk size in ``gnt-instance info``
- Fixed checking for valid OSes in instance creation
- Fixed handling of the "vcpus" parameter in instance listing and in
  general of invalid parameters
- Fixed http server library, and thus RAPI, to handle invalid
  username/password combinations correctly; this means that now they
  report unauthorized for queries too, not only for modifications,
  allowing earlier detect of configuration problems
- Added a new "role" node list field, equivalent to the master/master
  candidate/drained/offline flags combinations
- Fixed cluster modify and changes of candidate pool size
- Fixed cluster verify error messages for wrong files on regular nodes
- Fixed a couple of issues with node demotion from master candidate role
- Fixed node readd issues
- Added non-interactive mode for ``ganeti-masterd --no-voting`` startup
- Added a new ``--no-voting`` option for masterfailover to fix failover
  on two-nodes clusters when the former master node is unreachable
- Added instance reinstall over RAPI


Version 2.0.1
-------------

*(Released Tue, 16 Jun 2009)*

- added ``-H``/``-B`` startup parameters to ``gnt-instance``, which will
  allow re-adding the start in single-user option (regression from 1.2)
- the watcher writes the instance status to a file, to allow monitoring
  to report the instance status (from the master) based on cached
  results of the watcher's queries; while this can get stale if the
  watcher is being locked due to other work on the cluster, this is
  still an improvement
- the watcher now also restarts the node daemon and the rapi daemon if
  they died
- fixed the watcher to handle full and drained queue cases
- hooks export more instance data in the environment, which helps if
  hook scripts need to take action based on the instance's properties
  (no longer need to query back into ganeti)
- instance failovers when the instance is stopped do not check for free
  RAM, so that failing over a stopped instance is possible in low memory
  situations
- rapi uses queries for tags instead of jobs (for less job traffic), and
  for cluster tags it won't talk to masterd at all but read them from
  ssconf
- a couple of error handling fixes in RAPI
- drbd handling: improved the error handling of inconsistent disks after
  resync to reduce the frequency of "there are some degraded disks for
  this instance" messages
- fixed a bug in live migration when DRBD doesn't want to reconnect (the
  error handling path called a wrong function name)


Version 2.0.0
-------------

*(Released Wed, 27 May 2009)*

- no changes from rc5


Version 2.0 rc5
---------------

*(Released Wed, 20 May 2009)*

- fix a couple of bugs (validation, argument checks)
- fix ``gnt-cluster getmaster`` on non-master nodes (regression)
- some small improvements to RAPI and IAllocator
- make watcher automatically start the master daemon if down


Version 2.0 rc4
---------------

*(Released Mon, 27 Apr 2009)*

- change the OS list to not require locks; this helps with big clusters
- fix ``gnt-cluster verify`` and ``gnt-cluster verify-disks`` when the
  volume group is broken
- ``gnt-instance info``, without any arguments, doesn't run for all
  instances anymore; either pass ``--all`` or pass the desired
  instances; this helps against mistakes on big clusters where listing
  the information for all instances takes a long time
- miscellaneous doc and man pages fixes


Version 2.0 rc3
---------------

*(Released Wed, 8 Apr 2009)*

- Change the internal locking model of some ``gnt-node`` commands, in
  order to reduce contention (and blocking of master daemon) when
  batching many creation/reinstall jobs
- Fixes to Xen soft reboot
- No longer build documentation at build time, instead distribute it in
  the archive, in order to reduce the need for the whole docbook/rst
  toolchains


Version 2.0 rc2
---------------

*(Released Fri, 27 Mar 2009)*

- Now the cfgupgrade scripts works and can upgrade 1.2.7 clusters to 2.0
- Fix watcher startup sequence, improves the behaviour of busy clusters
- Some other fixes in ``gnt-cluster verify``, ``gnt-instance
  replace-disks``, ``gnt-instance add``, ``gnt-cluster queue``, KVM VNC
  bind address and other places
- Some documentation fixes and updates


Version 2.0 rc1
---------------

*(Released Mon, 2 Mar 2009)*

- More documentation updates, now all docs should be more-or-less
  up-to-date
- A couple of small fixes (mixed hypervisor clusters, offline nodes,
  etc.)
- Added a customizable HV_KERNEL_ARGS hypervisor parameter (for Xen PVM
  and KVM)
- Fix an issue related to $libdir/run/ganeti and cluster creation


Version 2.0 beta2
-----------------

*(Released Thu, 19 Feb 2009)*

- Xen PVM and KVM have switched the default value for the instance root
  disk to the first partition on the first drive, instead of the whole
  drive; this means that the OS installation scripts must be changed
  accordingly
- Man pages have been updated
- RAPI has been switched by default to HTTPS, and the exported functions
  should all work correctly
- RAPI v1 has been removed
- Many improvements to the KVM hypervisor
- Block device errors are now better reported
- Many other bugfixes and small improvements


Version 2.0 beta1
-----------------

*(Released Mon, 26 Jan 2009)*

- Version 2 is a general rewrite of the code and therefore the
  differences are too many to list, see the design document for 2.0 in
  the ``doc/`` subdirectory for more details
- In this beta version there is not yet a migration path from 1.2 (there
  will be one in the final 2.0 release)
- A few significant changes are:

  - all commands are executed by a daemon (``ganeti-masterd``) and the
    various ``gnt-*`` commands are just front-ends to it
  - all the commands are entered into, and executed from a job queue,
    see the ``gnt-job(8)`` manpage
  - the RAPI daemon supports read-write operations, secured by basic
    HTTP authentication on top of HTTPS
  - DRBD version 0.7 support has been removed, DRBD 8 is the only
    supported version (when migrating from Ganeti 1.2 to 2.0, you need
    to migrate to DRBD 8 first while still running Ganeti 1.2)
  - DRBD devices are using statically allocated minor numbers, which
    will be assigned to existing instances during the migration process
  - there is support for both Xen PVM and Xen HVM instances running on
    the same cluster
  - KVM virtualization is supported too
  - file-based storage has been implemented, which means that it is
    possible to run the cluster without LVM and DRBD storage, for
    example using a shared filesystem exported from shared storage (and
    still have live migration)


Version 1.2.7
-------------

*(Released Tue, 13 Jan 2009)*

- Change the default reboot type in ``gnt-instance reboot`` to "hard"
- Reuse the old instance mac address by default on instance import, if
  the instance name is the same.
- Handle situations in which the node info rpc returns incomplete
  results (issue 46)
- Add checks for tcp/udp ports collisions in ``gnt-cluster verify``
- Improved version of batcher:

  - state file support
  - instance mac address support
  - support for HVM clusters/instances

- Add an option to show the number of cpu sockets and nodes in
  ``gnt-node list``
- Support OSes that handle more than one version of the OS api (but do
  not change the current API in any other way)
- Fix ``gnt-node migrate``
- ``gnt-debug`` man page
- Fixes various more typos and small issues
- Increase disk resync maximum speed to 60MB/s (from 30MB/s)


Version 1.2.6
-------------

*(Released Wed, 24 Sep 2008)*

- new ``--hvm-nic-type`` and ``--hvm-disk-type`` flags to control the
  type of disk exported to fully virtualized instances.
- provide access to the serial console of HVM instances
- instance auto_balance flag, set by default. If turned off it will
  avoid warnings on cluster verify if there is not enough memory to fail
  over an instance. in the future it will prevent automatically failing
  it over when we will support that.
- batcher tool for instance creation, see ``tools/README.batcher``
- ``gnt-instance reinstall --select-os`` to interactively select a new
  operating system when reinstalling an instance.
- when changing the memory amount on instance modify a check has been
  added that the instance will be able to start. also warnings are
  emitted if the instance will not be able to fail over, if auto_balance
  is true.
- documentation fixes
- sync fields between ``gnt-instance list/modify/add/import``
- fix a race condition in drbd when the sync speed was set after giving
  the device a remote peer.


Version 1.2.5
-------------

*(Released Tue, 22 Jul 2008)*

- note: the allowed size and number of tags per object were reduced
- fix a bug in ``gnt-cluster verify`` with inconsistent volume groups
- fixed twisted 8.x compatibility
- fixed ``gnt-instance replace-disks`` with iallocator
- add TCP keepalives on twisted connections to detect restarted nodes
- disk increase support, see ``gnt-instance grow-disk``
- implement bulk node/instance query for RAPI
- add tags in node/instance listing (optional)
- experimental migration (and live migration) support, read the man page
  for ``gnt-instance migrate``
- the ``ganeti-watcher`` logs are now timestamped, and the watcher also
  has some small improvements in handling its state file


Version 1.2.4
-------------

*(Released Fri, 13 Jun 2008)*

- Experimental readonly, REST-based remote API implementation;
  automatically started on master node, TCP port 5080, if enabled by
  ``--enable-rapi`` parameter to configure script.
- Instance allocator support. Add and import instance accept a
  ``--iallocator`` parameter, and call that instance allocator to decide
  which node to use for the instance. The iallocator document describes
  what's expected from an allocator script.
- ``gnt-cluster verify`` N+1 memory redundancy checks: Unless passed the
  ``--no-nplus1-mem`` option ``gnt-cluster verify`` now checks that if a
  node is lost there is still enough memory to fail over the instances
  that reside on it.
- ``gnt-cluster verify`` hooks: it is now possible to add post-hooks to
  ``gnt-cluster verify``, to check for site-specific compliance. All the
  hooks will run, and their output, if any, will be displayed. Any
  failing hook will make the verification return an error value.
- ``gnt-cluster verify`` now checks that its peers are reachable on the
  primary and secondary interfaces
- ``gnt-node add`` now supports the ``--readd`` option, to readd a node
  that is still declared as part of the cluster and has failed.
- ``gnt-* list`` commands now accept a new ``-o +field`` way of
  specifying output fields, that just adds the chosen fields to the
  default ones.
- ``gnt-backup`` now has a new ``remove`` command to delete an existing
  export from the filesystem.
- New per-instance parameters hvm_acpi, hvm_pae and hvm_cdrom_image_path
  have been added. Using them you can enable/disable acpi and pae
  support, and specify a path for a cd image to be exported to the
  instance. These parameters as the name suggest only work on HVM
  clusters.
- When upgrading an HVM cluster to Ganeti 1.2.4, the values for ACPI and
  PAE support will be set to the previously hardcoded values, but the
  (previously hardcoded) path to the CDROM ISO image will be unset and
  if required, needs to be set manually with ``gnt-instance modify``
  after the upgrade.
- The address to which an instance's VNC console is bound is now
  selectable per-instance, rather than being cluster wide. Of course
  this only applies to instances controlled via VNC, so currently just
  applies to HVM clusters.


Version 1.2.3
-------------

*(Released Mon, 18 Feb 2008)*

- more tweaks to the disk activation code (especially helpful for DRBD)
- change the default ``gnt-instance list`` output format, now there is
  one combined status field (see the manpage for the exact values this
  field will have)
- some more fixes for the mac export to hooks change
- make Ganeti not break with DRBD 8.2.x (which changed the version
  format in ``/proc/drbd``) (issue 24)
- add an upgrade tool from "remote_raid1" disk template to "drbd" disk
  template, allowing migration from DRBD0.7+MD to DRBD8


Version 1.2.2
-------------

*(Released Wed, 30 Jan 2008)*

- fix ``gnt-instance modify`` breakage introduced in 1.2.1 with the HVM
  support (issue 23)
- add command aliases infrastructure and a few aliases
- allow listing of VCPUs in the ``gnt-instance list`` and improve the
  man pages and the ``--help`` option of ``gnt-node
  list``/``gnt-instance list``
- fix ``gnt-backup list`` with down nodes (issue 21)
- change the tools location (move from $pkgdatadir to $pkglibdir/tools)
- fix the dist archive and add a check for including svn/git files in
  the future
- some developer-related changes: improve the burnin and the QA suite,
  add an upload script for testing during development


Version 1.2.1
-------------

*(Released Wed, 16 Jan 2008)*

- experimental HVM support, read the install document, section
  "Initializing the cluster"
- allow for the PVM hypervisor per-instance kernel and initrd paths
- add a new command ``gnt-cluster verify-disks`` which uses a new
  algorithm to improve the reconnection of the DRBD pairs if the device
  on the secondary node has gone away
- make logical volume code auto-activate LVs at disk activation time
- slightly improve the speed of activating disks
- allow specification of the MAC address at instance creation time, and
  changing it later via ``gnt-instance modify``
- fix handling of external commands that generate lots of output on
  stderr
- update documentation with regard to minimum version of DRBD8 supported


Version 1.2.0
-------------

*(Released Tue, 4 Dec 2007)*

- Log the ``xm create`` output to the node daemon log on failure (to
  help diagnosing the error)
- In debug mode, log all external commands output if failed to the logs
- Change parsing of lvm commands to ignore stderr


Version 1.2 beta3
-----------------

*(Released Wed, 28 Nov 2007)*

- Another round of updates to the DRBD 8 code to deal with more failures
  in the replace secondary node operation
- Some more logging of failures in disk operations (lvm, drbd)
- A few documentation updates
- QA updates


Version 1.2 beta2
-----------------

*(Released Tue, 13 Nov 2007)*

- Change configuration file format from Python's Pickle to JSON.
  Upgrading is possible using the cfgupgrade utility.
- Add support for DRBD 8.0 (new disk template ``drbd``) which allows for
  faster replace disks and is more stable (DRBD 8 has many improvements
  compared to DRBD 0.7)
- Added command line tags support (see man pages for ``gnt-instance``,
  ``gnt-node``, ``gnt-cluster``)
- Added instance rename support
- Added multi-instance startup/shutdown
- Added cluster rename support
- Added ``gnt-node evacuate`` to simplify some node operations
- Added instance reboot operation that can speedup reboot as compared to
  stop and start
- Soften the requirement that hostnames are in FQDN format
- The ``ganeti-watcher`` now activates drbd pairs after secondary node
  reboots
- Removed dependency on debian's patched fping that uses the
  non-standard ``-S`` option
- Now the OS definitions are searched for in multiple, configurable
  paths (easier for distros to package)
- Some changes to the hooks infrastructure (especially the new
  post-configuration update hook)
- Other small bugfixes

.. vim: set textwidth=72 syntax=rst :
.. Local Variables:
.. mode: rst
.. fill-column: 72
.. End:<|MERGE_RESOLUTION|>--- conflicted
+++ resolved
@@ -2,7 +2,6 @@
 ====
 
 
-<<<<<<< HEAD
 Version 2.13.2
 --------------
 
@@ -173,7 +172,8 @@
 
 This was the first beta release of the 2.13 series. All important changes
 are listed in the latest 2.13 entry.
-=======
+
+
 Version 2.12.6
 --------------
 
@@ -242,7 +242,6 @@
 - Fix operations on empty nodes by accepting allocation of 0 jobs
 - Fix instance multi allocation for non-DRBD disks
 - Allow more failover options when using the --no-disk-moves flag
->>>>>>> 6369920f
 
 
 Version 2.12.5
