--- conflicted
+++ resolved
@@ -2,7 +2,6 @@
 ====
 
 
-<<<<<<< HEAD
 Version 2.10.7
 --------------
 
@@ -349,7 +348,8 @@
 - Issue 621: Instance related opcodes do not aquire network/group locks
 - Issue 622: Assertion Error: Node locks differ from node resource locks
 - Issue 623: IPv6 Masterd <-> Luxid communication error
-=======
+
+
 Version 2.9.7
 -------------
 
@@ -409,7 +409,6 @@
 - DRBD parser: consume initial empty resource lines (Issue 869)
 - KVM: set IFF_ONE_QUEUE on created tap interfaces
 - Set exclusion tags correctly in requested instance
->>>>>>> 4fcdee2a
 
 
 Version 2.9.6
