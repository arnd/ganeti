--- conflicted
+++ resolved
@@ -2,22 +2,14 @@
 ====
 
 
-<<<<<<< HEAD
 Version 2.15.0 rc1
 ------------------
 
 *(Released Wed, 17 Jun 2015)*
-=======
-Version 2.14.1
---------------
-
-*(Released Fri, 10 Jul 2015)*
->>>>>>> d38712e2
 
 Incompatible/important changes
 ~~~~~~~~~~~~~~~~~~~~~~~~~~~~~~
 
-<<<<<<< HEAD
 - In order to improve allocation efficiency when using DRBD, the cluster
   metric now takes the total reserved memory into account. A consequence
   of this change is that the best possible cluster metric is no longer 0.
@@ -52,7 +44,16 @@
 
 This was the second beta release in the 2.15 series. All important changes
 are listed in the latest 2.15 entry.
-=======
+
+
+Version 2.14.1
+--------------
+
+*(Released Fri, 10 Jul 2015)*
+
+Incompatible/important changes
+~~~~~~~~~~~~~~~~~~~~~~~~~~~~~~
+
 - The SSH security changes reduced the number of nodes which can SSH into
   other nodes. Unfortunately enough, the Ganeti implementation of migration
   for the xl stack of Xen required SSH to be able to migrate the instance,
@@ -74,7 +75,6 @@
 - Instance moves now work properly also for the plain disk template.
 - Filter-evaluation for run-time data filter was fixed (issue 1100).
 - Various improvements to the documentation have been added.
->>>>>>> d38712e2
 
 
 Version 2.14.0
