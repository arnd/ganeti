--- conflicted
+++ resolved
@@ -2,7 +2,6 @@
 ====
 
 
-<<<<<<< HEAD
 Version 2.14.0
 --------------
 
@@ -27,12 +26,8 @@
 - Building the Haskell part of Ganeti now requires Cabal and cabal-install.
 
 
-Version 2.13.0
---------------
-=======
 Version 2.13.0 beta1
 --------------------
->>>>>>> fbe43b73
 
 *(Released Wed, 14 Jan 2015)*
 
