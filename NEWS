News
====


<<<<<<< HEAD
Version 2.13.0
--------------

*(Released Tue, 28 Apr 2015)*

Incompatible/important changes
~~~~~~~~~~~~~~~~~~~~~~~~~~~~~~

- Ganeti now internally retries the instance creation opcode if opportunistic
  locking did not acquire nodes with enough free resources. The internal retry
  will not use opportunistic locking. In particular, instance creation, even
  if opportunistic locking is set, will never fail with ECODE_TEMP_NORES.
- The handling of SSH security had undergone a significant change. From
  this version on, each node has an individual SSH key pair instead of
  sharing one with all nodes of the cluster. From now on, we also
  restrict SSH access to master candidates. This means that only master
  candidates can ssh into other cluster nodes and all
  non-master-candidates cannot. Refer to the UPGRADE notes
  for further instructions on the creation and distribution of the keys.
- Ganeti now checks hypervisor version compatibility before trying an instance
  migration. It errors out if the versions are not compatible. Add the option
  --ignore-hvversions to restore the old behavior of only warning.
- Node tags starting with htools:migration: or htools:allowmigration: now have
  a special meaning to htools(1). See hbal(1) for details.
- The LXC hypervisor code has been repaired and improved. Instances cannot be
  migrated and cannot have more than one disk, but should otherwise work as with
  other hypervisors. OS script changes should not be necessary. LXC version
  1.0.0 or higher required.

New features
~~~~~~~~~~~~

- A new job filter rules system allows to define iptables-like rules for the
  job scheduler, making it easier to (soft-)drain the job queue, perform
  maintenance, and rate-limit selected job types. See gnt-filter(8) for
  details.
- Ganeti jobs can now be ad-hoc rate limited via the reason trail.
  For a set of jobs queued with "--reason=rate-limit:n:label", the job
  scheduler ensures that not more than n will be scheduled to run at the same
  time. See ganeti(7), section "Options", for details.
- The monitoring daemon has now variable sleep times for the data
  collectors. This currently means that the granularity of cpu-avg-load
  can be configured.
- The 'gnt-cluster verify' command now has the option
  '--verify-ssh-clutter', which verifies whether Ganeti (accidentally)
  cluttered up the 'authorized_keys' file.
- Instance disks can now be converted from one disk template to another for many
  different template combinations. When available, more efficient conversions
  will be used, otherwise the disks are simply copied over.

New dependencies
~~~~~~~~~~~~~~~~

- The monitoring daemon uses the PSQueue library. Be sure to install it
  if you use Mond.
- The formerly optional regex-pcre is now an unconditional dependency because
  the new job filter rules have regular expressions as a core feature.
=======
Version 2.12.3
--------------

*(Released Wed, 29 Apr 2015)*

- Fixed Issue #1019: upgrade from 2.6.2 to 2.12 fails. cfgupgrade
  doesn't migrate the config.data file properly
- Fixed Issue 1023: Master master-capable option bug
- Fixed Issue 1068: gnt-network info outputs wrong external reservations
- Fixed Issue 1070: Upgrade of Ganeti 2.5.2 to 2.12.0 fails due to
  missing UUIDs for disks
- Fixed Issue 1073: ssconf_hvparams_* not distributed with ssconf

Inherited from the 2.11 branch:

- Fixed Issue 1032: Renew-crypto --new-node-certificates sometimes does not
  complete.
  The operation 'gnt-cluster renew-crypto --new-node-certificates' is
  now more robust against intermitten reachability errors. Nodes that
  are temporarily not reachable, are contacted with several retries.
  Nodes which are marked as offline are omitted right away.

Inherited from the 2.10 branch:

- Fixed Issue 1057: master-failover succeeds, but IP remains assigned to
  old master
- Fixed Issue 1058: Python's os.minor() does not support devices with
  high minor numbers
- Fixed Issue 1059: Luxid fails if DNS returns an IPv6 address that does
  not reverse resolve
>>>>>>> 9ef7013e

Known issues
~~~~~~~~~~~~

<<<<<<< HEAD
=======
Pending since 2.12.2:

>>>>>>> 9ef7013e
- GHC 7.8 introduced some incompatible changes, so currently Ganeti
  2.12. doesn't compile on GHC 7.8
- Under certain conditions instance doesn't get unpaused after live
  migration (issue #1050)
- GlusterFS support breaks at upgrade to 2.12 - switches back to
  shared-file (issue #1030)

<<<<<<< HEAD
Since 2.13.0 rc1
~~~~~~~~~~~~~~~~~~

The following issues have been fixed:

- Bugs related to ssh-key handling of master candidates (issues 1045,
  1046, 1047)

Fixes inherited from the 2.12 branch:

- Upgrade from old versions (2.5 and 2.6) was failing (issues 1070, 1019).
- gnt-network info outputs wrong external reservations (issue 1068)
- Refuse to demote master from master capability (issue 1023)


Version 2.13.0 rc1
------------------

*(Released Wed, 25 Mar 2015)*

This was the first release candidate of the 2.13 series.
All important changes are listed in the latest 2.13 entry.

Since 2.13.0 beta1
~~~~~~~~~~~~~~~~~~

The following issues have been fixed:

- Issue 1018: Cluster init (and possibly other jobs) occasionally fail to start


Version 2.13.0 beta1
--------------------

*(Released Wed, 14 Jan 2015)*

This was the first beta release of the 2.13 series. All important changes
are listed in the latest 2.13 entry.

=======
>>>>>>> 9ef7013e

Version 2.12.2
--------------

*(Released Wed, 25 Mar 2015)*

- Support for the lens Haskell library up to version 4.7 (issue #1028)
- SSH keys are now distributed only to master and master candidates
  (issue #377)
- Improved performance for operations that frequently read the
  cluster configuration
- Improved robustness of spawning job processes that occasionally caused
  newly-started jobs to timeout
- Fixed race condition during cluster verify which occasionally caused
  it to fail

Inherited from the 2.11 branch:

- Fix failing automatic glusterfs mounts (issue #984)
- Fix watcher failing to read its status file after an upgrade
  (issue #1022)
- Improve Xen instance state handling, in particular of somewhat exotic
  transitional states

Inherited from the 2.10 branch:

- Fix failing to change a diskless drbd instance to plain
  (issue #1036)
- Fixed issues with auto-upgrades from pre-2.6
  (hv_state_static and disk_state_static)
- Fix memory leak in the monitoring daemon

Inherited from the 2.9 branch:

- Fix file descriptor leak in Confd client

Known issues
~~~~~~~~~~~~

- GHC 7.8 introduced some incompatible changes, so currently Ganeti
  2.12. doesn't compile on GHC 7.8
- Under certain conditions instance doesn't get unpaused after live
  migration (issue #1050)
- GlusterFS support breaks at upgrade to 2.12 - switches back to
  shared-file (issue #1030)


Version 2.12.1
--------------

*(Released Wed, 14 Jan 2015)*

- Fix users under which the wconfd and metad daemons run (issue #976)
- Clean up stale livelock files (issue #865)
- Fix setting up the metadata daemon's network interface for Xen
- Make watcher identify itself on disk activation
- Add "ignore-ipolicy" option to gnt-instance grow-disk
- Check disk size ipolicy during "gnt-instance grow-disk" (issue #995)

Inherited from the 2.11 branch:

- Fix counting votes when doing master failover (issue #962)
- Fix broken haskell dependencies (issues #758 and #912)
- Check if IPv6 is used directly when running SSH (issue #892)

Inherited from the 2.10 branch:

- Fix typo in gnt_cluster output (issue #1015)
- Use the Python path detected at configure time in the top-level Python
  scripts.
- Fix check for sphinx-build from python2-sphinx
- Properly check if an instance exists in 'gnt-instance console'


Version 2.12.0
--------------

*(Released Fri, 10 Oct 2014)*

Incompatible/important changes
~~~~~~~~~~~~~~~~~~~~~~~~~~~~~~

- Ganeti is now distributed under the 2-clause BSD license.
  See the COPYING file.
- Do not use debug mode in production. Certain daemons will issue warnings
  when launched in debug mode. Some debug logging violates some of the new
  invariants in the system (see "New features"). The logging has been kept as
  it aids diagnostics and development.

New features
~~~~~~~~~~~~

- OS install script parameters now come in public, private and secret
  varieties:

  - Public parameters are like all other parameters in Ganeti.
  - Ganeti will not log private and secret parameters, *unless* it is running
    in debug mode.
  - Ganeti will not save secret parameters to configuration. Secret parameters
    must be supplied every time you install, or reinstall, an instance.
  - Attempting to override public parameters with private or secret parameters
    results in an error. Similarly, you may not use secret parameters to
    override private parameters.

- The move-instance tool can now attempt to allocate an instance by using
  opportunistic locking when an iallocator is used.
- The build system creates sample systemd unit files, available under
  doc/examples/systemd. These unit files allow systemd to natively
  manage and supervise all Ganeti processes.
- Different types of compression can be applied during instance moves, including
  user-specified ones.
- Ganeti jobs now run as separate processes. The jobs are coordinated by
  a new daemon "WConfd" that manages cluster's configuration and locks
  for individual jobs. A consequence is that more jobs can run in parallel;
  the number is run-time configurable, see "New features" entry
  of 2.11.0. To avoid luxid being overloaded with tracking running jobs, it
  backs of and only occasionally, in a sequential way, checks if jobs have
  finished and schedules new ones. In this way, luxid keeps responsive under
  high cluster load. The limit as when to start backing of is also run-time
  configurable.
- The metadata daemon is now optionally available, as part of the
  partial implementation of the OS-installs design. It allows pass
  information to OS install scripts or to instances.
  It is also possible to run Ganeti without the daemon, if desired.
- Detection of user shutdown of instances has been implemented for Xen
  as well.

New dependencies
~~~~~~~~~~~~~~~~

- The KVM CPU pinning no longer uses the affinity python package, but psutil
  instead. The package is still optional and needed only if the feature is to
  be used.

Incomplete features
~~~~~~~~~~~~~~~~~~~

The following issues are related to features which are not completely
implemented in 2.12:

- Issue 885: Network hotplugging on KVM sometimes makes an instance
  unresponsive
- Issues 708 and 602: The secret parameters are currently still written
  to disk in the job queue.
- Setting up the metadata network interface under Xen isn't fully
  implemented yet.

Known issues
~~~~~~~~~~~~

- *Wrong UDP checksums in DHCP network packets:*
  If an instance communicates with the metadata daemon and uses DHCP to
  obtain its IP address on the provided virtual network interface,
  it can happen that UDP packets have a wrong checksum, due to
  a bug in virtio. See for example https://bugs.launchpad.net/bugs/930962

  Ganeti works around this bug by disabling the UDP checksums on the way
  from a host to instances (only on the special metadata communication
  network interface) using the ethtool command. Therefore if using
  the metadata daemon the host nodes should have this tool available.
- The metadata daemon is run as root in the split-user mode, to be able
  to bind to port 80.
  This should be improved in future versions, see issue #949.

Since 2.12.0 rc2
~~~~~~~~~~~~~~~~

The following issues have been fixed:

- Fixed passing additional parameters to RecreateInstanceDisks over
  RAPI.
- Fixed the permissions of WConfd when running in the split-user mode.
  As WConfd takes over the previous master daemon to manage the
  configuration, it currently runs under the masterd user.
- Fixed the permissions of the metadata daemon  wn running in the
  split-user mode (see Known issues).
- Watcher now properly adds a reason trail entry when initiating disk
  checks.
- Fixed removing KVM parameters introduced in 2.12 when downgrading a
  cluster to 2.11: "migration_caps", "disk_aio" and "virtio_net_queues".
- Improved retrying of RPC calls that fail due to network errors.


Version 2.12.0 rc2
------------------

*(Released Mon, 22 Sep 2014)*

This was the second release candidate of the 2.12 series.
All important changes are listed in the latest 2.12 entry.

Since 2.12.0 rc1
~~~~~~~~~~~~~~~~

The following issues have been fixed:

- Watcher now checks if WConfd is running and functional.
- Watcher now properly adds reason trail entries.
- Fixed NIC options in Xen's config files.

Inherited from the 2.10 branch:

- Fixed handling of the --online option
- Add warning against hvparam changes with live migrations, which might
  lead to dangerous situations for instances.
- Only the LVs in the configured VG are checked during cluster verify.


Version 2.12.0 rc1
------------------

*(Released Wed, 20 Aug 2014)*

This was the first release candidate of the 2.12 series.
All important changes are listed in the latest 2.12 entry.

Since 2.12.0 beta1
~~~~~~~~~~~~~~~~~~

The following issues have been fixed:

- Issue 881: Handle communication errors in mcpu
- Issue 883: WConfd leaks memory for some long operations
- Issue 884: Under heavy load the IAllocator fails with a "missing
  instance" error

Inherited from the 2.10 branch:

- Improve the recognition of Xen domU states
- Automatic upgrades:
  - Create the config backup archive in a safe way
  - On upgrades, check for upgrades to resume first
  - Pause watcher during upgrade
- Allow instance disks to be added with --no-wait-for-sync


Version 2.12.0 beta1
--------------------

*(Released Mon, 21 Jul 2014)*

This was the first beta release of the 2.12 series. All important changes
are listed in the latest 2.12 entry.


Version 2.11.7
--------------

*(Released Fri, 17 Apr 2015)*

- The operation 'gnt-cluster renew-crypto --new-node-certificates' is
  now more robust against intermitten reachability errors. Nodes that
  are temporarily not reachable, are contacted with several retries.
  Nodes which are marked as offline are omitted right away.


Version 2.11.6
--------------

*(Released Mon, 22 Sep 2014)*

- Ganeti is now distributed under the 2-clause BSD license.
  See the COPYING file.
- Fix userspace access checks.
- Various documentation fixes have been added.

Inherited from the 2.10 branch:

- The --online option now works as documented.
- The watcher is paused during cluster upgrades; also, upgrade
  checks for upgrades to resume first.
- Instance disks can be added with --no-wait-for-sync.


Version 2.11.5
--------------

*(Released Thu, 7 Aug 2014)*

Inherited from the 2.10 branch:

Important security release. In 2.10.0, the
'gnt-cluster upgrade' command was introduced. Before
performing an upgrade, the configuration directory of
the cluster is backed up. Unfortunately, the archive was
written with permissions that make it possible for
non-privileged users to read the archive and thus have
access to cluster and RAPI keys. After this release,
the archive will be created with privileged access only.

We strongly advise you to restrict the permissions of
previously created archives. The archives are found in
/var/lib/ganeti*.tar (unless otherwise configured with
--localstatedir or --with-backup-dir).

If you suspect that non-privileged users have accessed
your archives already, we advise you to renew the
cluster's crypto keys using 'gnt-cluster renew-crypto'
and to reset the RAPI credentials by editing
/var/lib/ganeti/rapi_users (respectively under a
different path if configured differently with
--localstatedir).

Other changes included in this release:

- Fix handling of Xen instance states.
- Fix NIC configuration with absent NIC VLAN
- Adapt relative path expansion in PATH to new environment
- Exclude archived jobs from configuration backups
- Fix RAPI for split query setup
- Allow disk hot-remove even with chroot or SM

Inherited from the 2.9 branch:

- Make htools tolerate missing 'spfree' on luxi


Version 2.11.4
--------------

*(Released Thu, 31 Jul 2014)*

- Improved documentation of the instance shutdown behavior.

Inherited from the 2.10 branch:

- KVM: fix NIC configuration with absent NIC VLAN (Issue 893)
- Adapt relative path expansion in PATH to new environment
- Exclude archived jobs from configuration backup
- Expose early_release for ReplaceInstanceDisks
- Add backup directory for configuration backups for upgrades
- Fix BlockdevSnapshot in case of non lvm-based disk
- Improve RAPI error handling for queries in non-existing items
- Allow disk hot-remove even with chroot or SM
- Remove superflous loop in instance queries (Issue 875)

Inherited from the 2.9 branch:

- Make ganeti-cleaner switch to save working directory (Issue 880)


Version 2.11.3
--------------

*(Released Wed, 9 Jul 2014)*

- Readd nodes to their previous node group
- Remove old-style gnt-network connect

Inherited from the 2.10 branch:

- Make network_vlan an optional OpParam
- hspace: support --accept-existing-errors
- Make hspace support --independent-groups
- Add a modifier for a group's allocation policy
- Export VLAN nicparam to NIC configuration scripts
- Fix gnt-network client to accept vlan info
- Support disk hotplug with userspace access

Inherited from the 2.9 branch:

- Make htools tolerate missing "spfree" on luxi
- Move the design for query splitting to the implemented list
- Add tests for DRBD setups with empty first resource

Inherited from the 2.8 branch:

- DRBD parser: consume initial empty resource lines


Version 2.11.2
--------------

*(Released Fri, 13 Jun 2014)*

- Improvements to KVM wrt to the kvmd and instance shutdown behavior.
  WARNING: In contrast to our standard policy, this bug fix update
  introduces new parameters to the configuration. This means in
  particular that after an upgrade from 2.11.0 or 2.11.1, 'cfgupgrade'
  needs to be run, either manually or explicitly by running
  'gnt-cluster upgrade --to 2.11.2' (which requires that they
  had configured the cluster with --enable-versionfull).
  This also means, that it is not easily possible to downgrade from
  2.11.2 to 2.11.1 or 2.11.0. The only way is to go back to 2.10 and
  back.

Inherited from the 2.10 branch:

- Check for SSL encoding inconsistencies
- Check drbd helper only in VM capable nodes
- Improvements in statistics utils

Inherited from the 2.9 branch:

- check-man-warnings: use C.UTF-8 and set LC_ALL


Version 2.11.1
--------------

*(Released Wed, 14 May 2014)*

- Add design-node-security.rst to docinput
- kvm: use a dedicated QMP socket for kvmd

Inherited from the 2.10 branch:

- Set correct Ganeti version on setup commands
- Add a utility to combine shell commands
- Add design doc for performance tests
- Fix failed DRBD disk creation cleanup
- Hooking up verification for shared file storage
- Fix --shared-file-storage-dir option of gnt-cluster modify
- Clarify default setting of 'metavg'
- Fix invocation of GetCommandOutput in QA
- Clean up RunWithLocks
- Add an exception-trapping thread class
- Wait for delay to provide interruption information
- Add an expected block option to RunWithLocks
- Track if a QA test was blocked by locks
- Add a RunWithLocks QA utility function
- Add restricted migration
- Add an example for node evacuation
- Add a test for parsing version strings
- Tests for parallel job execution
- Fail in replace-disks if attaching disks fails
- Fix passing of ispecs in cluster init during QA
- Move QAThreadGroup to qa_job_utils.py
- Extract GetJobStatuses and use an unified version
- Run disk template specific tests only if possible

Inherited from the 2.9 branch:

- If Automake version > 1.11, force serial tests
- KVM: set IFF_ONE_QUEUE on created tap interfaces
- Add configure option to pass GHC flags


Version 2.11.0
--------------

*(Released Fri, 25 Apr 2014)*

Incompatible/important changes
~~~~~~~~~~~~~~~~~~~~~~~~~~~~~~

- ``gnt-node list`` no longer shows disk space information for shared file
  disk templates because it is not a node attribute. (For example, if you have
  both the file and shared file disk templates enabled, ``gnt-node list`` now
  only shows information about the file disk template.)
- The shared file disk template is now in the new 'sharedfile' storage type.
  As a result, ``gnt-node list-storage -t file`` now only shows information
  about the file disk template and you may use ``gnt-node list-storage -t
  sharedfile`` to query storage information for the shared file disk template.
- Over luxi, syntactially incorrect queries are now rejected as a whole;
  before, a 'SumbmitManyJobs' request was partially executed, if the outer
  structure of the request was syntactically correct. As the luxi protocol
  is internal (external applications are expected to use RAPI), the impact
  of this incompatible change should be limited.
- Queries for nodes, instances, groups, backups and networks are now
  exclusively done via the luxi daemon. Legacy python code was removed,
  as well as the --enable-split-queries configuration option.
- Orphan volumes errors are demoted to warnings and no longer affect the exit
  code of ``gnt-cluster verify``.
- RPC security got enhanced by using different client SSL certificates
  for each node. In this context 'gnt-cluster renew-crypto' got a new
  option '--renew-node-certificates', which renews the client
  certificates of all nodes. After a cluster upgrade from pre-2.11, run
  this to create client certificates and activate this feature.

New features
~~~~~~~~~~~~

- Instance moves, backups and imports can now use compression to transfer the
  instance data.
- Node groups can be configured to use an SSH port different than the
  default 22.
- Added experimental support for Gluster distributed file storage as the
  ``gluster`` disk template under the new ``sharedfile`` storage type through
  automatic management of per-node FUSE mount points. You can configure the
  mount point location at ``gnt-cluster init`` time by using the new
  ``--gluster-storage-dir`` switch.
- Job scheduling is now handled by luxid, and the maximal number of jobs running
  in parallel is a run-time parameter of the cluster.
- A new tool for planning dynamic power management, called ``hsqueeze``, has
  been added. It suggests nodes to power up or down and corresponding instance
  moves.

New dependencies
~~~~~~~~~~~~~~~~

The following new dependencies have been added:

For Haskell:

- ``zlib`` library (http://hackage.haskell.org/package/base64-bytestring)

- ``base64-bytestring`` library (http://hackage.haskell.org/package/zlib),
  at least version 1.0.0.0

- ``lifted-base`` library (http://hackage.haskell.org/package/lifted-base)

- ``lens`` library (http://hackage.haskell.org/package/lens)

Since 2.11.0 rc1
~~~~~~~~~~~~~~~~

- Fix Xen instance state

Inherited from the 2.10 branch:

- Fix conflict between virtio + spice or soundhw
- Fix bitarray ops wrt PCI slots
- Allow releases scheduled 5 days in advance
- Make watcher submit queries low priority
- Fix specification of TIDiskParams
- Add unittests for instance modify parameter renaming
- Add renaming of instance custom params
- Add RAPI symmetry tests for groups
- Extend RAPI symmetry tests with RAPI-only aliases
- Add test for group custom parameter renaming
- Add renaming of group custom ndparams, ipolicy, diskparams
- Add the RAPI symmetry test for nodes
- Add aliases for nodes
- Allow choice of HTTP method for modification
- Add cluster RAPI symmetry test
- Fix failing cluster query test
- Add aliases for cluster parameters
- Add support for value aliases to RAPI
- Provide tests for GET/PUT symmetry
- Sort imports
- Also consider filter fields for deciding if using live data
- Document the python-fdsend dependency
- Verify configuration version number before parsing
- KVM: use running HVPs to calc blockdev options
- KVM: reserve a PCI slot for the SCSI controller
- Check for LVM-based verification results only when enabled
- Fix "existing" typos
- Fix output of gnt-instance info after migration
- Warn in UPGRADE about not tar'ing exported insts
- Fix non-running test and remove custom_nicparams rename
- Account for NODE_RES lock in opportunistic locking
- Fix request flooding of noded during disk sync

Inherited from the 2.9 branch:

- Make watcher submit queries low priority
- Fix failing gnt-node list-drbd command
- Update installation guide wrt to DRBD version
- Fix list-drbd QA test
- Add messages about skipped QA disk template tests
- Allow QA asserts to produce more messages
- Set exclusion tags correctly in requested instance
- Export extractExTags and updateExclTags
- Document spindles in the hbal man page
- Sample logrotate conf breaks permissions with split users
- Fix 'gnt-cluster' and 'gnt-node list-storage' outputs

Inherited from the 2.8 branch:

- Add reason parameter to RAPI client functions
- Include qa/patch in Makefile
- Handle empty patches better
- Move message formatting functions to separate file
- Add optional ordering of QA patch files
- Allow multiple QA patches
- Refactor current patching code


Version 2.11.0 rc1
------------------

*(Released Thu, 20 Mar 2014)*

This was the first RC release of the 2.11 series. Since 2.11.0 beta1:

- Convert int to float when checking config. consistency
- Rename compression option in gnt-backup export

Inherited from the 2.9 branch:

- Fix error introduced during merge
- gnt-cluster copyfile: accept relative paths

Inherited from the 2.8 branch:

- Improve RAPI detection of the watcher
- Add patching QA configuration files on buildbots
- Enable a timeout for instance shutdown
- Allow KVM commands to have a timeout
- Allow xen commands to have a timeout
- Fix wrong docstring


Version 2.11.0 beta1
--------------------

*(Released Wed, 5 Mar 2014)*

This was the first beta release of the 2.11 series. All important changes
are listed in the latest 2.11 entry.


Version 2.10.7
--------------

*(Released Thu, 7 Aug 2014)*

Important security release. In 2.10.0, the
'gnt-cluster upgrade' command was introduced. Before
performing an upgrade, the configuration directory of
the cluster is backed up. Unfortunately, the archive was
written with permissions that make it possible for
non-privileged users to read the archive and thus have
access to cluster and RAPI keys. After this release,
the archive will be created with privileged access only.

We strongly advise you to restrict the permissions of
previously created archives. The archives are found in
/var/lib/ganeti*.tar (unless otherwise configured with
--localstatedir or --with-backup-dir).

If you suspect that non-privileged users have accessed
your archives already, we advise you to renew the
cluster's crypto keys using 'gnt-cluster renew-crypto'
and to reset the RAPI credentials by editing
/var/lib/ganeti/rapi_users (respectively under a
different path if configured differently with
--localstatedir).

Other changes included in this release:

- Fix handling of Xen instance states.
- Fix NIC configuration with absent NIC VLAN
- Adapt relative path expansion in PATH to new environment
- Exclude archived jobs from configuration backups
- Fix RAPI for split query setup
- Allow disk hot-remove even with chroot or SM

Inherited from the 2.9 branch:

- Make htools tolerate missing 'spfree' on luxi


Version 2.10.6
--------------

*(Released Mon, 30 Jun 2014)*

- Make Ganeti tolerant towards differnt openssl library
  version on different nodes (issue 853).
- Allow hspace to make useful predictions in multi-group
  clusters with one group overfull (isse 861).
- Various gnt-network related fixes.
- Fix disk hotplug with userspace access.
- Various documentation errors fixed.


Version 2.10.5
--------------

*(Released Mon, 2 Jun 2014)*

- Two new options have been added to gnt-group evacuate.
  The 'sequential' option forces all the evacuation steps to
  be carried out sequentially, thus avoiding congestion on a
  slow link between node groups. The 'force-failover' option
  disallows migrations and forces failovers to be used instead.
  In this way evacuation to a group with vastly differnet
  hypervisor is possible.
- In tiered allocation, when looking for ways on how to shrink
  an instance, the canoncial path is tried first, i.e., in each
  step reduce on the resource most placements are blocked on. Only
  if no smaller fitting instance can be found shrinking a single
  resource till fit is tried.
- For finding the placement of an instance, the duplicate computations
  in the computation of the various cluster scores are computed only
  once. This significantly improves the performance of hspace for DRBD
  on large clusters; for other clusters, a slight performance decrease
  might occur. Moreover, due to the changed order, floating point
  number inaccuracies accumulate differently, thus resulting in different
  cluster scores. It has been verified that the effect of these different
  roundings is less than 1e-12.
- network queries fixed with respect to instances
- relax too strict prerequisite in LUClusterSetParams for DRBD helpers
- VArious improvements to QA and build-time tests


Version 2.10.4
--------------

*(Released Thu, 15 May 2014)*

- Support restricted migration in hbal
- Fix for the --shared-file-storage-dir of gnt-cluster modify (issue 811)
- Fail in replace-disks if attaching disks fails (issue 814)
- Set IFF_ONE_QUEUE on created tap interfaces for KVM
- Small fixes and enhancements in the build system
- Various documentation fixes (e.g. issue 810)


Version 2.10.3
--------------

*(Released Wed, 16 Apr 2014)*

- Fix filtering of pending jobs with -o id (issue 778)
- Make RAPI API calls more symmetric (issue 770)
- Make parsing of old cluster configuration more robust (issue 783)
- Fix wrong output of gnt-instance info after migrations
- Fix reserved PCI slots for KVM hotplugging
- Use runtime hypervisor parameters to calculate bockdevice options for KVM
- Fix high node daemon load during disk sync if the sync is paused manually
  (issue 792)
- Improve opportunistic locking during instance creation (issue 791)

Inherited from the 2.9 branch:

- Make watcher submit queries low priority (issue 772)
- Add reason parameter to RAPI client functions (issue 776)
- Fix failing gnt-node list-drbd command (issue 777)
- Properly display fake job locks in gnt-debug.
- small fixes in documentation


Version 2.10.2
--------------

*(Released Mon, 24 Mar 2014)*

- Fix conflict between virtio + spice or soundhw (issue 757)
- accept relative paths in gnt-cluster copyfile (issue 754)
- Introduce shutdown timeout for 'xm shutdown' command
- Improve RAPI detection of the watcher (issue 752)


Version 2.10.1
--------------

*(Released Wed, 5 Mar 2014)*

- Fix incorrect invocation of hooks on offline nodes (issue 742)
- Fix incorrect exit code of gnt-cluster verify in certain circumstances
  (issue 744)

Inherited from the 2.9 branch:

- Fix overflow problem in hbal that caused it to break when waiting for
  jobs for more than 10 minutes (issue 717)
- Make hbal properly handle non-LVM storage
- Properly export and import NIC parameters, and do so in a backwards
  compatible way (issue 716)
- Fix net-common script in case of routed mode (issue 728)
- Improve documentation (issues 724, 730)


Version 2.10.0
--------------

*(Released Thu, 20 Feb 2014)*

Incompatible/important changes
~~~~~~~~~~~~~~~~~~~~~~~~~~~~~~

- Adding disks with 'gnt-instance modify' now waits for the disks to sync per
  default. Specify --no-wait-for-sync to override this behavior.
- The Ganeti python code now adheres to a private-module layout. In particular,
  the module 'ganeti' is no longer in the python search path.
- On instance allocation, the iallocator now considers non-LVM storage
  properly. In particular, actual file storage space information is used
  when allocating space for a file/sharedfile instance.
- When disabling disk templates cluster-wide, the cluster now first
  checks whether there are instances still using those templates.
- 'gnt-node list-storage' now also reports storage information about
  file-based storage types.
- In case of non drbd instances, export \*_SECONDARY environment variables
  as empty strings (and not "None") during 'instance-migrate' related hooks.

New features
~~~~~~~~~~~~

- KVM hypervisors can now access RBD storage directly without having to
  go through a block device.
- A new command 'gnt-cluster upgrade' was added that automates the upgrade
  procedure between two Ganeti versions that are both 2.10 or higher.
- The move-instance command can now change disk templates when moving
  instances, and does not require any node placement options to be
  specified if the destination cluster has a default iallocator.
- Users can now change the soundhw and cpuid settings for XEN hypervisors.
- Hail and hbal now have the (optional) capability of accessing average CPU
  load information through the monitoring deamon, and to use it to dynamically
  adapt the allocation of instances.
- Hotplug support. Introduce new option '--hotplug' to ``gnt-instance modify``
  so that disk and NIC modifications take effect without the need of actual
  reboot. There are a couple of constrains currently for this feature:

   - only KVM hypervisor (versions >= 1.0) supports it,
   - one can not (yet) hotplug a disk using userspace access mode for RBD
   - in case of a downgrade instances should suffer a reboot in order to
     be migratable (due to core change of runtime files)
   - ``python-fdsend`` is required for NIC hotplugging.

Misc changes
~~~~~~~~~~~~

- A new test framework for logical units was introduced and the test
  coverage for logical units was improved significantly.
- Opcodes are entirely generated from Haskell using the tool 'hs2py' and
  the module 'src/Ganeti/OpCodes.hs'.
- Constants are also generated from Haskell using the tool
  'hs2py-constants' and the module 'src/Ganeti/Constants.hs', with the
  exception of socket related constants, which require changing the
  cluster configuration file, and HVS related constants, because they
  are part of a port of instance queries to Haskell.  As a result, these
  changes will be part of the next release of Ganeti.

New dependencies
~~~~~~~~~~~~~~~~

The following new dependencies have been added/updated.

Python

- The version requirements for ``python-mock`` have increased to at least
  version 1.0.1. It is still used for testing only.
- ``python-fdsend`` (https://gitorious.org/python-fdsend) is optional
  but required for KVM NIC hotplugging to work.

Since 2.10.0 rc3
~~~~~~~~~~~~~~~~

- Fix integer overflow problem in hbal


Version 2.10.0 rc3
------------------

*(Released Wed, 12 Feb 2014)*

This was the third RC release of the 2.10 series. Since 2.10.0 rc2:

- Improved hotplug robustness
- Start Ganeti daemons after ensure-dirs during upgrade
- Documentation improvements

Inherited from the 2.9 branch:

- Fix the RAPI instances-multi-alloc call
- assign unique filenames to file-based disks
- gracefully handle degraded non-diskless instances with 0 disks (issue 697)
- noded now runs with its specified group, which is the default group,
  defaulting to root (issue 707)
- make using UUIDs to identify nodes in gnt-node consistently possible
  (issue 703)


Version 2.10.0 rc2
------------------

*(Released Fri, 31 Jan 2014)*

This was the second RC release of the 2.10 series. Since 2.10.0 rc1:

- Documentation improvements
- Run drbdsetup syncer only on network attach
- Include target node in hooks nodes for migration
- Fix configure dirs
- Support post-upgrade hooks during cluster upgrades

Inherited from the 2.9 branch:

- Ensure that all the hypervisors exist in the config file (Issue 640)
- Correctly recognise the role as master node (Issue 687)
- configure: allow detection of Sphinx 1.2+ (Issue 502)
- gnt-instance now honors the KVM path correctly (Issue 691)

Inherited from the 2.8 branch:

- Change the list separator for the usb_devices parameter from comma to space.
  Commas could not work because they are already the hypervisor option
  separator (Issue 649)
- Add support for blktap2 file-driver (Issue 638)
- Add network tag definitions to the haskell codebase (Issue 641)
- Fix RAPI network tag handling
- Add the network tags to the tags searched by gnt-cluster search-tags
- Fix caching bug preventing jobs from being cancelled
- Start-master/stop-master was always failing if ConfD was disabled. (Issue 685)


Version 2.10.0 rc1
------------------

*(Released Tue, 17 Dec 2013)*

This was the first RC release of the 2.10 series. Since 2.10.0 beta1:

- All known issues in 2.10.0 beta1 have been resolved (see changes from
  the 2.8 branch).
- Improve handling of KVM runtime files from earlier Ganeti versions
- Documentation fixes

Inherited from the 2.9 branch:

- use custom KVM path if set for version checking
- SingleNotifyPipeCondition: don't share pollers

Inherited from the 2.8 branch:

- Fixed Luxi daemon socket permissions after master-failover
- Improve IP version detection code directly checking for colons rather than
  passing the family from the cluster object
- Fix NODE/NODE_RES locking in LUInstanceCreate by not acquiring NODE_RES locks
  opportunistically anymore (Issue 622)
- Allow link local IPv6 gateways (Issue 624)
- Fix error printing (Issue 616)
- Fix a bug in InstanceSetParams concerning names: in case no name is passed in
  disk modifications, keep the old one. If name=none then set disk name to
  None.
- Update build_chroot script to work with the latest hackage packages
- Add a packet number limit to "fping" in master-ip-setup (Issue 630)
- Fix evacuation out of drained node (Issue 615)
- Add default file_driver if missing (Issue 571)
- Fix job error message after unclean master shutdown (Issue 618)
- Lock group(s) when creating instances (Issue 621)
- SetDiskID() before accepting an instance (Issue 633)
- Allow the ext template disks to receive arbitrary parameters, both at creation
  time and while being modified
- Xen handle domain shutdown (future proofing cherry-pick)
- Refactor reading live data in htools (future proofing cherry-pick)


Version 2.10.0 beta1
--------------------

*(Released Wed, 27 Nov 2013)*

This was the first beta release of the 2.10 series. All important changes
are listed in the latest 2.10 entry.

Known issues
~~~~~~~~~~~~

The following issues are known to be present in the beta and will be fixed
before rc1.

- Issue 477: Wrong permissions for confd LUXI socket
- Issue 621: Instance related opcodes do not aquire network/group locks
- Issue 622: Assertion Error: Node locks differ from node resource locks
- Issue 623: IPv6 Masterd <-> Luxid communication error


Version 2.9.6
-------------

*(Released Mon, 7 Apr 2014)*

- Improve RAPI detection of the watcher (Issue 752)
- gnt-cluster copyfile: accept relative paths (Issue 754)
- Make watcher submit queries low priority (Issue 772)
- Add reason parameter to RAPI client functions (Issue 776)
- Fix failing gnt-node list-drbd command (Issue 777)
- Properly display fake job locks in gnt-debug.
- Enable timeout for instance shutdown
- small fixes in documentation


Version 2.9.5
-------------

*(Released Tue, 25 Feb 2014)*

- Fix overflow problem in hbal that caused it to break when waiting for
  jobs for more than 10 minutes (issue 717)
- Make hbal properly handle non-LVM storage
- Properly export and import NIC parameters, and do so in a backwards
  compatible way (issue 716)
- Fix net-common script in case of routed mode (issue 728)
- Improve documentation (issues 724, 730)


Version 2.9.4
-------------

*(Released Mon, 10 Feb 2014)*

- Fix the RAPI instances-multi-alloc call
- assign unique filenames to file-based disks
- gracefully handle degraded non-diskless instances with 0 disks (issue 697)
- noded now runs with its specified group, which is the default group,
  defaulting to root (issue 707)
- make using UUIDs to identify nodes in gnt-node consistently possible
  (issue 703)


Version 2.9.3
-------------

*(Released Mon, 27 Jan 2014)*

- Ensure that all the hypervisors exist in the config file (Issue 640)
- Correctly recognise the role as master node (Issue 687)
- configure: allow detection of Sphinx 1.2+ (Issue 502)
- gnt-instance now honors the KVM path correctly (Issue 691)

Inherited from the 2.8 branch:

- Change the list separator for the usb_devices parameter from comma to space.
  Commas could not work because they are already the hypervisor option
  separator (Issue 649)
- Add support for blktap2 file-driver (Issue 638)
- Add network tag definitions to the haskell codebase (Issue 641)
- Fix RAPI network tag handling
- Add the network tags to the tags searched by gnt-cluster search-tags
- Fix caching bug preventing jobs from being cancelled
- Start-master/stop-master was always failing if ConfD was disabled. (Issue 685)


Version 2.9.2
-------------

*(Released Fri, 13 Dec 2013)*

- use custom KVM path if set for version checking
- SingleNotifyPipeCondition: don't share pollers

Inherited from the 2.8 branch:

- Fixed Luxi daemon socket permissions after master-failover
- Improve IP version detection code directly checking for colons rather than
  passing the family from the cluster object
- Fix NODE/NODE_RES locking in LUInstanceCreate by not acquiring NODE_RES locks
  opportunistically anymore (Issue 622)
- Allow link local IPv6 gateways (Issue 624)
- Fix error printing (Issue 616)
- Fix a bug in InstanceSetParams concerning names: in case no name is passed in
  disk modifications, keep the old one. If name=none then set disk name to
  None.
- Update build_chroot script to work with the latest hackage packages
- Add a packet number limit to "fping" in master-ip-setup (Issue 630)
- Fix evacuation out of drained node (Issue 615)
- Add default file_driver if missing (Issue 571)
- Fix job error message after unclean master shutdown (Issue 618)
- Lock group(s) when creating instances (Issue 621)
- SetDiskID() before accepting an instance (Issue 633)
- Allow the ext template disks to receive arbitrary parameters, both at creation
  time and while being modified
- Xen handle domain shutdown (future proofing cherry-pick)
- Refactor reading live data in htools (future proofing cherry-pick)


Version 2.9.1
-------------

*(Released Wed, 13 Nov 2013)*

- fix bug, that kept nodes offline when readding
- when verifying DRBD versions, ignore unavailable nodes
- fix bug that made the console unavailable on kvm in split-user
  setup (issue 608)
- DRBD: ensure peers are UpToDate for dual-primary (inherited 2.8.2)


Version 2.9.0
-------------

*(Released Tue, 5 Nov 2013)*

Incompatible/important changes
~~~~~~~~~~~~~~~~~~~~~~~~~~~~~~

- hroller now also plans for capacity to move non-redundant instances off
  any node to be rebooted; the old behavior of completely ignoring any
  non-redundant instances can be restored by adding the --ignore-non-redundant
  option.
- The cluster option '--no-lvm-storage' was removed in favor of the new option
  '--enabled-disk-templates'.
- On instance creation, disk templates no longer need to be specified
  with '-t'. The default disk template will be taken from the list of
  enabled disk templates.
- The monitoring daemon is now running as root, in order to be able to collect
  information only available to root (such as the state of Xen instances).
- The ConfD client is now IPv6 compatible.
- File and shared file storage is no longer dis/enabled at configure time,
  but using the option '--enabled-disk-templates' at cluster initialization and
  modification.
- The default directories for file and shared file storage are not anymore
  specified at configure time, but taken from the cluster's configuration.
  They can be set at cluster initialization and modification with
  '--file-storage-dir' and '--shared-file-storage-dir'.
- Cluster verification now includes stricter checks regarding the
  default file and shared file storage directories. It now checks that
  the directories are explicitely allowed in the 'file-storage-paths' file and
  that the directories exist on all nodes.
- The list of allowed disk templates in the instance policy and the list
  of cluster-wide enabled disk templates is now checked for consistency
  on cluster or group modification. On cluster initialization, the ipolicy
  disk templates are ensured to be a subset of the cluster-wide enabled
  disk templates.

New features
~~~~~~~~~~~~

- DRBD 8.4 support. Depending on the installed DRBD version, Ganeti now uses
  the correct command syntax. It is possible to use different DRBD versions
  on different nodes as long as they are compatible to each other. This
  enables rolling upgrades of DRBD with no downtime. As permanent operation
  of different DRBD versions within a node group is discouraged,
  ``gnt-cluster verify`` will emit a warning if it detects such a situation.
- New "inst-status-xen" data collector for the monitoring daemon, providing
  information about the state of the xen instances on the nodes.
- New "lv" data collector for the monitoring daemon, collecting data about the
  logical volumes on the nodes, and pairing them with the name of the instances
  they belong to.
- New "diskstats" data collector, collecting the data from /proc/diskstats and
  presenting them over the monitoring daemon interface.
- The ConfD client is now IPv6 compatible.

New dependencies
~~~~~~~~~~~~~~~~
The following new dependencies have been added.

Python

- ``python-mock`` (http://www.voidspace.org.uk/python/mock/) is now a required
  for the unit tests (and only used for testing).

Haskell

- ``hslogger`` (http://software.complete.org/hslogger) is now always
  required, even if confd is not enabled.

Since 2.9.0 rc3
~~~~~~~~~~~~~~~

- Correctly start/stop luxid during gnt-cluster master-failover (inherited
  from stable-2.8)
- Improved error messsages (inherited from stable-2.8)


Version 2.9.0 rc3
-----------------

*(Released Tue, 15 Oct 2013)*

The third release candidate in the 2.9 series. Since 2.9.0 rc2:

- in implicit configuration upgrade, match ipolicy with enabled disk templates
- improved harep documentation (inherited from stable-2.8)


Version 2.9.0 rc2
-----------------

*(Released Wed, 9 Oct 2013)*

The second release candidate in the 2.9 series. Since 2.9.0 rc1:

- Fix bug in cfgupgrade that led to failure when upgrading from 2.8 with
  at least one DRBD instance.
- Fix bug in cfgupgrade that led to an invalid 2.8 configuration after
  downgrading.


Version 2.9.0 rc1
-----------------

*(Released Tue, 1 Oct 2013)*

The first release candidate in the 2.9 series. Since 2.9.0 beta1:

- various bug fixes
- update of the documentation, in particular installation instructions
- merging of LD_* constants into DT_* constants
- python style changes to be compatible with newer versions of pylint


Version 2.9.0 beta1
-------------------

*(Released Thu, 29 Aug 2013)*

This was the first beta release of the 2.9 series. All important changes
are listed in the latest 2.9 entry.


Version 2.8.4
-------------

*(Released Thu, 23 Jan 2014)*

- Change the list separator for the usb_devices parameter from comma to space.
  Commas could not work because they are already the hypervisor option
  separator (Issue 649)
- Add support for blktap2 file-driver (Issue 638)
- Add network tag definitions to the haskell codebase (Issue 641)
- Fix RAPI network tag handling
- Add the network tags to the tags searched by gnt-cluster search-tags
- Fix caching bug preventing jobs from being cancelled
- Start-master/stop-master was always failing if ConfD was disabled. (Issue 685)


Version 2.8.3
-------------

*(Released Thu, 12 Dec 2013)*

- Fixed Luxi daemon socket permissions after master-failover
- Improve IP version detection code directly checking for colons rather than
  passing the family from the cluster object
- Fix NODE/NODE_RES locking in LUInstanceCreate by not acquiring NODE_RES locks
  opportunistically anymore (Issue 622)
- Allow link local IPv6 gateways (Issue 624)
- Fix error printing (Issue 616)
- Fix a bug in InstanceSetParams concerning names: in case no name is passed in
  disk modifications, keep the old one. If name=none then set disk name to
  None.
- Update build_chroot script to work with the latest hackage packages
- Add a packet number limit to "fping" in master-ip-setup (Issue 630)
- Fix evacuation out of drained node (Issue 615)
- Add default file_driver if missing (Issue 571)
- Fix job error message after unclean master shutdown (Issue 618)
- Lock group(s) when creating instances (Issue 621)
- SetDiskID() before accepting an instance (Issue 633)
- Allow the ext template disks to receive arbitrary parameters, both at creation
  time and while being modified
- Xen handle domain shutdown (future proofing cherry-pick)
- Refactor reading live data in htools (future proofing cherry-pick)


Version 2.8.2
-------------

*(Released Thu, 07 Nov 2013)*

- DRBD: ensure peers are UpToDate for dual-primary
- Improve error message for replace-disks
- More dependency checks at configure time
- Placate warnings on ganeti.outils_unittest.py


Version 2.8.1
-------------

*(Released Thu, 17 Oct 2013)*

- Correctly start/stop luxid during gnt-cluster master-failover
- Don't attempt IPv6 ssh in case of IPv4 cluster (Issue 595)
- Fix path for the job queue serial file
- Improved harep man page
- Minor documentation improvements


Version 2.8.0
-------------

*(Released Mon, 30 Sep 2013)*

Incompatible/important changes
~~~~~~~~~~~~~~~~~~~~~~~~~~~~~~

- Instance policy can contain multiple instance specs, as described in
  the “Constrained instance sizes” section of :doc:`Partitioned Ganeti
  <design-partitioned>`. As a consequence, it's not possible to partially change
  or override instance specs. Bounding specs (min and max) can be specified as a
  whole using the new option ``--ipolicy-bounds-specs``, while standard
  specs use the new option ``--ipolicy-std-specs``.
- The output of the info command of gnt-cluster, gnt-group, gnt-node,
  gnt-instance is a valid YAML object.
- hail now honors network restrictions when allocating nodes. This led to an
  update of the IAllocator protocol. See the IAllocator documentation for
  details.
- confd now only answers static configuration request over the network. luxid
  was extracted, listens on the local LUXI socket and responds to live queries.
  This allows finer grained permissions if using separate users.

New features
~~~~~~~~~~~~

- The :doc:`Remote API <rapi>` daemon now supports a command line flag
  to always require authentication, ``--require-authentication``. It can
  be specified in ``$sysconfdir/default/ganeti``.
- A new cluster attribute 'enabled_disk_templates' is introduced. It will
  be used to manage the disk templates to be used by instances in the cluster.
  Initially, it will be set to a list that includes plain, drbd, if they were
  enabled by specifying a volume group name, and file and sharedfile, if those
  were enabled at configure time. Additionally, it will include all disk
  templates that are currently used by instances. The order of disk templates
  will be based on Ganeti's history of supporting them. In the future, the
  first entry of the list will be used as a default disk template on instance
  creation.
- ``cfgupgrade`` now supports a ``--downgrade`` option to bring the
  configuration back to the previous stable version.
- Disk templates in group ipolicy can be restored to the default value.
- Initial support for diskless instances and virtual clusters in QA.
- More QA and unit tests for instance policies.
- Every opcode now contains a reason trail (visible through ``gnt-job info``)
  describing why the opcode itself was executed.
- The monitoring daemon is now available. It allows users to query the cluster
  for obtaining information about the status of the system. The daemon is only
  responsible for providing the information over the network: the actual data
  gathering is performed by data collectors (currently, only the DRBD status
  collector is available).
- In order to help developers work on Ganeti, a new script
  (``devel/build_chroot``) is provided, for building a chroot that contains all
  the required development libraries and tools for compiling Ganeti on a Debian
  Squeeze system.
- A new tool, ``harep``, for performing self-repair and recreation of instances
  in Ganeti has been added.
- Split queries are enabled for tags, network, exports, cluster info, groups,
  jobs, nodes.
- New command ``show-ispecs-cmd`` for ``gnt-cluster`` and ``gnt-group``.
  It prints the command line to set the current policies, to ease
  changing them.
- Add the ``vnet_hdr`` HV parameter for KVM, to control whether the tap
  devices for KVM virtio-net interfaces will get created with VNET_HDR
  (IFF_VNET_HDR) support. If set to false, it disables offloading on the
  virtio-net interfaces, which prevents host kernel tainting and log
  flooding, when dealing with broken or malicious virtio-net drivers.
  It's set to true by default.
- Instance failover now supports a ``--cleanup`` parameter for fixing previous
  failures.
- Support 'viridian' parameter in Xen HVM
- Support DSA SSH keys in bootstrap
- To simplify the work of packaging frameworks that want to add the needed users
  and groups in a split-user setup themselves, at build time three files in
  ``doc/users`` will be generated. The ``groups`` files contains, one per line,
  the groups to be generated, the ``users`` file contains, one per line, the
  users to be generated, optionally followed by their primary group, where
  important. The ``groupmemberships`` file contains, one per line, additional
  user-group membership relations that need to be established. The syntax of
  these files will remain stable in all future versions.


New dependencies
~~~~~~~~~~~~~~~~
The following new dependencies have been added:

For Haskell:
- The ``curl`` library is not optional anymore for compiling the Haskell code.
- ``snap-server`` library (if monitoring is enabled).

For Python:
- The minimum Python version needed to run Ganeti is now 2.6.
- ``yaml`` library (only for running the QA).

Since 2.8.0 rc3
~~~~~~~~~~~~~~~
- Perform proper cleanup on termination of Haskell daemons
- Fix corner-case in handling of remaining retry time


Version 2.8.0 rc3
-----------------

*(Released Tue, 17 Sep 2013)*

- To simplify the work of packaging frameworks that want to add the needed users
  and groups in a split-user setup themselves, at build time three files in
  ``doc/users`` will be generated. The ``groups`` files contains, one per line,
  the groups to be generated, the ``users`` file contains, one per line, the
  users to be generated, optionally followed by their primary group, where
  important. The ``groupmemberships`` file contains, one per line, additional
  user-group membership relations that need to be established. The syntax of
  these files will remain stable in all future versions.
- Add a default to file-driver when unspecified over RAPI (Issue 571)
- Mark the DSA host pubkey as optional, and remove it during config downgrade
  (Issue 560)
- Some documentation fixes


Version 2.8.0 rc2
-----------------

*(Released Tue, 27 Aug 2013)*

The second release candidate of the 2.8 series. Since 2.8.0. rc1:

- Support 'viridian' parameter in Xen HVM (Issue 233)
- Include VCS version in ``gnt-cluster version``
- Support DSA SSH keys in bootstrap (Issue 338)
- Fix batch creation of instances
- Use FQDN to check master node status (Issue 551)
- Make the DRBD collector more failure-resilient


Version 2.8.0 rc1
-----------------

*(Released Fri, 2 Aug 2013)*

The first release candidate of the 2.8 series. Since 2.8.0 beta1:

- Fix upgrading/downgrading from 2.7
- Increase maximum RAPI message size
- Documentation updates
- Split ``confd`` between ``luxid`` and ``confd``
- Merge 2.7 series up to the 2.7.1 release
- Allow the ``modify_etc_hosts`` option to be changed
- Add better debugging for ``luxid`` queries
- Expose bulk parameter for GetJobs in RAPI client
- Expose missing ``network`` fields in RAPI
- Add some ``cluster verify`` tests
- Some unittest fixes
- Fix a malfunction in ``hspace``'s tiered allocation
- Fix query compatibility between haskell and python implementations
- Add the ``vnet_hdr`` HV parameter for KVM
- Add ``--cleanup`` to instance failover
- Change the connected groups format in ``gnt-network info`` output; it
  was previously displayed as a raw list by mistake. (Merged from 2.7)


Version 2.8.0 beta1
-------------------

*(Released Mon, 24 Jun 2013)*

This was the first beta release of the 2.8 series. All important changes
are listed in the latest 2.8 entry.


Version 2.7.2
-------------

*(Released Thu, 26 Sep 2013)*

- Change the connected groups format in ``gnt-network info`` output; it
  was previously displayed as a raw list by mistake
- Check disk template in right dict when copying
- Support multi-instance allocs without iallocator
- Fix some errors in the documentation
- Fix formatting of tuple in an error message


Version 2.7.1
-------------

*(Released Thu, 25 Jul 2013)*

- Add logrotate functionality in daemon-util
- Add logrotate example file
- Add missing fields to network queries over rapi
- Fix network object timestamps
- Add support for querying network timestamps
- Fix a typo in the example crontab
- Fix a documentation typo


Version 2.7.0
-------------

*(Released Thu, 04 Jul 2013)*

Incompatible/important changes
~~~~~~~~~~~~~~~~~~~~~~~~~~~~~~

- Instance policies for disk size were documented to be on a per-disk
  basis, but hail applied them to the sum of all disks. This has been
  fixed.
- ``hbal`` will now exit with status 0 if, during job execution over
  LUXI, early exit has been requested and all jobs are successful;
  before, exit status 1 was used, which cannot be differentiated from
  "job error" case
- Compatibility with newer versions of rbd has been fixed
- ``gnt-instance batch-create`` has been changed to use the bulk create
  opcode from Ganeti. This lead to incompatible changes in the format of
  the JSON file. It's now not a custom dict anymore but a dict
  compatible with the ``OpInstanceCreate`` opcode.
- Parent directories for file storage need to be listed in
  ``$sysconfdir/ganeti/file-storage-paths`` now. ``cfgupgrade`` will
  write the file automatically based on old configuration values, but it
  can not distribute it across all nodes and the file contents should be
  verified. Use ``gnt-cluster copyfile
  $sysconfdir/ganeti/file-storage-paths`` once the cluster has been
  upgraded. The reason for requiring this list of paths now is that
  before it would have been possible to inject new paths via RPC,
  allowing files to be created in arbitrary locations. The RPC protocol
  is protected using SSL/X.509 certificates, but as a design principle
  Ganeti does not permit arbitrary paths to be passed.
- The parsing of the variants file for OSes (see
  :manpage:`ganeti-os-interface(7)`) has been slightly changed: now empty
  lines and comment lines (starting with ``#``) are ignored for better
  readability.
- The ``setup-ssh`` tool added in Ganeti 2.2 has been replaced and is no
  longer available. ``gnt-node add`` now invokes a new tool on the
  destination node, named ``prepare-node-join``, to configure the SSH
  daemon. Paramiko is no longer necessary to configure nodes' SSH
  daemons via ``gnt-node add``.
- Draining (``gnt-cluster queue drain``) and un-draining the job queue
  (``gnt-cluster queue undrain``) now affects all nodes in a cluster and
  the flag is not reset after a master failover.
- Python 2.4 has *not* been tested with this release. Using 2.6 or above
  is recommended. 2.6 will be mandatory from the 2.8 series.


New features
~~~~~~~~~~~~

- New network management functionality to support automatic allocation
  of IP addresses and managing of network parameters. See
  :manpage:`gnt-network(8)` for more details.
- New external storage backend, to allow managing arbitrary storage
  systems external to the cluster. See
  :manpage:`ganeti-extstorage-interface(7)`.
- New ``exclusive-storage`` node parameter added, restricted to
  nodegroup level. When it's set to true, physical disks are assigned in
  an exclusive fashion to instances, as documented in :doc:`Partitioned
  Ganeti <design-partitioned>`.  Currently, only instances using the
  ``plain`` disk template are supported.
- The KVM hypervisor has been updated with many new hypervisor
  parameters, including a generic one for passing arbitrary command line
  values. See a complete list in :manpage:`gnt-instance(8)`. It is now
  compatible up to qemu 1.4.
- A new tool, called ``mon-collector``, is the stand-alone executor of
  the data collectors for a monitoring system. As of this version, it
  just includes the DRBD data collector, that can be executed by calling
  ``mon-collector`` using the ``drbd`` parameter. See
  :manpage:`mon-collector(7)`.
- A new user option, :pyeval:`rapi.RAPI_ACCESS_READ`, has been added
  for RAPI users. It allows granting permissions to query for
  information to a specific user without giving
  :pyeval:`rapi.RAPI_ACCESS_WRITE` permissions.
- A new tool named ``node-cleanup`` has been added. It cleans remains of
  a cluster from a machine by stopping all daemons, removing
  certificates and ssconf files. Unless the ``--no-backup`` option is
  given, copies of the certificates are made.
- Instance creations now support the use of opportunistic locking,
  potentially speeding up the (parallel) creation of multiple instances.
  This feature is currently only available via the :doc:`RAPI
  <rapi>` interface and when an instance allocator is used. If the
  ``opportunistic_locking`` parameter is set the opcode will try to
  acquire as many locks as possible, but will not wait for any locks
  held by other opcodes. If not enough resources can be found to
  allocate the instance, the temporary error code
  :pyeval:`errors.ECODE_TEMP_NORES` is returned. The operation can be
  retried thereafter, with or without opportunistic locking.
- New experimental linux-ha resource scripts.
- Restricted-commands support: ganeti can now be asked (via command line
  or rapi) to perform commands on a node. These are passed via ganeti
  RPC rather than ssh. This functionality is restricted to commands
  specified on the ``$sysconfdir/ganeti/restricted-commands`` for security
  reasons. The file is not copied automatically.


Misc changes
~~~~~~~~~~~~

- Diskless instances are now externally mirrored (Issue 237). This for
  now has only been tested in conjunction with explicit target nodes for
  migration/failover.
- Queries not needing locks or RPC access to the node can now be
  performed by the confd daemon, making them independent from jobs, and
  thus faster to execute. This is selectable at configure time.
- The functionality for allocating multiple instances at once has been
  overhauled and is now also available through :doc:`RAPI <rapi>`.

There are no significant changes from version 2.7.0~rc3.


Version 2.7.0 rc3
-----------------

*(Released Tue, 25 Jun 2013)*

- Fix permissions on the confd query socket (Issue 477)
- Fix permissions on the job archive dir (Issue 498)
- Fix handling of an internal exception in replace-disks (Issue 472)
- Fix gnt-node info handling of shortened names (Issue 497)
- Fix gnt-instance grow-disk when wiping is enabled
- Documentation improvements, and support for newer pandoc
- Fix hspace honoring ipolicy for disks (Issue 484)
- Improve handling of the ``kvm_extra`` HV parameter


Version 2.7.0 rc2
-----------------

*(Released Fri, 24 May 2013)*

- ``devel/upload`` now works when ``/var/run`` on the target nodes is a
  symlink.
- Disks added through ``gnt-instance modify`` or created through
  ``gnt-instance recreate-disks`` are wiped, if the
  ``prealloc_wipe_disks`` flag is set.
- If wiping newly created disks fails, the disks are removed. Also,
  partial failures in creating disks through ``gnt-instance modify``
  triggers a cleanup of the partially-created disks.
- Removing the master IP address doesn't fail if the address has been
  already removed.
- Fix ownership of the OS log dir
- Workaround missing SO_PEERCRED constant (Issue 191)


Version 2.7.0 rc1
-----------------

*(Released Fri, 3 May 2013)*

This was the first release candidate of the 2.7 series. Since beta3:

- Fix kvm compatibility with qemu 1.4 (Issue 389)
- Documentation updates (admin guide, upgrade notes, install
  instructions) (Issue 372)
- Fix gnt-group list nodes and instances count (Issue 436)
- Fix compilation without non-mandatory libraries (Issue 441)
- Fix xen-hvm hypervisor forcing nics to type 'ioemu' (Issue 247)
- Make confd logging more verbose at INFO level (Issue 435)
- Improve "networks" documentation in :manpage:`gnt-instance(8)`
- Fix failure path for instance storage type conversion (Issue 229)
- Update htools text backend documentation
- Improve the renew-crypto section of :manpage:`gnt-cluster(8)`
- Disable inter-cluster instance move for file-based instances, because
  it is dependant on instance export, which is not supported for
  file-based instances. (Issue 414)
- Fix gnt-job crashes on non-ascii characters (Issue 427)
- Fix volume group checks on non-vm-capable nodes (Issue 432)


Version 2.7.0 beta3
-------------------

*(Released Mon, 22 Apr 2013)*

This was the third beta release of the 2.7 series. Since beta2:

- Fix hail to verify disk instance policies on a per-disk basis (Issue 418).
- Fix data loss on wrong usage of ``gnt-instance move``
- Properly export errors in confd-based job queries
- Add ``users-setup`` tool
- Fix iallocator protocol to report 0 as a disk size for diskless
  instances. This avoids hail breaking when a diskless instance is
  present.
- Fix job queue directory permission problem that made confd job queries
  fail. This requires running an ``ensure-dirs --full-run`` on upgrade
  for access to archived jobs (Issue 406).
- Limit the sizes of networks supported by ``gnt-network`` to something
  between a ``/16`` and a ``/30`` to prevent memory bloat and crashes.
- Fix bugs in instance disk template conversion
- Fix GHC 7 compatibility
- Fix ``burnin`` install path (Issue 426).
- Allow very small disk grows (Issue 347).
- Fix a ``ganeti-noded`` memory bloat introduced in 2.5, by making sure
  that noded doesn't import masterd code (Issue 419).
- Make sure the default metavg at cluster init is the same as the vg, if
  unspecified (Issue 358).
- Fix cleanup of partially created disks (part of Issue 416)


Version 2.7.0 beta2
-------------------

*(Released Tue, 2 Apr 2013)*

This was the second beta release of the 2.7 series. Since beta1:

- Networks no longer have a "type" slot, since this information was
  unused in Ganeti: instead of it tags should be used.
- The rapi client now has a ``target_node`` option to MigrateInstance.
- Fix early exit return code for hbal (Issue 386).
- Fix ``gnt-instance migrate/failover -n`` (Issue 396).
- Fix ``rbd showmapped`` output parsing (Issue 312).
- Networks are now referenced indexed by UUID, rather than name. This
  will require running cfgupgrade, from 2.7.0beta1, if networks are in
  use.
- The OS environment now includes network information.
- Deleting of a network is now disallowed if any instance nic is using
  it, to prevent dangling references.
- External storage is now documented in man pages.
- The exclusive_storage flag can now only be set at nodegroup level.
- Hbal can now submit an explicit priority with its jobs.
- Many network related locking fixes.
- Bump up the required pylint version to 0.25.1.
- Fix the ``no_remember`` option in RAPI client.
- Many ipolicy related tests, qa, and fixes.
- Many documentation improvements and fixes.
- Fix building with ``--disable-file-storage``.
- Fix ``-q`` option in htools, which was broken if passed more than
  once.
- Some haskell/python interaction improvements and fixes.
- Fix iallocator in case of missing LVM storage.
- Fix confd config load in case of ``--no-lvm-storage``.
- The confd/query functionality is now mentioned in the security
  documentation.


Version 2.7.0 beta1
-------------------

*(Released Wed, 6 Feb 2013)*

This was the first beta release of the 2.7 series. All important changes
are listed in the latest 2.7 entry.


Version 2.6.2
-------------

*(Released Fri, 21 Dec 2012)*

Important behaviour change: hbal won't rebalance anymore instances which
have the ``auto_balance`` attribute set to false. This was the intention
all along, but until now it only skipped those from the N+1 memory
reservation (DRBD-specific).

A significant number of bug fixes in this release:

- Fixed disk adoption interaction with ipolicy checks.
- Fixed networking issues when instances are started, stopped or
  migrated, by forcing the tap device's MAC prefix to "fe" (issue 217).
- Fixed the warning in cluster verify for shared storage instances not
  being redundant.
- Fixed removal of storage directory on shared file storage (issue 262).
- Fixed validation of LVM volume group name in OpClusterSetParams
  (``gnt-cluster modify``) (issue 285).
- Fixed runtime memory increases (``gnt-instance modify -m``).
- Fixed live migration under Xen's ``xl`` mode.
- Fixed ``gnt-instance console`` with ``xl``.
- Fixed building with newer Haskell compiler/libraries.
- Fixed PID file writing in Haskell daemons (confd); this prevents
  restart issues if confd was launched manually (outside of
  ``daemon-util``) while another copy of it was running
- Fixed a type error when doing live migrations with KVM (issue 297) and
  the error messages for failing migrations have been improved.
- Fixed opcode validation for the out-of-band commands (``gnt-node
  power``).
- Fixed a type error when unsetting OS hypervisor parameters (issue
  311); now it's possible to unset all OS-specific hypervisor
  parameters.
- Fixed the ``dry-run`` mode for many operations: verification of
  results was over-zealous but didn't take into account the ``dry-run``
  operation, resulting in "wrong" failures.
- Fixed bash completion in ``gnt-job list`` when the job queue has
  hundreds of entries; especially with older ``bash`` versions, this
  results in significant CPU usage.

And lastly, a few other improvements have been made:

- Added option to force master-failover without voting (issue 282).
- Clarified error message on lock conflict (issue 287).
- Logging of newly submitted jobs has been improved (issue 290).
- Hostname checks have been made uniform between instance rename and
  create (issue 291).
- The ``--submit`` option is now supported by ``gnt-debug delay``.
- Shutting down the master daemon by sending SIGTERM now stops it from
  processing jobs waiting for locks; instead, those jobs will be started
  once again after the master daemon is started the next time (issue
  296).
- Support for Xen's ``xl`` program has been improved (besides the fixes
  above).
- Reduced logging noise in the Haskell confd daemon (only show one log
  entry for each config reload, instead of two).
- Several man page updates and typo fixes.


Version 2.6.1
-------------

*(Released Fri, 12 Oct 2012)*

A small bugfix release. Among the bugs fixed:

- Fixed double use of ``PRIORITY_OPT`` in ``gnt-node migrate``, that
  made the command unusable.
- Commands that issue many jobs don't fail anymore just because some jobs
  take so long that other jobs are archived.
- Failures during ``gnt-instance reinstall`` are reflected by the exit
  status.
- Issue 190 fixed. Check for DRBD in cluster verify is enabled only when
  DRBD is enabled.
- When ``always_failover`` is set, ``--allow-failover`` is not required
  in migrate commands anymore.
- ``bash_completion`` works even if extglob is disabled.
- Fixed bug with locks that made failover for RDB-based instances fail.
- Fixed bug in non-mirrored instance allocation that made Ganeti choose
  a random node instead of one based on the allocator metric.
- Support for newer versions of pylint and pep8.
- Hail doesn't fail anymore when trying to add an instance of type
  ``file``, ``sharedfile`` or ``rbd``.
- Added new Makefile target to rebuild the whole distribution, so that
  all files are included.


Version 2.6.0
-------------

*(Released Fri, 27 Jul 2012)*


.. attention:: The ``LUXI`` protocol has been made more consistent
   regarding its handling of command arguments. This, however, leads to
   incompatibility issues with previous versions. Please ensure that you
   restart Ganeti daemons soon after the upgrade, otherwise most
   ``LUXI`` calls (job submission, setting/resetting the drain flag,
   pausing/resuming the watcher, cancelling and archiving jobs, querying
   the cluster configuration) will fail.


New features
~~~~~~~~~~~~

Instance run status
+++++++++++++++++++

The current ``admin_up`` field, which used to denote whether an instance
should be running or not, has been removed. Instead, ``admin_state`` is
introduced, with 3 possible values -- ``up``, ``down`` and ``offline``.

The rational behind this is that an instance being “down” can have
different meanings:

- it could be down during a reboot
- it could be temporarily be down for a reinstall
- or it could be down because it is deprecated and kept just for its
  disk

The previous Boolean state was making it difficult to do capacity
calculations: should Ganeti reserve memory for a down instance? Now, the
tri-state field makes it clear:

- in ``up`` and ``down`` state, all resources are reserved for the
  instance, and it can be at any time brought up if it is down
- in ``offline`` state, only disk space is reserved for it, but not
  memory or CPUs

The field can have an extra use: since the transition between ``up`` and
``down`` and vice-versus is done via ``gnt-instance start/stop``, but
transition between ``offline`` and ``down`` is done via ``gnt-instance
modify``, it is possible to given different rights to users. For
example, owners of an instance could be allowed to start/stop it, but
not transition it out of the offline state.

Instance policies and specs
+++++++++++++++++++++++++++

In previous Ganeti versions, an instance creation request was not
limited on the minimum size and on the maximum size just by the cluster
resources. As such, any policy could be implemented only in third-party
clients (RAPI clients, or shell wrappers over ``gnt-*``
tools). Furthermore, calculating cluster capacity via ``hspace`` again
required external input with regards to instance sizes.

In order to improve these workflows and to allow for example better
per-node group differentiation, we introduced instance specs, which
allow declaring:

- minimum instance disk size, disk count, memory size, cpu count
- maximum values for the above metrics
- and “standard” values (used in ``hspace`` to calculate the standard
  sized instances)

The minimum/maximum values can be also customised at node-group level,
for example allowing more powerful hardware to support bigger instance
memory sizes.

Beside the instance specs, there are a few other settings belonging to
the instance policy framework. It is possible now to customise, per
cluster and node-group:

- the list of allowed disk templates
- the maximum ratio of VCPUs per PCPUs (to control CPU oversubscription)
- the maximum ratio of instance to spindles (see below for more
  information) for local storage

All these together should allow all tools that talk to Ganeti to know
what are the ranges of allowed values for instances and the
over-subscription that is allowed.

For the VCPU/PCPU ratio, we already have the VCPU configuration from the
instance configuration, and the physical CPU configuration from the
node. For the spindle ratios however, we didn't track before these
values, so new parameters have been added:

- a new node parameter ``spindle_count``, defaults to 1, customisable at
  node group or node level
- at new backend parameter (for instances), ``spindle_use`` defaults to 1

Note that spindles in this context doesn't need to mean actual
mechanical hard-drives; it's just a relative number for both the node
I/O capacity and instance I/O consumption.

Instance migration behaviour
++++++++++++++++++++++++++++

While live-migration is in general desirable over failover, it is
possible that for some workloads it is actually worse, due to the
variable time of the “suspend” phase during live migration.

To allow the tools to work consistently over such instances (without
having to hard-code instance names), a new backend parameter
``always_failover`` has been added to control the migration/failover
behaviour. When set to True, all migration requests for an instance will
instead fall-back to failover.

Instance memory ballooning
++++++++++++++++++++++++++

Initial support for memory ballooning has been added. The memory for an
instance is no longer fixed (backend parameter ``memory``), but instead
can vary between minimum and maximum values (backend parameters
``minmem`` and ``maxmem``). Currently we only change an instance's
memory when:

- live migrating or failing over and instance and the target node
  doesn't have enough memory
- user requests changing the memory via ``gnt-instance modify
  --runtime-memory``

Instance CPU pinning
++++++++++++++++++++

In order to control the use of specific CPUs by instance, support for
controlling CPU pinning has been added for the Xen, HVM and LXC
hypervisors. This is controlled by a new hypervisor parameter
``cpu_mask``; details about possible values for this are in the
:manpage:`gnt-instance(8)`. Note that use of the most specific (precise
VCPU-to-CPU mapping) form will work well only when all nodes in your
cluster have the same amount of CPUs.

Disk parameters
+++++++++++++++

Another area in which Ganeti was not customisable were the parameters
used for storage configuration, e.g. how many stripes to use for LVM,
DRBD resync configuration, etc.

To improve this area, we've added disks parameters, which are
customisable at cluster and node group level, and which allow to
specify various parameters for disks (DRBD has the most parameters
currently), for example:

- DRBD resync algorithm and parameters (e.g. speed)
- the default VG for meta-data volumes for DRBD
- number of stripes for LVM (plain disk template)
- the RBD pool

These parameters can be modified via ``gnt-cluster modify -D …`` and
``gnt-group modify -D …``, and are used at either instance creation (in
case of LVM stripes, for example) or at disk “activation” time
(e.g. resync speed).

Rados block device support
++++++++++++++++++++++++++

A Rados (http://ceph.com/wiki/Rbd) storage backend has been added,
denoted by the ``rbd`` disk template type. This is considered
experimental, feedback is welcome. For details on configuring it, see
the :doc:`install` document and the :manpage:`gnt-cluster(8)` man page.

Master IP setup
+++++++++++++++

The existing master IP functionality works well only in simple setups (a
single network shared by all nodes); however, if nodes belong to
different networks, then the ``/32`` setup and lack of routing
information is not enough.

To allow the master IP to function well in more complex cases, the
system was reworked as follows:

- a master IP netmask setting has been added
- the master IP activation/turn-down code was moved from the node daemon
  to a separate script
- whether to run the Ganeti-supplied master IP script or a user-supplied
  on is a ``gnt-cluster init`` setting

Details about the location of the standard and custom setup scripts are
in the man page :manpage:`gnt-cluster(8)`; for information about the
setup script protocol, look at the Ganeti-supplied script.

SPICE support
+++++++++++++

The `SPICE <http://www.linux-kvm.org/page/SPICE>`_ support has been
improved.

It is now possible to use TLS-protected connections, and when renewing
or changing the cluster certificates (via ``gnt-cluster renew-crypto``,
it is now possible to specify spice or spice CA certificates. Also, it
is possible to configure a password for SPICE sessions via the
hypervisor parameter ``spice_password_file``.

There are also new parameters to control the compression and streaming
options (e.g. ``spice_image_compression``, ``spice_streaming_video``,
etc.). For details, see the man page :manpage:`gnt-instance(8)` and look
for the spice parameters.

Lastly, it is now possible to see the SPICE connection information via
``gnt-instance console``.

OVF converter
+++++++++++++

A new tool (``tools/ovfconverter``) has been added that supports
conversion between Ganeti and the `Open Virtualization Format
<http://en.wikipedia.org/wiki/Open_Virtualization_Format>`_ (both to and
from).

This relies on the ``qemu-img`` tool to convert the disk formats, so the
actual compatibility with other virtualization solutions depends on it.

Confd daemon changes
++++++++++++++++++++

The configuration query daemon (``ganeti-confd``) is now optional, and
has been rewritten in Haskell; whether to use the daemon at all, use the
Python (default) or the Haskell version is selectable at configure time
via the ``--enable-confd`` parameter, which can take one of the
``haskell``, ``python`` or ``no`` values. If not used, disabling the
daemon will result in a smaller footprint; for larger systems, we
welcome feedback on the Haskell version which might become the default
in future versions.

If you want to use ``gnt-node list-drbd`` you need to have the Haskell
daemon running. The Python version doesn't implement the new call.


User interface changes
~~~~~~~~~~~~~~~~~~~~~~

We have replaced the ``--disks`` option of ``gnt-instance
replace-disks`` with a more flexible ``--disk`` option, which allows
adding and removing disks at arbitrary indices (Issue 188). Furthermore,
disk size and mode can be changed upon recreation (via ``gnt-instance
recreate-disks``, which accepts the same ``--disk`` option).

As many people are used to a ``show`` command, we have added that as an
alias to ``info`` on all ``gnt-*`` commands.

The ``gnt-instance grow-disk`` command has a new mode in which it can
accept the target size of the disk, instead of the delta; this can be
more safe since two runs in absolute mode will be idempotent, and
sometimes it's also easier to specify the desired size directly.

Also the handling of instances with regard to offline secondaries has
been improved. Instance operations should not fail because one of it's
secondary nodes is offline, even though it's safe to proceed.

A new command ``list-drbd`` has been added to the ``gnt-node`` script to
support debugging of DRBD issues on nodes. It provides a mapping of DRBD
minors to instance name.

API changes
~~~~~~~~~~~

RAPI coverage has improved, with (for example) new resources for
recreate-disks, node power-cycle, etc.

Compatibility
~~~~~~~~~~~~~

There is partial support for ``xl`` in the Xen hypervisor; feedback is
welcome.

Python 2.7 is better supported, and after Ganeti 2.6 we will investigate
whether to still support Python 2.4 or move to Python 2.6 as minimum
required version.

Support for Fedora has been slightly improved; the provided example
init.d script should work better on it and the INSTALL file should
document the needed dependencies.

Internal changes
~~~~~~~~~~~~~~~~

The deprecated ``QueryLocks`` LUXI request has been removed. Use
``Query(what=QR_LOCK, ...)`` instead.

The LUXI requests :pyeval:`luxi.REQ_QUERY_JOBS`,
:pyeval:`luxi.REQ_QUERY_INSTANCES`, :pyeval:`luxi.REQ_QUERY_NODES`,
:pyeval:`luxi.REQ_QUERY_GROUPS`, :pyeval:`luxi.REQ_QUERY_EXPORTS` and
:pyeval:`luxi.REQ_QUERY_TAGS` are deprecated and will be removed in a
future version. :pyeval:`luxi.REQ_QUERY` should be used instead.

RAPI client: ``CertificateError`` now derives from
``GanetiApiError``. This should make it more easy to handle Ganeti
errors.

Deprecation warnings due to PyCrypto/paramiko import in
``tools/setup-ssh`` have been silenced, as usually they are safe; please
make sure to run an up-to-date paramiko version, if you use this tool.

The QA scripts now depend on Python 2.5 or above (the main code base
still works with Python 2.4).

The configuration file (``config.data``) is now written without
indentation for performance reasons; if you want to edit it, it can be
re-formatted via ``tools/fmtjson``.

A number of bugs has been fixed in the cluster merge tool.

``x509`` certification verification (used in import-export) has been
changed to allow the same clock skew as permitted by the cluster
verification. This will remove some rare but hard to diagnose errors in
import-export.


Version 2.6.0 rc4
-----------------

*(Released Thu, 19 Jul 2012)*

Very few changes from rc4 to the final release, only bugfixes:

- integrated fixes from release 2.5.2 (fix general boot flag for KVM
  instance, fix CDROM booting for KVM instances)
- fixed node group modification of node parameters
- fixed issue in LUClusterVerifyGroup with multi-group clusters
- fixed generation of bash completion to ensure a stable ordering
- fixed a few typos


Version 2.6.0 rc3
-----------------

*(Released Fri, 13 Jul 2012)*

Third release candidate for 2.6. The following changes were done from
rc3 to rc4:

- Fixed ``UpgradeConfig`` w.r.t. to disk parameters on disk objects.
- Fixed an inconsistency in the LUXI protocol with the provided
  arguments (NOT backwards compatible)
- Fixed a bug with node groups ipolicy where ``min`` was greater than
  the cluster ``std`` value
- Implemented a new ``gnt-node list-drbd`` call to list DRBD minors for
  easier instance debugging on nodes (requires ``hconfd`` to work)


Version 2.6.0 rc2
-----------------

*(Released Tue, 03 Jul 2012)*

Second release candidate for 2.6. The following changes were done from
rc2 to rc3:

- Fixed ``gnt-cluster verify`` regarding ``master-ip-script`` on non
  master candidates
- Fixed a RAPI regression on missing beparams/memory
- Fixed redistribution of files on offline nodes
- Added possibility to run activate-disks even though secondaries are
  offline. With this change it relaxes also the strictness on some other
  commands which use activate disks internally:
  * ``gnt-instance start|reboot|rename|backup|export``
- Made it possible to remove safely an instance if its secondaries are
  offline
- Made it possible to reinstall even though secondaries are offline


Version 2.6.0 rc1
-----------------

*(Released Mon, 25 Jun 2012)*

First release candidate for 2.6. The following changes were done from
rc1 to rc2:

- Fixed bugs with disk parameters and ``rbd`` templates as well as
  ``instance_os_add``
- Made ``gnt-instance modify`` more consistent regarding new NIC/Disk
  behaviour. It supports now the modify operation
- ``hcheck`` implemented to analyze cluster health and possibility of
  improving health by rebalance
- ``hbal`` has been improved in dealing with split instances


Version 2.6.0 beta2
-------------------

*(Released Mon, 11 Jun 2012)*

Second beta release of 2.6. The following changes were done from beta2
to rc1:

- Fixed ``daemon-util`` with non-root user models
- Fixed creation of plain instances with ``--no-wait-for-sync``
- Fix wrong iv_names when running ``cfgupgrade``
- Export more information in RAPI group queries
- Fixed bug when changing instance network interfaces
- Extended burnin to do NIC changes
- query: Added ``<``, ``>``, ``<=``, ``>=`` comparison operators
- Changed default for DRBD barriers
- Fixed DRBD error reporting for syncer rate
- Verify the options on disk parameters

And of course various fixes to documentation and improved unittests and
QA.


Version 2.6.0 beta1
-------------------

*(Released Wed, 23 May 2012)*

First beta release of 2.6. The following changes were done from beta1 to
beta2:

- integrated patch for distributions without ``start-stop-daemon``
- adapted example init.d script to work on Fedora
- fixed log handling in Haskell daemons
- adapted checks in the watcher for pycurl linked against libnss
- add partial support for ``xl`` instead of ``xm`` for Xen
- fixed a type issue in cluster verification
- fixed ssconf handling in the Haskell code (was breaking confd in IPv6
  clusters)

Plus integrated fixes from the 2.5 branch:

- fixed ``kvm-ifup`` to use ``/bin/bash``
- fixed parallel build failures
- KVM live migration when using a custom keymap


Version 2.5.2
-------------

*(Released Tue, 24 Jul 2012)*

A small bugfix release, with no new features:

- fixed bash-isms in kvm-ifup, for compatibility with systems which use a
  different default shell (e.g. Debian, Ubuntu)
- fixed KVM startup and live migration with a custom keymap (fixes Issue
  243 and Debian bug #650664)
- fixed compatibility with KVM versions that don't support multiple boot
  devices (fixes Issue 230 and Debian bug #624256)

Additionally, a few fixes were done to the build system (fixed parallel
build failures) and to the unittests (fixed race condition in test for
FileID functions, and the default enable/disable mode for QA test is now
customisable).


Version 2.5.1
-------------

*(Released Fri, 11 May 2012)*

A small bugfix release.

The main issues solved are on the topic of compatibility with newer LVM
releases:

- fixed parsing of ``lv_attr`` field
- adapted to new ``vgreduce --removemissing`` behaviour where sometimes
  the ``--force`` flag is needed

Also on the topic of compatibility, ``tools/lvmstrap`` has been changed
to accept kernel 3.x too (was hardcoded to 2.6.*).

A regression present in 2.5.0 that broke handling (in the gnt-* scripts)
of hook results and that also made display of other errors suboptimal
was fixed; the code behaves now like 2.4 and earlier.

Another change in 2.5, the cleanup of the OS scripts environment, is too
aggressive: it removed even the ``PATH`` variable, which requires the OS
scripts to *always* need to export it. Since this is a bit too strict,
we now export a minimal PATH, the same that we export for hooks.

The fix for issue 201 (Preserve bridge MTU in KVM ifup script) was
integrated into this release.

Finally, a few other miscellaneous changes were done (no new features,
just small improvements):

- Fix ``gnt-group --help`` display
- Fix hardcoded Xen kernel path
- Fix grow-disk handling of invalid units
- Update synopsis for ``gnt-cluster repair-disk-sizes``
- Accept both PUT and POST in noded (makes future upgrade to 2.6 easier)


Version 2.5.0
-------------

*(Released Thu, 12 Apr 2012)*

Incompatible/important changes and bugfixes
~~~~~~~~~~~~~~~~~~~~~~~~~~~~~~~~~~~~~~~~~~~

- The default of the ``/2/instances/[instance_name]/rename`` RAPI
  resource's ``ip_check`` parameter changed from ``True`` to ``False``
  to match the underlying LUXI interface.
- The ``/2/nodes/[node_name]/evacuate`` RAPI resource was changed to use
  body parameters, see :doc:`RAPI documentation <rapi>`. The server does
  not maintain backwards-compatibility as the underlying operation
  changed in an incompatible way. The RAPI client can talk to old
  servers, but it needs to be told so as the return value changed.
- When creating file-based instances via RAPI, the ``file_driver``
  parameter no longer defaults to ``loop`` and must be specified.
- The deprecated ``bridge`` NIC parameter is no longer supported. Use
  ``link`` instead.
- Support for the undocumented and deprecated RAPI instance creation
  request format version 0 has been dropped. Use version 1, supported
  since Ganeti 2.1.3 and :doc:`documented <rapi>`, instead.
- Pyparsing 1.4.6 or above is required, see :doc:`installation
  documentation <install>`.
- The "cluster-verify" hooks are now executed per group by the
  ``OP_CLUSTER_VERIFY_GROUP`` opcode. This maintains the same behavior
  if you just run ``gnt-cluster verify``, which generates one opcode per
  group.
- The environment as passed to the OS scripts is cleared, and thus no
  environment variables defined in the node daemon's environment will be
  inherited by the scripts.
- The :doc:`iallocator <iallocator>` mode ``multi-evacuate`` has been
  deprecated.
- :doc:`New iallocator modes <design-multi-reloc>` have been added to
  support operations involving multiple node groups.
- Offline nodes are ignored when failing over an instance.
- Support for KVM version 1.0, which changed the version reporting format
  from 3 to 2 digits.
- TCP/IP ports used by DRBD disks are returned to a pool upon instance
  removal.
- ``Makefile`` is now compatible with Automake 1.11.2
- Includes all bugfixes made in the 2.4 series

New features
~~~~~~~~~~~~

- The ganeti-htools project has been merged into the ganeti-core source
  tree and will be built as part of Ganeti (see :doc:`install-quick`).
- Implemented support for :doc:`shared storage <design-shared-storage>`.
- Add support for disks larger than 2 TB in ``lvmstrap`` by supporting
  GPT-style partition tables (requires `parted
  <http://www.gnu.org/s/parted/>`_).
- Added support for floppy drive and 2nd CD-ROM drive in KVM hypervisor.
- Allowed adding tags on instance creation.
- Export instance tags to hooks (``INSTANCE_TAGS``, see :doc:`hooks`)
- Allow instances to be started in a paused state, enabling the user to
  see the complete console output on boot using the console.
- Added new hypervisor flag to control default reboot behaviour
  (``reboot_behavior``).
- Added support for KVM keymaps (hypervisor parameter ``keymap``).
- Improved out-of-band management support:

  - Added ``gnt-node health`` command reporting the health status of
    nodes.
  - Added ``gnt-node power`` command to manage power status of nodes.
  - Added command for emergency power-off (EPO), ``gnt-cluster epo``.

- Instance migration can fall back to failover if instance is not
  running.
- Filters can be used when listing nodes, instances, groups and locks;
  see :manpage:`ganeti(7)` manpage.
- Added post-execution status as variables to :doc:`hooks <hooks>`
  environment.
- Instance tags are exported/imported together with the instance.
- When given an explicit job ID, ``gnt-job info`` will work for archived
  jobs.
- Jobs can define dependencies on other jobs (not yet supported via
  RAPI or command line, but used by internal commands and usable via
  LUXI).

  - Lock monitor (``gnt-debug locks``) shows jobs waiting for
    dependencies.

- Instance failover is now available as a RAPI resource
  (``/2/instances/[instance_name]/failover``).
- ``gnt-instance info`` defaults to static information if primary node
  is offline.
- Opcodes have a new ``comment`` attribute.
- Added basic SPICE support to KVM hypervisor.
- ``tools/ganeti-listrunner`` allows passing of arguments to executable.

Node group improvements
~~~~~~~~~~~~~~~~~~~~~~~

- ``gnt-cluster verify`` has been modified to check groups separately,
  thereby improving performance.
- Node group support has been added to ``gnt-cluster verify-disks``,
  which now operates per node group.
- Watcher has been changed to work better with node groups.

  - One process and state file per node group.
  - Slow watcher in one group doesn't block other group's watcher.

- Added new command, ``gnt-group evacuate``, to move all instances in a
  node group to other groups.
- Added ``gnt-instance change-group`` to move an instance to another
  node group.
- ``gnt-cluster command`` and ``gnt-cluster copyfile`` now support
  per-group operations.
- Node groups can be tagged.
- Some operations switch from an exclusive to a shared lock as soon as
  possible.
- Instance's primary and secondary nodes' groups are now available as
  query fields (``pnode.group``, ``pnode.group.uuid``, ``snodes.group``
  and ``snodes.group.uuid``).

Misc
~~~~

- Numerous updates to documentation and manpages.

  - :doc:`RAPI <rapi>` documentation now has detailed parameter
    descriptions.
  - Some opcode/job results are now also documented, see :doc:`RAPI
    <rapi>`.

- A lockset's internal lock is now also visible in lock monitor.
- Log messages from job queue workers now contain information about the
  opcode they're processing.
- ``gnt-instance console`` no longer requires the instance lock.
- A short delay when waiting for job changes reduces the number of LUXI
  requests significantly.
- DRBD metadata volumes are overwritten with zeros during disk creation.
- Out-of-band commands no longer acquire the cluster lock in exclusive
  mode.
- ``devel/upload`` now uses correct permissions for directories.


Version 2.5.0 rc6
-----------------

*(Released Fri, 23 Mar 2012)*

This was the sixth release candidate of the 2.5 series.


Version 2.5.0 rc5
-----------------

*(Released Mon, 9 Jan 2012)*

This was the fifth release candidate of the 2.5 series.


Version 2.5.0 rc4
-----------------

*(Released Thu, 27 Oct 2011)*

This was the fourth release candidate of the 2.5 series.


Version 2.5.0 rc3
-----------------

*(Released Wed, 26 Oct 2011)*

This was the third release candidate of the 2.5 series.


Version 2.5.0 rc2
-----------------

*(Released Tue, 18 Oct 2011)*

This was the second release candidate of the 2.5 series.


Version 2.5.0 rc1
-----------------

*(Released Tue, 4 Oct 2011)*

This was the first release candidate of the 2.5 series.


Version 2.5.0 beta3
-------------------

*(Released Wed, 31 Aug 2011)*

This was the third beta release of the 2.5 series.


Version 2.5.0 beta2
-------------------

*(Released Mon, 22 Aug 2011)*

This was the second beta release of the 2.5 series.


Version 2.5.0 beta1
-------------------

*(Released Fri, 12 Aug 2011)*

This was the first beta release of the 2.5 series.


Version 2.4.5
-------------

*(Released Thu, 27 Oct 2011)*

- Fixed bug when parsing command line parameter values ending in
  backslash
- Fixed assertion error after unclean master shutdown
- Disable HTTP client pool for RPC, significantly reducing memory usage
  of master daemon
- Fixed queue archive creation with wrong permissions


Version 2.4.4
-------------

*(Released Tue, 23 Aug 2011)*

Small bug-fixes:

- Fixed documentation for importing with ``--src-dir`` option
- Fixed a bug in ``ensure-dirs`` with queue/archive permissions
- Fixed a parsing issue with DRBD 8.3.11 in the Linux kernel


Version 2.4.3
-------------

*(Released Fri, 5 Aug 2011)*

Many bug-fixes and a few small features:

- Fixed argument order in ``ReserveLV`` and ``ReserveMAC`` which caused
  issues when you tried to add an instance with two MAC addresses in one
  request
- KVM: fixed per-instance stored UID value
- KVM: configure bridged NICs at migration start
- KVM: Fix a bug where instance will not start with never KVM versions
  (>= 0.14)
- Added OS search path to ``gnt-cluster info``
- Fixed an issue with ``file_storage_dir`` where you were forced to
  provide an absolute path, but the documentation states it is a
  relative path, the documentation was right
- Added a new parameter to instance stop/start called ``--no-remember``
  that will make the state change to not be remembered
- Implemented ``no_remember`` at RAPI level
- Improved the documentation
- Node evacuation: don't call IAllocator if node is already empty
- Fixed bug in DRBD8 replace disks on current nodes
- Fixed bug in recreate-disks for DRBD instances
- Moved assertion checking locks in ``gnt-instance replace-disks``
  causing it to abort with not owning the right locks for some situation
- Job queue: Fixed potential race condition when cancelling queued jobs
- Fixed off-by-one bug in job serial generation
- ``gnt-node volumes``: Fix instance names
- Fixed aliases in bash completion
- Fixed a bug in reopening log files after being sent a SIGHUP
- Added a flag to burnin to allow specifying VCPU count
- Bugfixes to non-root Ganeti configuration


Version 2.4.2
-------------

*(Released Thu, 12 May 2011)*

Many bug-fixes and a few new small features:

- Fixed a bug related to log opening failures
- Fixed a bug in instance listing with orphan instances
- Fixed a bug which prevented resetting the cluster-level node parameter
  ``oob_program`` to the default
- Many fixes related to the ``cluster-merge`` tool
- Fixed a race condition in the lock monitor, which caused failures
  during (at least) creation of many instances in parallel
- Improved output for gnt-job info
- Removed the quiet flag on some ssh calls which prevented debugging
  failures
- Improved the N+1 failure messages in cluster verify by actually
  showing the memory values (needed and available)
- Increased lock attempt timeouts so that when executing long operations
  (e.g. DRBD replace-disks) other jobs do not enter 'blocking acquire'
  too early and thus prevent the use of the 'fair' mechanism
- Changed instance query data (``gnt-instance info``) to not acquire
  locks unless needed, thus allowing its use on locked instance if only
  static information is asked for
- Improved behaviour with filesystems that do not support rename on an
  opened file
- Fixed the behaviour of ``prealloc_wipe_disks`` cluster parameter which
  kept locks on all nodes during the wipe, which is unneeded
- Fixed ``gnt-watcher`` handling of errors during hooks execution
- Fixed bug in ``prealloc_wipe_disks`` with small disk sizes (less than
  10GiB) which caused the wipe to fail right at the end in some cases
- Fixed master IP activation when doing master failover with no-voting
- Fixed bug in ``gnt-node add --readd`` which allowed the re-adding of
  the master node itself
- Fixed potential data-loss in under disk full conditions, where Ganeti
  wouldn't check correctly the return code and would consider
  partially-written files 'correct'
- Fixed bug related to multiple VGs and DRBD disk replacing
- Added new disk parameter ``metavg`` that allows placement of the meta
  device for DRBD in a different volume group
- Fixed error handling in the node daemon when the system libc doesn't
  have major number 6 (i.e. if ``libc.so.6`` is not the actual libc)
- Fixed lock release during replace-disks, which kept cluster-wide locks
  when doing disk replaces with an iallocator script
- Added check for missing bridges in cluster verify
- Handle EPIPE errors while writing to the terminal better, so that
  piping the output to e.g. ``less`` doesn't cause a backtrace
- Fixed rare case where a ^C during Luxi calls could have been
  interpreted as server errors, instead of simply terminating
- Fixed a race condition in LUGroupAssignNodes (``gnt-group
  assign-nodes``)
- Added a few more parameters to the KVM hypervisor, allowing a second
  CDROM, custom disk type for CDROMs and a floppy image
- Removed redundant message in instance rename when the name is given
  already as a FQDN
- Added option to ``gnt-instance recreate-disks`` to allow creating the
  disks on new nodes, allowing recreation when the original instance
  nodes are completely gone
- Added option when converting disk templates to DRBD to skip waiting
  for the resync, in order to make the instance available sooner
- Added two new variables to the OS scripts environment (containing the
  instance's nodes)
- Made the root_path and optional parameter for the xen-pvm hypervisor,
  to allow use of ``pvgrub`` as bootloader
- Changed the instance memory modifications to only check out-of-memory
  conditions on memory increases, and turned the secondary node warnings
  into errors (they can still be overridden via ``--force``)
- Fixed the handling of a corner case when the Python installation gets
  corrupted (e.g. a bad disk) while ganeti-noded is running and we try
  to execute a command that doesn't exist
- Fixed a bug in ``gnt-instance move`` (LUInstanceMove) when the primary
  node of the instance returned failures during instance shutdown; this
  adds the option ``--ignore-consistency`` to gnt-instance move

And as usual, various improvements to the error messages, documentation
and man pages.


Version 2.4.1
-------------

*(Released Wed, 09 Mar 2011)*

Emergency bug-fix release. ``tools/cfgupgrade`` was broken and overwrote
the RAPI users file if run twice (even with ``--dry-run``).

The release fixes that bug (nothing else changed).


Version 2.4.0
-------------

*(Released Mon, 07 Mar 2011)*

Final 2.4.0 release. Just a few small fixes:

- Fixed RAPI node evacuate
- Fixed the kvm-ifup script
- Fixed internal error handling for special job cases
- Updated man page to specify the escaping feature for options


Version 2.4.0 rc3
-----------------

*(Released Mon, 28 Feb 2011)*

A critical fix for the ``prealloc_wipe_disks`` feature: it is possible
that this feature wiped the disks of the wrong instance, leading to loss
of data.

Other changes:

- Fixed title of query field containing instance name
- Expanded the glossary in the documentation
- Fixed one unittest (internal issue)


Version 2.4.0 rc2
-----------------

*(Released Mon, 21 Feb 2011)*

A number of bug fixes plus just a couple functionality changes.

On the user-visible side, the ``gnt-* list`` command output has changed
with respect to "special" field states. The current rc1 style of display
can be re-enabled by passing a new ``--verbose`` (``-v``) flag, but in
the default output mode special fields states are displayed as follows:

- Offline resource: ``*``
- Unavailable/not applicable: ``-``
- Data missing (RPC failure): ``?``
- Unknown field: ``??``

Another user-visible change is the addition of ``--force-join`` to
``gnt-node add``.

As for bug fixes:

- ``tools/cluster-merge`` has seen many fixes and is now enabled again
- Fixed regression in RAPI/instance reinstall where all parameters were
  required (instead of optional)
- Fixed ``gnt-cluster repair-disk-sizes``, was broken since Ganeti 2.2
- Fixed iallocator usage (offline nodes were not considered offline)
- Fixed ``gnt-node list`` with respect to non-vm_capable nodes
- Fixed hypervisor and OS parameter validation with respect to
  non-vm_capable nodes
- Fixed ``gnt-cluster verify`` with respect to offline nodes (mostly
  cosmetic)
- Fixed ``tools/listrunner`` with respect to agent-based usage


Version 2.4.0 rc1
-----------------

*(Released Fri,  4 Feb 2011)*

Many changes and fixes since the beta1 release. While there were some
internal changes, the code has been mostly stabilised for the RC
release.

Note: the dumb allocator was removed in this release, as it was not kept
up-to-date with the IAllocator protocol changes. It is recommended to
use the ``hail`` command from the ganeti-htools package.

Note: the 2.4 and up versions of Ganeti are not compatible with the
0.2.x branch of ganeti-htools. You need to upgrade to
ganeti-htools-0.3.0 (or later).

Regressions fixed from 2.3
~~~~~~~~~~~~~~~~~~~~~~~~~~

- Fixed the ``gnt-cluster verify-disks`` command
- Made ``gnt-cluster verify-disks`` work in parallel (as opposed to
  serially on nodes)
- Fixed disk adoption breakage
- Fixed wrong headers in instance listing for field aliases

Other bugs fixed
~~~~~~~~~~~~~~~~

- Fixed corner case in KVM handling of NICs
- Fixed many cases of wrong handling of non-vm_capable nodes
- Fixed a bug where a missing instance symlink was not possible to
  recreate with any ``gnt-*`` command (now ``gnt-instance
  activate-disks`` does it)
- Fixed the volume group name as reported by ``gnt-cluster
  verify-disks``
- Increased timeouts for the import-export code, hopefully leading to
  fewer aborts due network or instance timeouts
- Fixed bug in ``gnt-node list-storage``
- Fixed bug where not all daemons were started on cluster
  initialisation, but only at the first watcher run
- Fixed many bugs in the OOB implementation
- Fixed watcher behaviour in presence of instances with offline
  secondaries
- Fixed instance list output for instances running on the wrong node
- a few fixes to the cluster-merge tool, but it still cannot merge
  multi-node groups (currently it is not recommended to use this tool)


Improvements
~~~~~~~~~~~~

- Improved network configuration for the KVM hypervisor
- Added e1000 as a supported NIC for Xen-HVM
- Improved the lvmstrap tool to also be able to use partitions, as
  opposed to full disks
- Improved speed of disk wiping (the cluster parameter
  ``prealloc_wipe_disks``, so that it has a low impact on the total time
  of instance creations
- Added documentation for the OS parameters
- Changed ``gnt-instance deactivate-disks`` so that it can work if the
  hypervisor is not responding
- Added display of blacklisted and hidden OS information in
  ``gnt-cluster info``
- Extended ``gnt-cluster verify`` to also validate hypervisor, backend,
  NIC and node parameters, which might create problems with currently
  invalid (but undetected) configuration files, but prevents validation
  failures when unrelated parameters are modified
- Changed cluster initialisation to wait for the master daemon to become
  available
- Expanded the RAPI interface:

  - Added config redistribution resource
  - Added activation/deactivation of instance disks
  - Added export of console information

- Implemented log file reopening on SIGHUP, which allows using
  logrotate(8) for the Ganeti log files
- Added a basic OOB helper script as an example


Version 2.4.0 beta1
-------------------

*(Released Fri, 14 Jan 2011)*

User-visible
~~~~~~~~~~~~

- Fixed timezone issues when formatting timestamps
- Added support for node groups, available via ``gnt-group`` and other
  commands
- Added out-of-band framework and management, see :doc:`design
  document <design-oob>`
- Removed support for roman numbers from ``gnt-node list`` and
  ``gnt-instance list``.
- Allowed modification of master network interface via ``gnt-cluster
  modify --master-netdev``
- Accept offline secondaries while shutting down instance disks
- Added ``blockdev_prefix`` parameter to Xen PVM and HVM hypervisors
- Added support for multiple LVM volume groups
- Avoid sorting nodes for ``gnt-node list`` if specific nodes are
  requested
- Added commands to list available fields:

  - ``gnt-node list-fields``
  - ``gnt-group list-fields``
  - ``gnt-instance list-fields``

- Updated documentation and man pages

Integration
~~~~~~~~~~~

- Moved ``rapi_users`` file into separate directory, now named
  ``.../ganeti/rapi/users``, ``cfgupgrade`` moves the file and creates a
  symlink
- Added new tool for running commands on many machines,
  ``tools/ganeti-listrunner``
- Implemented more verbose result in ``OpInstanceConsole`` opcode, also
  improving the ``gnt-instance console`` output
- Allowed customisation of disk index separator at ``configure`` time
- Export node group allocation policy to :doc:`iallocator <iallocator>`
- Added support for non-partitioned md disks in ``lvmstrap``
- Added script to gracefully power off KVM instances
- Split ``utils`` module into smaller parts
- Changed query operations to return more detailed information, e.g.
  whether an information is unavailable due to an offline node. To use
  this new functionality, the LUXI call ``Query`` must be used. Field
  information is now stored by the master daemon and can be retrieved
  using ``QueryFields``. Instances, nodes and groups can also be queried
  using the new opcodes ``OpQuery`` and ``OpQueryFields`` (not yet
  exposed via RAPI). The following commands make use of this
  infrastructure change:

  - ``gnt-group list``
  - ``gnt-group list-fields``
  - ``gnt-node list``
  - ``gnt-node list-fields``
  - ``gnt-instance list``
  - ``gnt-instance list-fields``
  - ``gnt-debug locks``

Remote API
~~~~~~~~~~

- New RAPI resources (see :doc:`rapi`):

  - ``/2/modify``
  - ``/2/groups``
  - ``/2/groups/[group_name]``
  - ``/2/groups/[group_name]/assign-nodes``
  - ``/2/groups/[group_name]/modify``
  - ``/2/groups/[group_name]/rename``
  - ``/2/instances/[instance_name]/disk/[disk_index]/grow``

- RAPI changes:

  - Implemented ``no_install`` for instance creation
  - Implemented OS parameters for instance reinstallation, allowing
    use of special settings on reinstallation (e.g. for preserving data)

Misc
~~~~

- Added IPv6 support in import/export
- Pause DRBD synchronization while wiping disks on instance creation
- Updated unittests and QA scripts
- Improved network parameters passed to KVM
- Converted man pages from docbook to reStructuredText


Version 2.3.1
-------------

*(Released Mon, 20 Dec 2010)*

Released version 2.3.1~rc1 without any changes.


Version 2.3.1 rc1
-----------------

*(Released Wed, 1 Dec 2010)*

- impexpd: Disable OpenSSL compression in socat if possible (backport
  from master, commit e90739d625b, see :doc:`installation guide
  <install-quick>` for details)
- Changed unittest coverage report to exclude test scripts
- Added script to check version format


Version 2.3.0
-------------

*(Released Wed, 1 Dec 2010)*

Released version 2.3.0~rc1 without any changes.


Version 2.3.0 rc1
-----------------

*(Released Fri, 19 Nov 2010)*

A number of bugfixes and documentation updates:

- Update ganeti-os-interface documentation
- Fixed a bug related to duplicate MACs or similar items which should be
  unique
- Fix breakage in OS state modify
- Reinstall instance: disallow offline secondaries (fixes bug related to
  OS changing but reinstall failing)
- plus all the other fixes between 2.2.1 and 2.2.2


Version 2.3.0 rc0
-----------------

*(Released Tue, 2 Nov 2010)*

- Fixed clearing of the default iallocator using ``gnt-cluster modify``
- Fixed master failover race with watcher
- Fixed a bug in ``gnt-node modify`` which could lead to an inconsistent
  configuration
- Accept previously stopped instance for export with instance removal
- Simplify and extend the environment variables for instance OS scripts
- Added new node flags, ``master_capable`` and ``vm_capable``
- Added optional instance disk wiping prior during allocation. This is a
  cluster-wide option and can be set/modified using
  ``gnt-cluster {init,modify} --prealloc-wipe-disks``.
- Added IPv6 support, see :doc:`design document <design-2.3>` and
  :doc:`install-quick`
- Added a new watcher option (``--ignore-pause``)
- Added option to ignore offline node on instance start/stop
  (``--ignore-offline``)
- Allow overriding OS parameters with ``gnt-instance reinstall``
- Added ability to change node's secondary IP address using ``gnt-node
  modify``
- Implemented privilege separation for all daemons except
  ``ganeti-noded``, see ``configure`` options
- Complain if an instance's disk is marked faulty in ``gnt-cluster
  verify``
- Implemented job priorities (see ``ganeti(7)`` manpage)
- Ignore failures while shutting down instances during failover from
  offline node
- Exit daemon's bootstrap process only once daemon is ready
- Export more information via ``LUInstanceQuery``/remote API
- Improved documentation, QA and unittests
- RAPI daemon now watches ``rapi_users`` all the time and doesn't need a
  restart if the file was created or changed
- Added LUXI protocol version sent with each request and response,
  allowing detection of server/client mismatches
- Moved the Python scripts among gnt-* and ganeti-* into modules
- Moved all code related to setting up SSH to an external script,
  ``setup-ssh``
- Infrastructure changes for node group support in future versions


Version 2.2.2
-------------

*(Released Fri, 19 Nov 2010)*

A few small bugs fixed, and some improvements to the build system:

- Fix documentation regarding conversion to drbd
- Fix validation of parameters in cluster modify (``gnt-cluster modify
  -B``)
- Fix error handling in node modify with multiple changes
- Allow remote imports without checked names


Version 2.2.1
-------------

*(Released Tue, 19 Oct 2010)*

- Disable SSL session ID cache in RPC client


Version 2.2.1 rc1
-----------------

*(Released Thu, 14 Oct 2010)*

- Fix interaction between Curl/GnuTLS and the Python's HTTP server
  (thanks Apollon Oikonomopoulos!), finally allowing the use of Curl
  with GnuTLS
- Fix problems with interaction between Curl and Python's HTTP server,
  resulting in increased speed in many RPC calls
- Improve our release script to prevent breakage with older aclocal and
  Python 2.6


Version 2.2.1 rc0
-----------------

*(Released Thu, 7 Oct 2010)*

- Fixed issue 125, replace hardcoded "xenvg" in ``gnt-cluster`` with
  value retrieved from master
- Added support for blacklisted or hidden OS definitions
- Added simple lock monitor (accessible via (``gnt-debug locks``)
- Added support for -mem-path in KVM hypervisor abstraction layer
- Allow overriding instance parameters in tool for inter-cluster
  instance moves (``tools/move-instance``)
- Improved opcode summaries (e.g. in ``gnt-job list``)
- Improve consistency of OS listing by sorting it
- Documentation updates


Version 2.2.0.1
---------------

*(Released Fri, 8 Oct 2010)*

- Rebuild with a newer autotools version, to fix python 2.6 compatibility


Version 2.2.0
-------------

*(Released Mon, 4 Oct 2010)*

- Fixed regression in ``gnt-instance rename``


Version 2.2.0 rc2
-----------------

*(Released Wed, 22 Sep 2010)*

- Fixed OS_VARIANT variable for OS scripts
- Fixed cluster tag operations via RAPI
- Made ``setup-ssh`` exit with non-zero code if an error occurred
- Disabled RAPI CA checks in watcher


Version 2.2.0 rc1
-----------------

*(Released Mon, 23 Aug 2010)*

- Support DRBD versions of the format "a.b.c.d"
- Updated manpages
- Re-introduce support for usage from multiple threads in RAPI client
- Instance renames and modify via RAPI
- Work around race condition between processing and archival in job
  queue
- Mark opcodes following failed one as failed, too
- Job field ``lock_status`` was removed due to difficulties making it
  work with the changed job queue in Ganeti 2.2; a better way to monitor
  locks is expected for a later 2.2.x release
- Fixed dry-run behaviour with many commands
- Support ``ssh-agent`` again when adding nodes
- Many additional bugfixes


Version 2.2.0 rc0
-----------------

*(Released Fri, 30 Jul 2010)*

Important change: the internal RPC mechanism between Ganeti nodes has
changed from using a home-grown http library (based on the Python base
libraries) to use the PycURL library. This requires that PycURL is
installed on nodes. Please note that on Debian/Ubuntu, PycURL is linked
against GnuTLS by default. cURL's support for GnuTLS had known issues
before cURL 7.21.0 and we recommend using the latest cURL release or
linking against OpenSSL. Most other distributions already link PycURL
and cURL against OpenSSL. The command::

  python -c 'import pycurl; print pycurl.version'

can be used to determine the libraries PycURL and cURL are linked
against.

Other significant changes:

- Rewrote much of the internals of the job queue, in order to achieve
  better parallelism; this decouples job query operations from the job
  processing, and it should allow much nicer behaviour of the master
  daemon under load, and it also has uncovered some long-standing bugs
  related to the job serialisation (now fixed)
- Added a default iallocator setting to the cluster parameters,
  eliminating the need to always pass nodes or an iallocator for
  operations that require selection of new node(s)
- Added experimental support for the LXC virtualization method
- Added support for OS parameters, which allows the installation of
  instances to pass parameter to OS scripts in order to customise the
  instance
- Added a hypervisor parameter controlling the migration type (live or
  non-live), since hypervisors have various levels of reliability; this
  has renamed the 'live' parameter to 'mode'
- Added a cluster parameter ``reserved_lvs`` that denotes reserved
  logical volumes, meaning that cluster verify will ignore them and not
  flag their presence as errors
- The watcher will now reset the error count for failed instances after
  8 hours, thus allowing self-healing if the problem that caused the
  instances to be down/fail to start has cleared in the meantime
- Added a cluster parameter ``drbd_usermode_helper`` that makes Ganeti
  check for, and warn, if the drbd module parameter ``usermode_helper``
  is not consistent with the cluster-wide setting; this is needed to
  make diagnose easier of failed drbd creations
- Started adding base IPv6 support, but this is not yet
  enabled/available for use
- Rename operations (cluster, instance) will now return the new name,
  which is especially useful if a short name was passed in
- Added support for instance migration in RAPI
- Added a tool to pre-configure nodes for the SSH setup, before joining
  them to the cluster; this will allow in the future a simplified model
  for node joining (but not yet fully enabled in 2.2); this needs the
  paramiko python library
- Fixed handling of name-resolving errors
- Fixed consistency of job results on the error path
- Fixed master-failover race condition when executed multiple times in
  sequence
- Fixed many bugs related to the job queue (mostly introduced during the
  2.2 development cycle, so not all are impacting 2.1)
- Fixed instance migration with missing disk symlinks
- Fixed handling of unknown jobs in ``gnt-job archive``
- And many other small fixes/improvements

Internal changes:

- Enhanced both the unittest and the QA coverage
- Switched the opcode validation to a generic model, and extended the
  validation to all opcode parameters
- Changed more parts of the code that write shell scripts to use the
  same class for this
- Switched the master daemon to use the asyncore library for the Luxi
  server endpoint


Version 2.2.0 beta0
-------------------

*(Released Thu, 17 Jun 2010)*

- Added tool (``move-instance``) and infrastructure to move instances
  between separate clusters (see :doc:`separate documentation
  <move-instance>` and :doc:`design document <design-2.2>`)
- Added per-request RPC timeout
- RAPI now requires a Content-Type header for requests with a body (e.g.
  ``PUT`` or ``POST``) which must be set to ``application/json`` (see
  :rfc:`2616` (HTTP/1.1), section 7.2.1)
- ``ganeti-watcher`` attempts to restart ``ganeti-rapi`` if RAPI is not
  reachable
- Implemented initial support for running Ganeti daemons as separate
  users, see configure-time flags ``--with-user-prefix`` and
  ``--with-group-prefix`` (only ``ganeti-rapi`` is supported at this
  time)
- Instances can be removed after export (``gnt-backup export
  --remove-instance``)
- Self-signed certificates generated by Ganeti now use a 2048 bit RSA
  key (instead of 1024 bit)
- Added new cluster configuration file for cluster domain secret
- Import/export now use SSL instead of SSH
- Added support for showing estimated time when exporting an instance,
  see the ``ganeti-os-interface(7)`` manpage and look for
  ``EXP_SIZE_FD``


Version 2.1.8
-------------

*(Released Tue, 16 Nov 2010)*

Some more bugfixes. Unless critical bugs occur, this will be the last
2.1 release:

- Fix case of MAC special-values
- Fix mac checker regex
- backend: Fix typo causing "out of range" error
- Add missing --units in gnt-instance list man page


Version 2.1.7
-------------

*(Released Tue, 24 Aug 2010)*

Bugfixes only:
  - Don't ignore secondary node silently on non-mirrored disk templates
    (issue 113)
  - Fix --master-netdev arg name in gnt-cluster(8) (issue 114)
  - Fix usb_mouse parameter breaking with vnc_console (issue 109)
  - Properly document the usb_mouse parameter
  - Fix path in ganeti-rapi(8) (issue 116)
  - Adjust error message when the ganeti user's .ssh directory is
    missing
  - Add same-node-check when changing the disk template to drbd


Version 2.1.6
-------------

*(Released Fri, 16 Jul 2010)*

Bugfixes only:
  - Add an option to only select some reboot types during qa/burnin.
    (on some hypervisors consequent reboots are not supported)
  - Fix infrequent race condition in master failover. Sometimes the old
    master ip address would be still detected as up for a short time
    after it was removed, causing failover to fail.
  - Decrease mlockall warnings when the ctypes module is missing. On
    Python 2.4 we support running even if no ctypes module is installed,
    but we were too verbose about this issue.
  - Fix building on old distributions, on which man doesn't have a
    --warnings option.
  - Fix RAPI not to ignore the MAC address on instance creation
  - Implement the old instance creation format in the RAPI client.


Version 2.1.5
-------------

*(Released Thu, 01 Jul 2010)*

A small bugfix release:
  - Fix disk adoption: broken by strict --disk option checking in 2.1.4
  - Fix batch-create: broken in the whole 2.1 series due to a lookup on
    a non-existing option
  - Fix instance create: the --force-variant option was ignored
  - Improve pylint 0.21 compatibility and warnings with Python 2.6
  - Fix modify node storage with non-FQDN arguments
  - Fix RAPI client to authenticate under Python 2.6 when used
    for more than 5 requests needing authentication
  - Fix gnt-instance modify -t (storage) giving a wrong error message
    when converting a non-shutdown drbd instance to plain


Version 2.1.4
-------------

*(Released Fri, 18 Jun 2010)*

A small bugfix release:

  - Fix live migration of KVM instances started with older Ganeti
    versions which had fewer hypervisor parameters
  - Fix gnt-instance grow-disk on down instances
  - Fix an error-reporting bug during instance migration
  - Better checking of the ``--net`` and ``--disk`` values, to avoid
    silently ignoring broken ones
  - Fix an RPC error reporting bug affecting, for example, RAPI client
    users
  - Fix bug triggered by different API version os-es on different nodes
  - Fix a bug in instance startup with custom hvparams: OS level
    parameters would fail to be applied.
  - Fix the RAPI client under Python 2.6 (but more work is needed to
    make it work completely well with OpenSSL)
  - Fix handling of errors when resolving names from DNS


Version 2.1.3
-------------

*(Released Thu, 3 Jun 2010)*

A medium sized development cycle. Some new features, and some
fixes/small improvements/cleanups.

Significant features
~~~~~~~~~~~~~~~~~~~~

The node deamon now tries to mlock itself into memory, unless the
``--no-mlock`` flag is passed. It also doesn't fail if it can't write
its logs, and falls back to console logging. This allows emergency
features such as ``gnt-node powercycle`` to work even in the event of a
broken node disk (tested offlining the disk hosting the node's
filesystem and dropping its memory caches; don't try this at home)

KVM: add vhost-net acceleration support. It can be tested with a new
enough version of the kernel and of qemu-kvm.

KVM: Add instance chrooting feature. If you use privilege dropping for
your VMs you can also now force them to chroot to an empty directory,
before starting the emulated guest.

KVM: Add maximum migration bandwith and maximum downtime tweaking
support (requires a new-enough version of qemu-kvm).

Cluster verify will now warn if the master node doesn't have the master
ip configured on it.

Add a new (incompatible) instance creation request format to RAPI which
supports all parameters (previously only a subset was supported, and it
wasn't possible to extend the old format to accomodate all the new
features. The old format is still supported, and a client can check for
this feature, before using it, by checking for its presence in the
``features`` RAPI resource.

Now with ancient latin support. Try it passing the ``--roman`` option to
``gnt-instance info``, ``gnt-cluster info`` or ``gnt-node list``
(requires the python-roman module to be installed, in order to work).

Other changes
~~~~~~~~~~~~~

As usual many internal code refactorings, documentation updates, and
such. Among others:

  - Lots of improvements and cleanups to the experimental Remote API
    (RAPI) client library.
  - A new unit test suite for the core daemon libraries.
  - A fix to creating missing directories makes sure the umask is not
    applied anymore. This enforces the same directory permissions
    everywhere.
  - Better handling terminating daemons with ctrl+c (used when running
    them in debugging mode).
  - Fix a race condition in live migrating a KVM instance, when stat()
    on the old proc status file returned EINVAL, which is an unexpected
    value.
  - Fixed manpage checking with newer man and utf-8 charachters. But now
    you need the en_US.UTF-8 locale enabled to build Ganeti from git.


Version 2.1.2.1
---------------

*(Released Fri, 7 May 2010)*

Fix a bug which prevented untagged KVM instances from starting.


Version 2.1.2
-------------

*(Released Fri, 7 May 2010)*

Another release with a long development cycle, during which many
different features were added.

Significant features
~~~~~~~~~~~~~~~~~~~~

The KVM hypervisor now can run the individual instances as non-root, to
reduce the impact of a VM being hijacked due to bugs in the
hypervisor. It is possible to run all instances as a single (non-root)
user, to manually specify a user for each instance, or to dynamically
allocate a user out of a cluster-wide pool to each instance, with the
guarantee that no two instances will run under the same user ID on any
given node.

An experimental RAPI client library, that can be used standalone
(without the other Ganeti libraries), is provided in the source tree as
``lib/rapi/client.py``. Note this client might change its interface in
the future, as we iterate on its capabilities.

A new command, ``gnt-cluster renew-crypto`` has been added to easily
replace the cluster's certificates and crypto keys. This might help in
case they have been compromised, or have simply expired.

A new disk option for instance creation has been added that allows one
to "adopt" currently existing logical volumes, with data
preservation. This should allow easier migration to Ganeti from
unmanaged (or managed via other software) instances.

Another disk improvement is the possibility to convert between redundant
(DRBD) and plain (LVM) disk configuration for an instance. This should
allow better scalability (starting with one node and growing the
cluster, or shrinking a two-node cluster to one node).

A new feature that could help with automated node failovers has been
implemented: if a node sees itself as offline (by querying the master
candidates), it will try to shutdown (hard) all instances and any active
DRBD devices. This reduces the risk of duplicate instances if an
external script automatically failovers the instances on such nodes. To
enable this, the cluster parameter ``maintain_node_health`` should be
enabled; in the future this option (per the name) will enable other
automatic maintenance features.

Instance export/import now will reuse the original instance
specifications for all parameters; that means exporting an instance,
deleting it and the importing it back should give an almost identical
instance. Note that the default import behaviour has changed from
before, where it created only one NIC; now it recreates the original
number of NICs.

Cluster verify has added a few new checks: SSL certificates validity,
/etc/hosts consistency across the cluster, etc.

Other changes
~~~~~~~~~~~~~

As usual, many internal changes were done, documentation fixes,
etc. Among others:

- Fixed cluster initialization with disabled cluster storage (regression
  introduced in 2.1.1)
- File-based storage supports growing the disks
- Fixed behaviour of node role changes
- Fixed cluster verify for some corner cases, plus a general rewrite of
  cluster verify to allow future extension with more checks
- Fixed log spamming by watcher and node daemon (regression introduced
  in 2.1.1)
- Fixed possible validation issues when changing the list of enabled
  hypervisors
- Fixed cleanup of /etc/hosts during node removal
- Fixed RAPI response for invalid methods
- Fixed bug with hashed passwords in ``ganeti-rapi`` daemon
- Multiple small improvements to the KVM hypervisor (VNC usage, booting
  from ide disks, etc.)
- Allow OS changes without re-installation (to record a changed OS
  outside of Ganeti, or to allow OS renames)
- Allow instance creation without OS installation (useful for example if
  the OS will be installed manually, or restored from a backup not in
  Ganeti format)
- Implemented option to make cluster ``copyfile`` use the replication
  network
- Added list of enabled hypervisors to ssconf (possibly useful for
  external scripts)
- Added a new tool (``tools/cfgupgrade12``) that allows upgrading from
  1.2 clusters
- A partial form of node re-IP is possible via node readd, which now
  allows changed node primary IP
- Command line utilities now show an informational message if the job is
  waiting for a lock
- The logs of the master daemon now show the PID/UID/GID of the
  connected client


Version 2.1.1
-------------

*(Released Fri, 12 Mar 2010)*

During the 2.1.0 long release candidate cycle, a lot of improvements and
changes have accumulated with were released later as 2.1.1.

Major changes
~~~~~~~~~~~~~

The node evacuate command (``gnt-node evacuate``) was significantly
rewritten, and as such the IAllocator protocol was changed - a new
request type has been added. This unfortunate change during a stable
series is designed to improve performance of node evacuations; on
clusters with more than about five nodes and which are well-balanced,
evacuation should proceed in parallel for all instances of the node
being evacuated. As such, any existing IAllocator scripts need to be
updated, otherwise the above command will fail due to the unknown
request. The provided "dumb" allocator has not been updated; but the
ganeti-htools package supports the new protocol since version 0.2.4.

Another important change is increased validation of node and instance
names. This might create problems in special cases, if invalid host
names are being used.

Also, a new layer of hypervisor parameters has been added, that sits at
OS level between the cluster defaults and the instance ones. This allows
customisation of virtualization parameters depending on the installed
OS. For example instances with OS 'X' may have a different KVM kernel
(or any other parameter) than the cluster defaults. This is intended to
help managing a multiple OSes on the same cluster, without manual
modification of each instance's parameters.

A tool for merging clusters, ``cluster-merge``, has been added in the
tools sub-directory.

Bug fixes
~~~~~~~~~

- Improved the int/float conversions that should make the code more
  robust in face of errors from the node daemons
- Fixed the remove node code in case of internal configuration errors
- Fixed the node daemon behaviour in face of inconsistent queue
  directory (e.g. read-only file-system where we can't open the files
  read-write, etc.)
- Fixed the behaviour of gnt-node modify for master candidate demotion;
  now it either aborts cleanly or, if given the new "auto_promote"
  parameter, will automatically promote other nodes as needed
- Fixed compatibility with (unreleased yet) Python 2.6.5 that would
  completely prevent Ganeti from working
- Fixed bug for instance export when not all disks were successfully
  exported
- Fixed behaviour of node add when the new node is slow in starting up
  the node daemon
- Fixed handling of signals in the LUXI client, which should improve
  behaviour of command-line scripts
- Added checks for invalid node/instance names in the configuration (now
  flagged during cluster verify)
- Fixed watcher behaviour for disk activation errors
- Fixed two potentially endless loops in http library, which led to the
  RAPI daemon hanging and consuming 100% CPU in some cases
- Fixed bug in RAPI daemon related to hashed passwords
- Fixed bug for unintended qemu-level bridging of multi-NIC KVM
  instances
- Enhanced compatibility with non-Debian OSes, but not using absolute
  path in some commands and allowing customisation of the ssh
  configuration directory
- Fixed possible future issue with new Python versions by abiding to the
  proper use of ``__slots__`` attribute on classes
- Added checks that should prevent directory traversal attacks
- Many documentation fixes based on feedback from users

New features
~~~~~~~~~~~~

- Added an "early_release" more for instance replace disks and node
  evacuate, where we release locks earlier and thus allow higher
  parallelism within the cluster
- Added watcher hooks, intended to allow the watcher to restart other
  daemons (e.g. from the ganeti-nbma project), but they can be used of
  course for any other purpose
- Added a compile-time disable for DRBD barriers, to increase
  performance if the administrator trusts the power supply or the
  storage system to not lose writes
- Added the option of using syslog for logging instead of, or in
  addition to, Ganeti's own log files
- Removed boot restriction for paravirtual NICs for KVM, recent versions
  can indeed boot from a paravirtual NIC
- Added a generic debug level for many operations; while this is not
  used widely yet, it allows one to pass the debug value all the way to
  the OS scripts
- Enhanced the hooks environment for instance moves (failovers,
  migrations) where the primary/secondary nodes changed during the
  operation, by adding {NEW,OLD}_{PRIMARY,SECONDARY} vars
- Enhanced data validations for many user-supplied values; one important
  item is the restrictions imposed on instance and node names, which
  might reject some (invalid) host names
- Add a configure-time option to disable file-based storage, if it's not
  needed; this allows greater security separation between the master
  node and the other nodes from the point of view of the inter-node RPC
  protocol
- Added user notification in interactive tools if job is waiting in the
  job queue or trying to acquire locks
- Added log messages when a job is waiting for locks
- Added filtering by node tags in instance operations which admit
  multiple instances (start, stop, reboot, reinstall)
- Added a new tool for cluster mergers, ``cluster-merge``
- Parameters from command line which are of the form ``a=b,c=d`` can now
  use backslash escapes to pass in values which contain commas,
  e.g. ``a=b\\c,d=e`` where the 'a' parameter would get the value
  ``b,c``
- For KVM, the instance name is the first parameter passed to KVM, so
  that it's more visible in the process list


Version 2.1.0
-------------

*(Released Tue, 2 Mar 2010)*

Ganeti 2.1 brings many improvements with it. Major changes:

- Added infrastructure to ease automated disk repairs
- Added new daemon to export configuration data in a cheaper way than
  using the remote API
- Instance NICs can now be routed instead of being associated with a
  networking bridge
- Improved job locking logic to reduce impact of jobs acquiring multiple
  locks waiting for other long-running jobs

In-depth implementation details can be found in the Ganeti 2.1 design
document.

Details
~~~~~~~

- Added chroot hypervisor
- Added more options to xen-hvm hypervisor (``kernel_path`` and
  ``device_model``)
- Added more options to xen-pvm hypervisor (``use_bootloader``,
  ``bootloader_path`` and ``bootloader_args``)
- Added the ``use_localtime`` option for the xen-hvm and kvm
  hypervisors, and the default value for this has changed to false (in
  2.0 xen-hvm always enabled it)
- Added luxi call to submit multiple jobs in one go
- Added cluster initialization option to not modify ``/etc/hosts``
  file on nodes
- Added network interface parameters
- Added dry run mode to some LUs
- Added RAPI resources:

  - ``/2/instances/[instance_name]/info``
  - ``/2/instances/[instance_name]/replace-disks``
  - ``/2/nodes/[node_name]/evacuate``
  - ``/2/nodes/[node_name]/migrate``
  - ``/2/nodes/[node_name]/role``
  - ``/2/nodes/[node_name]/storage``
  - ``/2/nodes/[node_name]/storage/modify``
  - ``/2/nodes/[node_name]/storage/repair``

- Added OpCodes to evacuate or migrate all instances on a node
- Added new command to list storage elements on nodes (``gnt-node
  list-storage``) and modify them (``gnt-node modify-storage``)
- Added new ssconf files with master candidate IP address
  (``ssconf_master_candidates_ips``), node primary IP address
  (``ssconf_node_primary_ips``) and node secondary IP address
  (``ssconf_node_secondary_ips``)
- Added ``ganeti-confd`` and a client library to query the Ganeti
  configuration via UDP
- Added ability to run hooks after cluster initialization and before
  cluster destruction
- Added automatic mode for disk replace (``gnt-instance replace-disks
  --auto``)
- Added ``gnt-instance recreate-disks`` to re-create (empty) disks
  after catastrophic data-loss
- Added ``gnt-node repair-storage`` command to repair damaged LVM volume
  groups
- Added ``gnt-instance move`` command to move instances
- Added ``gnt-cluster watcher`` command to control watcher
- Added ``gnt-node powercycle`` command to powercycle nodes
- Added new job status field ``lock_status``
- Added parseable error codes to cluster verification (``gnt-cluster
  verify --error-codes``) and made output less verbose (use
  ``--verbose`` to restore previous behaviour)
- Added UUIDs to the main config entities (cluster, nodes, instances)
- Added support for OS variants
- Added support for hashed passwords in the Ganeti remote API users file
  (``rapi_users``)
- Added option to specify maximum timeout on instance shutdown
- Added ``--no-ssh-init`` option to ``gnt-cluster init``
- Added new helper script to start and stop Ganeti daemons
  (``daemon-util``), with the intent to reduce the work necessary to
  adjust Ganeti for non-Debian distributions and to start/stop daemons
  from one place
- Added more unittests
- Fixed critical bug in ganeti-masterd startup
- Removed the configure-time ``kvm-migration-port`` parameter, this is
  now customisable at the cluster level for both the KVM and Xen
  hypervisors using the new ``migration_port`` parameter
- Pass ``INSTANCE_REINSTALL`` variable to OS installation script when
  reinstalling an instance
- Allowed ``@`` in tag names
- Migrated to Sphinx (http://sphinx.pocoo.org/) for documentation
- Many documentation updates
- Distribute hypervisor files on ``gnt-cluster redist-conf``
- ``gnt-instance reinstall`` can now reinstall multiple instances
- Updated many command line parameters
- Introduced new OS API version 15
- No longer support a default hypervisor
- Treat virtual LVs as inexistent
- Improved job locking logic to reduce lock contention
- Match instance and node names case insensitively
- Reimplemented bash completion script to be more complete
- Improved burnin


Version 2.0.6
-------------

*(Released Thu, 4 Feb 2010)*

- Fix cleaner behaviour on nodes not in a cluster (Debian bug 568105)
- Fix a string formatting bug
- Improve safety of the code in some error paths
- Improve data validation in the master of values returned from nodes


Version 2.0.5
-------------

*(Released Thu, 17 Dec 2009)*

- Fix security issue due to missing validation of iallocator names; this
  allows local and remote execution of arbitrary executables
- Fix failure of gnt-node list during instance removal
- Ship the RAPI documentation in the archive


Version 2.0.4
-------------

*(Released Wed, 30 Sep 2009)*

- Fixed many wrong messages
- Fixed a few bugs related to the locking library
- Fixed MAC checking at instance creation time
- Fixed a DRBD parsing bug related to gaps in /proc/drbd
- Fixed a few issues related to signal handling in both daemons and
  scripts
- Fixed the example startup script provided
- Fixed insserv dependencies in the example startup script (patch from
  Debian)
- Fixed handling of drained nodes in the iallocator framework
- Fixed handling of KERNEL_PATH parameter for xen-hvm (Debian bug
  #528618)
- Fixed error related to invalid job IDs in job polling
- Fixed job/opcode persistence on unclean master shutdown
- Fixed handling of partial job processing after unclean master
  shutdown
- Fixed error reporting from LUs, previously all errors were converted
  into execution errors
- Fixed error reporting from burnin
- Decreased significantly the memory usage of the job queue
- Optimised slightly multi-job submission
- Optimised slightly opcode loading
- Backported the multi-job submit framework from the development
  branch; multi-instance start and stop should be faster
- Added script to clean archived jobs after 21 days; this will reduce
  the size of the queue directory
- Added some extra checks in disk size tracking
- Added an example ethers hook script
- Added a cluster parameter that prevents Ganeti from modifying of
  /etc/hosts
- Added more node information to RAPI responses
- Added a ``gnt-job watch`` command that allows following the ouput of a
  job
- Added a bind-address option to ganeti-rapi
- Added more checks to the configuration verify
- Enhanced the burnin script such that some operations can be retried
  automatically
- Converted instance reinstall to multi-instance model


Version 2.0.3
-------------

*(Released Fri, 7 Aug 2009)*

- Added ``--ignore-size`` to the ``gnt-instance activate-disks`` command
  to allow using the pre-2.0.2 behaviour in activation, if any existing
  instances have mismatched disk sizes in the configuration
- Added ``gnt-cluster repair-disk-sizes`` command to check and update
  any configuration mismatches for disk sizes
- Added ``gnt-master cluste-failover --no-voting`` to allow master
  failover to work on two-node clusters
- Fixed the ``--net`` option of ``gnt-backup import``, which was
  unusable
- Fixed detection of OS script errors in ``gnt-backup export``
- Fixed exit code of ``gnt-backup export``


Version 2.0.2
-------------

*(Released Fri, 17 Jul 2009)*

- Added experimental support for stripped logical volumes; this should
  enhance performance but comes with a higher complexity in the block
  device handling; stripping is only enabled when passing
  ``--with-lvm-stripecount=N`` to ``configure``, but codepaths are
  affected even in the non-stripped mode
- Improved resiliency against transient failures at the end of DRBD
  resyncs, and in general of DRBD resync checks
- Fixed a couple of issues with exports and snapshot errors
- Fixed a couple of issues in instance listing
- Added display of the disk size in ``gnt-instance info``
- Fixed checking for valid OSes in instance creation
- Fixed handling of the "vcpus" parameter in instance listing and in
  general of invalid parameters
- Fixed http server library, and thus RAPI, to handle invalid
  username/password combinations correctly; this means that now they
  report unauthorized for queries too, not only for modifications,
  allowing earlier detect of configuration problems
- Added a new "role" node list field, equivalent to the master/master
  candidate/drained/offline flags combinations
- Fixed cluster modify and changes of candidate pool size
- Fixed cluster verify error messages for wrong files on regular nodes
- Fixed a couple of issues with node demotion from master candidate role
- Fixed node readd issues
- Added non-interactive mode for ``ganeti-masterd --no-voting`` startup
- Added a new ``--no-voting`` option for masterfailover to fix failover
  on two-nodes clusters when the former master node is unreachable
- Added instance reinstall over RAPI


Version 2.0.1
-------------

*(Released Tue, 16 Jun 2009)*

- added ``-H``/``-B`` startup parameters to ``gnt-instance``, which will
  allow re-adding the start in single-user option (regression from 1.2)
- the watcher writes the instance status to a file, to allow monitoring
  to report the instance status (from the master) based on cached
  results of the watcher's queries; while this can get stale if the
  watcher is being locked due to other work on the cluster, this is
  still an improvement
- the watcher now also restarts the node daemon and the rapi daemon if
  they died
- fixed the watcher to handle full and drained queue cases
- hooks export more instance data in the environment, which helps if
  hook scripts need to take action based on the instance's properties
  (no longer need to query back into ganeti)
- instance failovers when the instance is stopped do not check for free
  RAM, so that failing over a stopped instance is possible in low memory
  situations
- rapi uses queries for tags instead of jobs (for less job traffic), and
  for cluster tags it won't talk to masterd at all but read them from
  ssconf
- a couple of error handling fixes in RAPI
- drbd handling: improved the error handling of inconsistent disks after
  resync to reduce the frequency of "there are some degraded disks for
  this instance" messages
- fixed a bug in live migration when DRBD doesn't want to reconnect (the
  error handling path called a wrong function name)


Version 2.0.0
-------------

*(Released Wed, 27 May 2009)*

- no changes from rc5


Version 2.0 rc5
---------------

*(Released Wed, 20 May 2009)*

- fix a couple of bugs (validation, argument checks)
- fix ``gnt-cluster getmaster`` on non-master nodes (regression)
- some small improvements to RAPI and IAllocator
- make watcher automatically start the master daemon if down


Version 2.0 rc4
---------------

*(Released Mon, 27 Apr 2009)*

- change the OS list to not require locks; this helps with big clusters
- fix ``gnt-cluster verify`` and ``gnt-cluster verify-disks`` when the
  volume group is broken
- ``gnt-instance info``, without any arguments, doesn't run for all
  instances anymore; either pass ``--all`` or pass the desired
  instances; this helps against mistakes on big clusters where listing
  the information for all instances takes a long time
- miscellaneous doc and man pages fixes


Version 2.0 rc3
---------------

*(Released Wed, 8 Apr 2009)*

- Change the internal locking model of some ``gnt-node`` commands, in
  order to reduce contention (and blocking of master daemon) when
  batching many creation/reinstall jobs
- Fixes to Xen soft reboot
- No longer build documentation at build time, instead distribute it in
  the archive, in order to reduce the need for the whole docbook/rst
  toolchains


Version 2.0 rc2
---------------

*(Released Fri, 27 Mar 2009)*

- Now the cfgupgrade scripts works and can upgrade 1.2.7 clusters to 2.0
- Fix watcher startup sequence, improves the behaviour of busy clusters
- Some other fixes in ``gnt-cluster verify``, ``gnt-instance
  replace-disks``, ``gnt-instance add``, ``gnt-cluster queue``, KVM VNC
  bind address and other places
- Some documentation fixes and updates


Version 2.0 rc1
---------------

*(Released Mon, 2 Mar 2009)*

- More documentation updates, now all docs should be more-or-less
  up-to-date
- A couple of small fixes (mixed hypervisor clusters, offline nodes,
  etc.)
- Added a customizable HV_KERNEL_ARGS hypervisor parameter (for Xen PVM
  and KVM)
- Fix an issue related to $libdir/run/ganeti and cluster creation


Version 2.0 beta2
-----------------

*(Released Thu, 19 Feb 2009)*

- Xen PVM and KVM have switched the default value for the instance root
  disk to the first partition on the first drive, instead of the whole
  drive; this means that the OS installation scripts must be changed
  accordingly
- Man pages have been updated
- RAPI has been switched by default to HTTPS, and the exported functions
  should all work correctly
- RAPI v1 has been removed
- Many improvements to the KVM hypervisor
- Block device errors are now better reported
- Many other bugfixes and small improvements


Version 2.0 beta1
-----------------

*(Released Mon, 26 Jan 2009)*

- Version 2 is a general rewrite of the code and therefore the
  differences are too many to list, see the design document for 2.0 in
  the ``doc/`` subdirectory for more details
- In this beta version there is not yet a migration path from 1.2 (there
  will be one in the final 2.0 release)
- A few significant changes are:

  - all commands are executed by a daemon (``ganeti-masterd``) and the
    various ``gnt-*`` commands are just front-ends to it
  - all the commands are entered into, and executed from a job queue,
    see the ``gnt-job(8)`` manpage
  - the RAPI daemon supports read-write operations, secured by basic
    HTTP authentication on top of HTTPS
  - DRBD version 0.7 support has been removed, DRBD 8 is the only
    supported version (when migrating from Ganeti 1.2 to 2.0, you need
    to migrate to DRBD 8 first while still running Ganeti 1.2)
  - DRBD devices are using statically allocated minor numbers, which
    will be assigned to existing instances during the migration process
  - there is support for both Xen PVM and Xen HVM instances running on
    the same cluster
  - KVM virtualization is supported too
  - file-based storage has been implemented, which means that it is
    possible to run the cluster without LVM and DRBD storage, for
    example using a shared filesystem exported from shared storage (and
    still have live migration)


Version 1.2.7
-------------

*(Released Tue, 13 Jan 2009)*

- Change the default reboot type in ``gnt-instance reboot`` to "hard"
- Reuse the old instance mac address by default on instance import, if
  the instance name is the same.
- Handle situations in which the node info rpc returns incomplete
  results (issue 46)
- Add checks for tcp/udp ports collisions in ``gnt-cluster verify``
- Improved version of batcher:

  - state file support
  - instance mac address support
  - support for HVM clusters/instances

- Add an option to show the number of cpu sockets and nodes in
  ``gnt-node list``
- Support OSes that handle more than one version of the OS api (but do
  not change the current API in any other way)
- Fix ``gnt-node migrate``
- ``gnt-debug`` man page
- Fixes various more typos and small issues
- Increase disk resync maximum speed to 60MB/s (from 30MB/s)


Version 1.2.6
-------------

*(Released Wed, 24 Sep 2008)*

- new ``--hvm-nic-type`` and ``--hvm-disk-type`` flags to control the
  type of disk exported to fully virtualized instances.
- provide access to the serial console of HVM instances
- instance auto_balance flag, set by default. If turned off it will
  avoid warnings on cluster verify if there is not enough memory to fail
  over an instance. in the future it will prevent automatically failing
  it over when we will support that.
- batcher tool for instance creation, see ``tools/README.batcher``
- ``gnt-instance reinstall --select-os`` to interactively select a new
  operating system when reinstalling an instance.
- when changing the memory amount on instance modify a check has been
  added that the instance will be able to start. also warnings are
  emitted if the instance will not be able to fail over, if auto_balance
  is true.
- documentation fixes
- sync fields between ``gnt-instance list/modify/add/import``
- fix a race condition in drbd when the sync speed was set after giving
  the device a remote peer.


Version 1.2.5
-------------

*(Released Tue, 22 Jul 2008)*

- note: the allowed size and number of tags per object were reduced
- fix a bug in ``gnt-cluster verify`` with inconsistent volume groups
- fixed twisted 8.x compatibility
- fixed ``gnt-instance replace-disks`` with iallocator
- add TCP keepalives on twisted connections to detect restarted nodes
- disk increase support, see ``gnt-instance grow-disk``
- implement bulk node/instance query for RAPI
- add tags in node/instance listing (optional)
- experimental migration (and live migration) support, read the man page
  for ``gnt-instance migrate``
- the ``ganeti-watcher`` logs are now timestamped, and the watcher also
  has some small improvements in handling its state file


Version 1.2.4
-------------

*(Released Fri, 13 Jun 2008)*

- Experimental readonly, REST-based remote API implementation;
  automatically started on master node, TCP port 5080, if enabled by
  ``--enable-rapi`` parameter to configure script.
- Instance allocator support. Add and import instance accept a
  ``--iallocator`` parameter, and call that instance allocator to decide
  which node to use for the instance. The iallocator document describes
  what's expected from an allocator script.
- ``gnt-cluster verify`` N+1 memory redundancy checks: Unless passed the
  ``--no-nplus1-mem`` option ``gnt-cluster verify`` now checks that if a
  node is lost there is still enough memory to fail over the instances
  that reside on it.
- ``gnt-cluster verify`` hooks: it is now possible to add post-hooks to
  ``gnt-cluster verify``, to check for site-specific compliance. All the
  hooks will run, and their output, if any, will be displayed. Any
  failing hook will make the verification return an error value.
- ``gnt-cluster verify`` now checks that its peers are reachable on the
  primary and secondary interfaces
- ``gnt-node add`` now supports the ``--readd`` option, to readd a node
  that is still declared as part of the cluster and has failed.
- ``gnt-* list`` commands now accept a new ``-o +field`` way of
  specifying output fields, that just adds the chosen fields to the
  default ones.
- ``gnt-backup`` now has a new ``remove`` command to delete an existing
  export from the filesystem.
- New per-instance parameters hvm_acpi, hvm_pae and hvm_cdrom_image_path
  have been added. Using them you can enable/disable acpi and pae
  support, and specify a path for a cd image to be exported to the
  instance. These parameters as the name suggest only work on HVM
  clusters.
- When upgrading an HVM cluster to Ganeti 1.2.4, the values for ACPI and
  PAE support will be set to the previously hardcoded values, but the
  (previously hardcoded) path to the CDROM ISO image will be unset and
  if required, needs to be set manually with ``gnt-instance modify``
  after the upgrade.
- The address to which an instance's VNC console is bound is now
  selectable per-instance, rather than being cluster wide. Of course
  this only applies to instances controlled via VNC, so currently just
  applies to HVM clusters.


Version 1.2.3
-------------

*(Released Mon, 18 Feb 2008)*

- more tweaks to the disk activation code (especially helpful for DRBD)
- change the default ``gnt-instance list`` output format, now there is
  one combined status field (see the manpage for the exact values this
  field will have)
- some more fixes for the mac export to hooks change
- make Ganeti not break with DRBD 8.2.x (which changed the version
  format in ``/proc/drbd``) (issue 24)
- add an upgrade tool from "remote_raid1" disk template to "drbd" disk
  template, allowing migration from DRBD0.7+MD to DRBD8


Version 1.2.2
-------------

*(Released Wed, 30 Jan 2008)*

- fix ``gnt-instance modify`` breakage introduced in 1.2.1 with the HVM
  support (issue 23)
- add command aliases infrastructure and a few aliases
- allow listing of VCPUs in the ``gnt-instance list`` and improve the
  man pages and the ``--help`` option of ``gnt-node
  list``/``gnt-instance list``
- fix ``gnt-backup list`` with down nodes (issue 21)
- change the tools location (move from $pkgdatadir to $pkglibdir/tools)
- fix the dist archive and add a check for including svn/git files in
  the future
- some developer-related changes: improve the burnin and the QA suite,
  add an upload script for testing during development


Version 1.2.1
-------------

*(Released Wed, 16 Jan 2008)*

- experimental HVM support, read the install document, section
  "Initializing the cluster"
- allow for the PVM hypervisor per-instance kernel and initrd paths
- add a new command ``gnt-cluster verify-disks`` which uses a new
  algorithm to improve the reconnection of the DRBD pairs if the device
  on the secondary node has gone away
- make logical volume code auto-activate LVs at disk activation time
- slightly improve the speed of activating disks
- allow specification of the MAC address at instance creation time, and
  changing it later via ``gnt-instance modify``
- fix handling of external commands that generate lots of output on
  stderr
- update documentation with regard to minimum version of DRBD8 supported


Version 1.2.0
-------------

*(Released Tue, 4 Dec 2007)*

- Log the ``xm create`` output to the node daemon log on failure (to
  help diagnosing the error)
- In debug mode, log all external commands output if failed to the logs
- Change parsing of lvm commands to ignore stderr


Version 1.2 beta3
-----------------

*(Released Wed, 28 Nov 2007)*

- Another round of updates to the DRBD 8 code to deal with more failures
  in the replace secondary node operation
- Some more logging of failures in disk operations (lvm, drbd)
- A few documentation updates
- QA updates


Version 1.2 beta2
-----------------

*(Released Tue, 13 Nov 2007)*

- Change configuration file format from Python's Pickle to JSON.
  Upgrading is possible using the cfgupgrade utility.
- Add support for DRBD 8.0 (new disk template ``drbd``) which allows for
  faster replace disks and is more stable (DRBD 8 has many improvements
  compared to DRBD 0.7)
- Added command line tags support (see man pages for ``gnt-instance``,
  ``gnt-node``, ``gnt-cluster``)
- Added instance rename support
- Added multi-instance startup/shutdown
- Added cluster rename support
- Added ``gnt-node evacuate`` to simplify some node operations
- Added instance reboot operation that can speedup reboot as compared to
  stop and start
- Soften the requirement that hostnames are in FQDN format
- The ``ganeti-watcher`` now activates drbd pairs after secondary node
  reboots
- Removed dependency on debian's patched fping that uses the
  non-standard ``-S`` option
- Now the OS definitions are searched for in multiple, configurable
  paths (easier for distros to package)
- Some changes to the hooks infrastructure (especially the new
  post-configuration update hook)
- Other small bugfixes

.. vim: set textwidth=72 syntax=rst :
.. Local Variables:
.. mode: rst
.. fill-column: 72
.. End:<|MERGE_RESOLUTION|>--- conflicted
+++ resolved
@@ -2,7 +2,6 @@
 ====
 
 
-<<<<<<< HEAD
 Version 2.13.0
 --------------
 
@@ -60,7 +59,57 @@
   if you use Mond.
 - The formerly optional regex-pcre is now an unconditional dependency because
   the new job filter rules have regular expressions as a core feature.
-=======
+
+Known issues
+~~~~~~~~~~~~
+
+- GHC 7.8 introduced some incompatible changes, so currently Ganeti
+  2.12. doesn't compile on GHC 7.8
+- Under certain conditions instance doesn't get unpaused after live
+  migration (issue #1050)
+- GlusterFS support breaks at upgrade to 2.12 - switches back to
+  shared-file (issue #1030)
+
+Since 2.13.0 rc1
+~~~~~~~~~~~~~~~~~~
+
+The following issues have been fixed:
+
+- Bugs related to ssh-key handling of master candidates (issues 1045,
+  1046, 1047)
+
+Fixes inherited from the 2.12 branch:
+
+- Upgrade from old versions (2.5 and 2.6) was failing (issues 1070, 1019).
+- gnt-network info outputs wrong external reservations (issue 1068)
+- Refuse to demote master from master capability (issue 1023)
+
+
+Version 2.13.0 rc1
+------------------
+
+*(Released Wed, 25 Mar 2015)*
+
+This was the first release candidate of the 2.13 series.
+All important changes are listed in the latest 2.13 entry.
+
+Since 2.13.0 beta1
+~~~~~~~~~~~~~~~~~~
+
+The following issues have been fixed:
+
+- Issue 1018: Cluster init (and possibly other jobs) occasionally fail to start
+
+
+Version 2.13.0 beta1
+--------------------
+
+*(Released Wed, 14 Jan 2015)*
+
+This was the first beta release of the 2.13 series. All important changes
+are listed in the latest 2.13 entry.
+
+
 Version 2.12.3
 --------------
 
@@ -91,16 +140,12 @@
   high minor numbers
 - Fixed Issue 1059: Luxid fails if DNS returns an IPv6 address that does
   not reverse resolve
->>>>>>> 9ef7013e
 
 Known issues
 ~~~~~~~~~~~~
 
-<<<<<<< HEAD
-=======
 Pending since 2.12.2:
 
->>>>>>> 9ef7013e
 - GHC 7.8 introduced some incompatible changes, so currently Ganeti
   2.12. doesn't compile on GHC 7.8
 - Under certain conditions instance doesn't get unpaused after live
@@ -108,48 +153,6 @@
 - GlusterFS support breaks at upgrade to 2.12 - switches back to
   shared-file (issue #1030)
 
-<<<<<<< HEAD
-Since 2.13.0 rc1
-~~~~~~~~~~~~~~~~~~
-
-The following issues have been fixed:
-
-- Bugs related to ssh-key handling of master candidates (issues 1045,
-  1046, 1047)
-
-Fixes inherited from the 2.12 branch:
-
-- Upgrade from old versions (2.5 and 2.6) was failing (issues 1070, 1019).
-- gnt-network info outputs wrong external reservations (issue 1068)
-- Refuse to demote master from master capability (issue 1023)
-
-
-Version 2.13.0 rc1
-------------------
-
-*(Released Wed, 25 Mar 2015)*
-
-This was the first release candidate of the 2.13 series.
-All important changes are listed in the latest 2.13 entry.
-
-Since 2.13.0 beta1
-~~~~~~~~~~~~~~~~~~
-
-The following issues have been fixed:
-
-- Issue 1018: Cluster init (and possibly other jobs) occasionally fail to start
-
-
-Version 2.13.0 beta1
---------------------
-
-*(Released Wed, 14 Jan 2015)*
-
-This was the first beta release of the 2.13 series. All important changes
-are listed in the latest 2.13 entry.
-
-=======
->>>>>>> 9ef7013e
 
 Version 2.12.2
 --------------
