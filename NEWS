--- conflicted
+++ resolved
@@ -2,7 +2,6 @@
 ====
 
 
-<<<<<<< HEAD
 Version 2.12.0 alpha1
 ---------------------
 
@@ -38,7 +37,8 @@
   manage and supervise all Ganeti processes.
 - Different types of compression can be applied during instance moves, including
   user-specified ones.
-=======
+
+
 Version 2.11.2
 --------------
 
@@ -64,7 +64,6 @@
 Inherited from the 2.9 branch:
 
 - check-man-warnings: use C.UTF-8 and set LC_ALL
->>>>>>> f2609511
 
 
 Version 2.11.1
