--- conflicted
+++ resolved
@@ -599,12 +599,7 @@
     self._op.status = constants.OP_STATUS_WAITING
     logging.debug("Opcode will be retried. Back to waiting.")
 
-<<<<<<< HEAD
-  def _AppendFeedback(self, timestamp, log_type, log_msg):
-=======
-  @locking.ssynchronized(_QUEUE, shared=1)
   def _AppendFeedback(self, timestamp, log_type, log_msgs):
->>>>>>> 3b0794a4
     """Internal feedback append function, with locks
 
     @type timestamp: tuple (int, int)
