#
#

# Copyright (C) 2006, 2007, 2008, 2009, 2010, 2011, 2012, 2013 Google Inc.
#
# This program is free software; you can redistribute it and/or modify
# it under the terms of the GNU General Public License as published by
# the Free Software Foundation; either version 2 of the License, or
# (at your option) any later version.
#
# This program is distributed in the hope that it will be useful, but
# WITHOUT ANY WARRANTY; without even the implied warranty of
# MERCHANTABILITY or FITNESS FOR A PARTICULAR PURPOSE.  See the GNU
# General Public License for more details.
#
# You should have received a copy of the GNU General Public License
# along with this program; if not, write to the Free Software
# Foundation, Inc., 51 Franklin Street, Fifth Floor, Boston, MA
# 02110-1301, USA.


"""Tool to restart erroneously downed virtual machines.

This program and set of classes implement a watchdog to restart
virtual machines in a Ganeti cluster that have crashed or been killed
by a node reboot.  Run from cron or similar.

"""

import os
import os.path
import sys
import time
import logging
import operator
import errno
from optparse import OptionParser

from ganeti import utils
from ganeti import constants
from ganeti import compat
from ganeti import errors
from ganeti import opcodes
from ganeti import cli
import ganeti.rpc.node as rpc
import ganeti.rpc.errors as rpcerr
from ganeti import rapi
from ganeti import netutils
from ganeti import qlang
from ganeti import objects
from ganeti import ssconf
from ganeti import ht
from ganeti import pathutils

import ganeti.rapi.client # pylint: disable=W0611
from ganeti.rapi.client import UsesRapiClient

from ganeti.watcher import nodemaint
from ganeti.watcher import state


MAXTRIES = 5
BAD_STATES = compat.UniqueFrozenset([
  constants.INSTST_ERRORDOWN,
  ])
HELPLESS_STATES = compat.UniqueFrozenset([
  constants.INSTST_NODEDOWN,
  constants.INSTST_NODEOFFLINE,
  ])
NOTICE = "NOTICE"
ERROR = "ERROR"

#: Number of seconds to wait between starting child processes for node groups
CHILD_PROCESS_DELAY = 1.0

#: How many seconds to wait for instance status file lock
INSTANCE_STATUS_LOCK_TIMEOUT = 10.0


class NotMasterError(errors.GenericError):
  """Exception raised when this host is not the master."""


def ShouldPause():
  """Check whether we should pause.

  """
  return bool(utils.ReadWatcherPauseFile(pathutils.WATCHER_PAUSEFILE))


def StartNodeDaemons():
  """Start all the daemons that should be running on all nodes.

  """
  # on master or not, try to start the node daemon
  utils.EnsureDaemon(constants.NODED)
  # start confd as well. On non candidates it will be in disabled mode.
  if constants.ENABLE_CONFD:
    utils.EnsureDaemon(constants.CONFD)
  # start mond as well: all nodes need monitoring
  if constants.ENABLE_MOND:
    utils.EnsureDaemon(constants.MOND)


def RunWatcherHooks():
  """Run the watcher hooks.

  """
  hooks_dir = utils.PathJoin(pathutils.HOOKS_BASE_DIR,
                             constants.HOOKS_NAME_WATCHER)
  if not os.path.isdir(hooks_dir):
    return

  try:
    results = utils.RunParts(hooks_dir)
  except Exception, err: # pylint: disable=W0703
    logging.exception("RunParts %s failed: %s", hooks_dir, err)
    return

  for (relname, status, runresult) in results:
    if status == constants.RUNPARTS_SKIP:
      logging.debug("Watcher hook %s: skipped", relname)
    elif status == constants.RUNPARTS_ERR:
      logging.warning("Watcher hook %s: error (%s)", relname, runresult)
    elif status == constants.RUNPARTS_RUN:
      if runresult.failed:
        logging.warning("Watcher hook %s: failed (exit: %d) (output: %s)",
                        relname, runresult.exit_code, runresult.output)
      else:
        logging.debug("Watcher hook %s: success (output: %s)", relname,
                      runresult.output)
    else:
      raise errors.ProgrammerError("Unknown status %s returned by RunParts",
                                   status)


class Instance(object):
  """Abstraction for a Virtual Machine instance.

  """
  def __init__(self, name, status, disks_active, snodes):
    self.name = name
    self.status = status
    self.disks_active = disks_active
    self.snodes = snodes

  def Restart(self, cl):
    """Encapsulates the start of an instance.

    """
    op = opcodes.OpInstanceStartup(instance_name=self.name, force=False)
    cli.SubmitOpCode(op, cl=cl)

  def ActivateDisks(self, cl):
    """Encapsulates the activation of all disks of an instance.

    """
    op = opcodes.OpInstanceActivateDisks(instance_name=self.name)
    cli.SubmitOpCode(op, cl=cl)


class Node:
  """Data container representing cluster node.

  """
  def __init__(self, name, bootid, offline, secondaries):
    """Initializes this class.

    """
    self.name = name
    self.bootid = bootid
    self.offline = offline
    self.secondaries = secondaries


def _CleanupInstance(cl, notepad, inst, locks):
  n = notepad.NumberOfCleanupAttempts(inst.name)

  if inst.name in locks:
    logging.info("Not cleaning up instance '%s', instance is locked",
                 inst.name)
    return

  if n > MAXTRIES:
    logging.warning("Not cleaning up instance '%s', retries exhausted",
                    inst.name)
    return

  logging.info("Instance '%s' was shutdown by the user, cleaning up instance",
               inst.name)
  op = opcodes.OpInstanceShutdown(instance_name=inst.name)

  try:
    cli.SubmitOpCode(op, cl=cl)
    if notepad.NumberOfCleanupAttempts(inst.name):
      notepad.RemoveInstance(inst.name)
  except Exception: # pylint: disable=W0703
    logging.exception("Error while cleaning up instance '%s'", inst.name)
    notepad.RecordCleanupAttempt(inst.name)


def _CheckInstances(cl, notepad, instances, locks):
  """Make a pass over the list of instances, restarting downed ones.

  """
  notepad.MaintainInstanceList(instances.keys())

  started = set()

  for inst in instances.values():
    if inst.status == constants.INSTST_USERDOWN:
      _CleanupInstance(cl, notepad, inst, locks)
    elif inst.status in BAD_STATES:
      n = notepad.NumberOfRestartAttempts(inst.name)

      if n > MAXTRIES:
        logging.warning("Not restarting instance '%s', retries exhausted",
                        inst.name)
        continue

      if n == MAXTRIES:
        notepad.RecordRestartAttempt(inst.name)
        logging.error("Could not restart instance '%s' after %s attempts,"
                      " giving up", inst.name, MAXTRIES)
        continue

      try:
        logging.info("Restarting instance '%s' (attempt #%s)",
                     inst.name, n + 1)
        inst.Restart(cl)
      except Exception: # pylint: disable=W0703
        logging.exception("Error while restarting instance '%s'", inst.name)
      else:
        started.add(inst.name)

      notepad.RecordRestartAttempt(inst.name)

    else:
      if notepad.NumberOfRestartAttempts(inst.name):
        notepad.RemoveInstance(inst.name)
        if inst.status not in HELPLESS_STATES:
          logging.info("Restart of instance '%s' succeeded", inst.name)

  return started


def _CheckDisks(cl, notepad, nodes, instances, started):
  """Check all nodes for restarted ones.

  """
  check_nodes = []

  for node in nodes.values():
    old = notepad.GetNodeBootID(node.name)
    if not node.bootid:
      # Bad node, not returning a boot id
      if not node.offline:
        logging.debug("Node '%s' missing boot ID, skipping secondary checks",
                      node.name)
      continue

    if old != node.bootid:
      # Node's boot ID has changed, probably through a reboot
      check_nodes.append(node)

  if check_nodes:
    # Activate disks for all instances with any of the checked nodes as a
    # secondary node.
    for node in check_nodes:
      for instance_name in node.secondaries:
        try:
          inst = instances[instance_name]
        except KeyError:
          logging.info("Can't find instance '%s', maybe it was ignored",
                       instance_name)
          continue

        if not inst.disks_active:
          logging.info("Skipping disk activation for instance with not"
                       " activated disks '%s'", inst.name)
          continue

        if inst.name in started:
          # we already tried to start the instance, which should have
          # activated its drives (if they can be at all)
          logging.debug("Skipping disk activation for instance '%s' as"
                        " it was already started", inst.name)
          continue

        try:
          logging.info("Activating disks for instance '%s'", inst.name)
          inst.ActivateDisks(cl)
        except Exception: # pylint: disable=W0703
          logging.exception("Error while activating disks for instance '%s'",
                            inst.name)

    # Keep changed boot IDs
    for node in check_nodes:
      notepad.SetNodeBootID(node.name, node.bootid)


def _CheckForOfflineNodes(nodes, instance):
  """Checks if given instances has any secondary in offline status.

  @param instance: The instance object
  @return: True if any of the secondary is offline, False otherwise

  """
  return compat.any(nodes[node_name].offline for node_name in instance.snodes)


def _VerifyDisks(cl, uuid, nodes, instances):
  """Run a per-group "gnt-cluster verify-disks".

  """
  job_id = cl.SubmitJob([opcodes.OpGroupVerifyDisks(
      group_name=uuid, priority=constants.OP_PRIO_LOW)])
  ((_, offline_disk_instances, _), ) = \
    cli.PollJob(job_id, cl=cl, feedback_fn=logging.debug)
  cl.ArchiveJob(job_id)

  if not offline_disk_instances:
    # nothing to do
    logging.debug("Verify-disks reported no offline disks, nothing to do")
    return

  logging.debug("Will activate disks for instance(s) %s",
                utils.CommaJoin(offline_disk_instances))

  # We submit only one job, and wait for it. Not optimal, but this puts less
  # load on the job queue.
  job = []
  for name in offline_disk_instances:
    try:
      inst = instances[name]
    except KeyError:
      logging.info("Can't find instance '%s', maybe it was ignored", name)
      continue

    if inst.status in HELPLESS_STATES or _CheckForOfflineNodes(nodes, inst):
      logging.info("Skipping instance '%s' because it is in a helpless state"
                   " or has offline secondaries", name)
      continue

    job.append(opcodes.OpInstanceActivateDisks(instance_name=name))

  if job:
    job_id = cli.SendJob(job, cl=cl)

    try:
      cli.PollJob(job_id, cl=cl, feedback_fn=logging.debug)
    except Exception: # pylint: disable=W0703
      logging.exception("Error while activating disks")


def IsRapiResponding(hostname):
  """Connects to RAPI port and does a simple test.

  Connects to RAPI port of hostname and does a simple test. At this time, the
  test is GetVersion.

  If RAPI responds with error code "401 Unauthorized", the test is successful,
  because the aim of this function is to assess whether RAPI is responding, not
  if it is accessible.

  @type hostname: string
  @param hostname: hostname of the node to connect to.
  @rtype: bool
  @return: Whether RAPI is working properly

  """
  curl_config = rapi.client.GenericCurlConfig()
  rapi_client = rapi.client.GanetiRapiClient(hostname,
                                             curl_config_fn=curl_config)
  try:
    master_version = rapi_client.GetVersion()
  except rapi.client.CertificateError, err:
    logging.warning("RAPI certificate error: %s", err)
    return False
  except rapi.client.GanetiApiError, err:
    if err.code == 401:
      # Unauthorized, but RAPI is alive and responding
      return True
    else:
      logging.warning("RAPI error: %s", err)
      return False
  else:
    logging.debug("Reported RAPI version %s", master_version)
    return master_version == constants.RAPI_VERSION


def ParseOptions():
  """Parse the command line options.

  @return: (options, args) as from OptionParser.parse_args()

  """
  parser = OptionParser(description="Ganeti cluster watcher",
                        usage="%prog [-d]",
                        version="%%prog (ganeti) %s" %
                        constants.RELEASE_VERSION)

  parser.add_option(cli.DEBUG_OPT)
  parser.add_option(cli.NODEGROUP_OPT)
  parser.add_option("-A", "--job-age", dest="job_age", default=6 * 3600,
                    help="Autoarchive jobs older than this age (default"
                          " 6 hours)")
  parser.add_option("--ignore-pause", dest="ignore_pause", default=False,
                    action="store_true", help="Ignore cluster pause setting")
  parser.add_option("--wait-children", dest="wait_children",
                    action="store_true", help="Wait for child processes")
  parser.add_option("--no-wait-children", dest="wait_children",
                    action="store_false",
                    help="Don't wait for child processes")
  # See optparse documentation for why default values are not set by options
  parser.set_defaults(wait_children=True)
  options, args = parser.parse_args()
  options.job_age = cli.ParseTimespec(options.job_age)

  if args:
    parser.error("No arguments expected")

  return (options, args)


def _WriteInstanceStatus(filename, data):
  """Writes the per-group instance status file.

  The entries are sorted.

  @type filename: string
  @param filename: Path to instance status file
  @type data: list of tuple; (instance name as string, status as string)
  @param data: Instance name and status

  """
  logging.debug("Updating instance status file '%s' with %s instances",
                filename, len(data))

  utils.WriteFile(filename,
                  data="".join(map(compat.partial(operator.mod, "%s %s\n"),
                                   sorted(data))))


def _UpdateInstanceStatus(filename, instances):
  """Writes an instance status file from L{Instance} objects.

  @type filename: string
  @param filename: Path to status file
  @type instances: list of L{Instance}

  """
  _WriteInstanceStatus(filename, [(inst.name, inst.status)
                                  for inst in instances])


def _ReadInstanceStatus(filename):
  """Reads an instance status file.

  @type filename: string
  @param filename: Path to status file
  @rtype: tuple; (None or number, list of lists containing instance name and
    status)
  @return: File's mtime and instance status contained in the file; mtime is
    C{None} if file can't be read

  """
  logging.debug("Reading per-group instance status from '%s'", filename)

  statcb = utils.FileStatHelper()
  try:
    content = utils.ReadFile(filename, preread=statcb)
  except EnvironmentError, err:
    if err.errno == errno.ENOENT:
      logging.error("Can't read '%s', does not exist (yet)", filename)
    else:
      logging.exception("Unable to read '%s', ignoring", filename)
    return (None, None)
  else:
    return (statcb.st.st_mtime, [line.split(None, 1)
                                 for line in content.splitlines()])


def _MergeInstanceStatus(filename, pergroup_filename, groups):
  """Merges all per-group instance status files into a global one.

  @type filename: string
  @param filename: Path to global instance status file
  @type pergroup_filename: string
  @param pergroup_filename: Path to per-group status files, must contain "%s"
    to be replaced with group UUID
  @type groups: sequence
  @param groups: UUIDs of known groups

  """
  # Lock global status file in exclusive mode
  lock = utils.FileLock.Open(filename)
  try:
    lock.Exclusive(blocking=True, timeout=INSTANCE_STATUS_LOCK_TIMEOUT)
  except errors.LockError, err:
    # All per-group processes will lock and update the file. None of them
    # should take longer than 10 seconds (the value of
    # INSTANCE_STATUS_LOCK_TIMEOUT).
    logging.error("Can't acquire lock on instance status file '%s', not"
                  " updating: %s", filename, err)
    return

  logging.debug("Acquired exclusive lock on '%s'", filename)

  data = {}

  # Load instance status from all groups
  for group_uuid in groups:
    (mtime, instdata) = _ReadInstanceStatus(pergroup_filename % group_uuid)

    if mtime is not None:
      for (instance_name, status) in instdata:
        data.setdefault(instance_name, []).append((mtime, status))

  # Select last update based on file mtime
  inststatus = [(instance_name, sorted(status, reverse=True)[0][1])
                for (instance_name, status) in data.items()]

  # Write the global status file. Don't touch file after it's been
  # updated--there is no lock anymore.
  _WriteInstanceStatus(filename, inststatus)


def GetLuxiClient(try_restart, query=False):
  """Tries to connect to the master daemon.

  @type try_restart: bool
  @param try_restart: Whether to attempt to restart the master daemon

  """
  try:
    return cli.GetClient(query=query)
  except errors.OpPrereqError, err:
    # this is, from cli.GetClient, a not-master case
    raise NotMasterError("Not on master node (%s)" % err)

  except rpcerr.NoMasterError, err:
    if not try_restart:
      raise

    logging.warning("Master daemon seems to be down (%s), trying to restart",
                    err)

    if not utils.EnsureDaemon(constants.MASTERD):
      raise errors.GenericError("Can't start the master daemon")

    # Retry the connection
    return cli.GetClient(query=query)


def _StartGroupChildren(cl, wait):
  """Starts a new instance of the watcher for every node group.

  """
  assert not compat.any(arg.startswith(cli.NODEGROUP_OPT_NAME)
                        for arg in sys.argv)

  result = cl.QueryGroups([], ["name", "uuid"], False)

  children = []

  for (idx, (name, uuid)) in enumerate(result):
    args = sys.argv + [cli.NODEGROUP_OPT_NAME, uuid]

    if idx > 0:
      # Let's not kill the system
      time.sleep(CHILD_PROCESS_DELAY)

    logging.debug("Spawning child for group '%s' (%s), arguments %s",
                  name, uuid, args)

    try:
      # TODO: Should utils.StartDaemon be used instead?
      pid = os.spawnv(os.P_NOWAIT, args[0], args)
    except Exception: # pylint: disable=W0703
      logging.exception("Failed to start child for group '%s' (%s)",
                        name, uuid)
    else:
      logging.debug("Started with PID %s", pid)
      children.append(pid)

  if wait:
    for pid in children:
      logging.debug("Waiting for child PID %s", pid)
      try:
        result = utils.RetryOnSignal(os.waitpid, pid, 0)
      except EnvironmentError, err:
        result = str(err)

      logging.debug("Child PID %s exited with status %s", pid, result)


def _ArchiveJobs(cl, age):
  """Archives old jobs.

  """
  (arch_count, left_count) = cl.AutoArchiveJobs(age)
  logging.debug("Archived %s jobs, left %s", arch_count, left_count)


def _CheckMaster(cl):
  """Ensures current host is master node.

  """
  (master, ) = cl.QueryConfigValues(["master_node"])
  if master != netutils.Hostname.GetSysName():
    raise NotMasterError("This is not the master node")


@UsesRapiClient
def _GlobalWatcher(opts):
  """Main function for global watcher.

  At the end child processes are spawned for every node group.

  """
  StartNodeDaemons()
  RunWatcherHooks()

  # Run node maintenance in all cases, even if master, so that old masters can
  # be properly cleaned up
  if nodemaint.NodeMaintenance.ShouldRun(): # pylint: disable=E0602
    nodemaint.NodeMaintenance().Exec() # pylint: disable=E0602

  try:
    client = GetLuxiClient(True)
    query_client = GetLuxiClient(True, query=True)
  except NotMasterError:
    # Don't proceed on non-master nodes
    return constants.EXIT_SUCCESS

  # we are on master now
  utils.EnsureDaemon(constants.RAPI)

  # If RAPI isn't responding to queries, try one restart
  logging.debug("Attempting to talk to remote API on %s",
                constants.IP4_ADDRESS_LOCALHOST)
  if not IsRapiResponding(constants.IP4_ADDRESS_LOCALHOST):
    logging.warning("Couldn't get answer from remote API, restaring daemon")
    utils.StopDaemon(constants.RAPI)
    utils.EnsureDaemon(constants.RAPI)
    logging.debug("Second attempt to talk to remote API")
    if not IsRapiResponding(constants.IP4_ADDRESS_LOCALHOST):
      logging.fatal("RAPI is not responding")
  logging.debug("Successfully talked to remote API")

  _CheckMaster(client)
  _ArchiveJobs(client, opts.job_age)

  # Spawn child processes for all node groups
  _StartGroupChildren(query_client, opts.wait_children)

  return constants.EXIT_SUCCESS


def _GetGroupData(qcl, uuid):
  """Retrieves instances and nodes per node group.

  """
<<<<<<< HEAD
  locks = qcl.Query(constants.QR_LOCK, ["name", "mode"], None)

  prefix = "instance/"
  prefix_len = len(prefix)

  locked_instances = set()

  for [[_, name], [_, lock]] in locks.data:
    if name.startswith(prefix) and lock:
      locked_instances.add(name[prefix_len:])

  queries = [
      (constants.QR_INSTANCE,
       ["name", "status", "disks_active", "snodes",
        "pnode.group.uuid", "snodes.group.uuid"],
       [qlang.OP_EQUAL, "pnode.group.uuid", uuid]),
      (constants.QR_NODE,
       ["name", "bootid", "offline"],
       [qlang.OP_EQUAL, "group.uuid", uuid]),
      ]

  results = []
  for what, fields, qfilter in queries:
    results.append(qcl.Query(what, fields, qfilter))
=======
  job = [
    # Get all primary instances in group
    opcodes.OpQuery(what=constants.QR_INSTANCE,
                    fields=["name", "status", "disks_active", "snodes",
                            "pnode.group.uuid", "snodes.group.uuid"],
                    qfilter=[qlang.OP_EQUAL, "pnode.group.uuid", uuid],
                    use_locking=True,
                    priority=constants.OP_PRIO_LOW),

    # Get all nodes in group
    opcodes.OpQuery(what=constants.QR_NODE,
                    fields=["name", "bootid", "offline"],
                    qfilter=[qlang.OP_EQUAL, "group.uuid", uuid],
                    use_locking=True,
                    priority=constants.OP_PRIO_LOW),
    ]

  job_id = cl.SubmitJob(job)
  results = map(objects.QueryResponse.FromDict,
                cli.PollJob(job_id, cl=cl, feedback_fn=logging.debug))
  cl.ArchiveJob(job_id)
>>>>>>> 3b8ca90f

  results_data = map(operator.attrgetter("data"), results)

  # Ensure results are tuples with two values
  assert compat.all(map(ht.TListOf(ht.TListOf(ht.TIsLength(2))), results_data))

  # Extract values ignoring result status
  (raw_instances, raw_nodes) = [[map(compat.snd, values)
                                 for values in res]
                                for res in results_data]

  secondaries = {}
  instances = []

  # Load all instances
  for (name, status, disks_active, snodes, pnode_group_uuid,
       snodes_group_uuid) in raw_instances:
    if snodes and set([pnode_group_uuid]) != set(snodes_group_uuid):
      logging.error("Ignoring split instance '%s', primary group %s, secondary"
                    " groups %s", name, pnode_group_uuid,
                    utils.CommaJoin(snodes_group_uuid))
    else:
      instances.append(Instance(name, status, disks_active, snodes))

      for node in snodes:
        secondaries.setdefault(node, set()).add(name)

  # Load all nodes
  nodes = [Node(name, bootid, offline, secondaries.get(name, set()))
           for (name, bootid, offline) in raw_nodes]

  return (dict((node.name, node) for node in nodes),
          dict((inst.name, inst) for inst in instances),
          locked_instances)


def _LoadKnownGroups():
  """Returns a list of all node groups known by L{ssconf}.

  """
  groups = ssconf.SimpleStore().GetNodegroupList()

  result = list(line.split(None, 1)[0] for line in groups
                if line.strip())

  if not compat.all(map(utils.UUID_RE.match, result)):
    raise errors.GenericError("Ssconf contains invalid group UUID")

  return result


def _GroupWatcher(opts):
  """Main function for per-group watcher process.

  """
  group_uuid = opts.nodegroup.lower()

  if not utils.UUID_RE.match(group_uuid):
    raise errors.GenericError("Node group parameter (%s) must be given a UUID,"
                              " got '%s'" %
                              (cli.NODEGROUP_OPT_NAME, group_uuid))

  logging.info("Watcher for node group '%s'", group_uuid)

  known_groups = _LoadKnownGroups()

  # Check if node group is known
  if group_uuid not in known_groups:
    raise errors.GenericError("Node group '%s' is not known by ssconf" %
                              group_uuid)

  # Group UUID has been verified and should not contain any dangerous
  # characters
  state_path = pathutils.WATCHER_GROUP_STATE_FILE % group_uuid
  inst_status_path = pathutils.WATCHER_GROUP_INSTANCE_STATUS_FILE % group_uuid

  logging.debug("Using state file %s", state_path)

  # Global watcher
  statefile = state.OpenStateFile(state_path) # pylint: disable=E0602
  if not statefile:
    return constants.EXIT_FAILURE

  notepad = state.WatcherState(statefile) # pylint: disable=E0602
  try:
    # Connect to master daemon
    client = GetLuxiClient(False)
    query_client = GetLuxiClient(False, query=True)

    _CheckMaster(client)

    (nodes, instances, locks) = _GetGroupData(query_client, group_uuid)

    # Update per-group instance status file
    _UpdateInstanceStatus(inst_status_path, instances.values())

    _MergeInstanceStatus(pathutils.INSTANCE_STATUS_FILE,
                         pathutils.WATCHER_GROUP_INSTANCE_STATUS_FILE,
                         known_groups)

    started = _CheckInstances(client, notepad, instances, locks)
    _CheckDisks(client, notepad, nodes, instances, started)
    _VerifyDisks(client, group_uuid, nodes, instances)
  except Exception, err:
    logging.info("Not updating status file due to failure: %s", err)
    raise
  else:
    # Save changes for next run
    notepad.Save(state_path)

  return constants.EXIT_SUCCESS


def Main():
  """Main function.

  """
  (options, _) = ParseOptions()

  utils.SetupLogging(pathutils.LOG_WATCHER, sys.argv[0],
                     debug=options.debug, stderr_logging=options.debug)

  if ShouldPause() and not options.ignore_pause:
    logging.debug("Pause has been set, exiting")
    return constants.EXIT_SUCCESS

  # Try to acquire global watcher lock in shared mode
  lock = utils.FileLock.Open(pathutils.WATCHER_LOCK_FILE)
  try:
    lock.Shared(blocking=False)
  except (EnvironmentError, errors.LockError), err:
    logging.error("Can't acquire lock on %s: %s",
                  pathutils.WATCHER_LOCK_FILE, err)
    return constants.EXIT_SUCCESS

  if options.nodegroup is None:
    fn = _GlobalWatcher
  else:
    # Per-nodegroup watcher
    fn = _GroupWatcher

  try:
    return fn(options)
  except (SystemExit, KeyboardInterrupt):
    raise
  except NotMasterError:
    logging.debug("Not master, exiting")
    return constants.EXIT_NOTMASTER
  except errors.ResolverError, err:
    logging.error("Cannot resolve hostname '%s', exiting", err.args[0])
    return constants.EXIT_NODESETUP_ERROR
  except errors.JobQueueFull:
    logging.error("Job queue is full, can't query cluster state")
  except errors.JobQueueDrainError:
    logging.error("Job queue is drained, can't maintain cluster state")
  except Exception, err:
    logging.exception(str(err))
    return constants.EXIT_FAILURE

  return constants.EXIT_SUCCESS<|MERGE_RESOLUTION|>--- conflicted
+++ resolved
@@ -662,7 +662,6 @@
   """Retrieves instances and nodes per node group.
 
   """
-<<<<<<< HEAD
   locks = qcl.Query(constants.QR_LOCK, ["name", "mode"], None)
 
   prefix = "instance/"
@@ -687,29 +686,6 @@
   results = []
   for what, fields, qfilter in queries:
     results.append(qcl.Query(what, fields, qfilter))
-=======
-  job = [
-    # Get all primary instances in group
-    opcodes.OpQuery(what=constants.QR_INSTANCE,
-                    fields=["name", "status", "disks_active", "snodes",
-                            "pnode.group.uuid", "snodes.group.uuid"],
-                    qfilter=[qlang.OP_EQUAL, "pnode.group.uuid", uuid],
-                    use_locking=True,
-                    priority=constants.OP_PRIO_LOW),
-
-    # Get all nodes in group
-    opcodes.OpQuery(what=constants.QR_NODE,
-                    fields=["name", "bootid", "offline"],
-                    qfilter=[qlang.OP_EQUAL, "group.uuid", uuid],
-                    use_locking=True,
-                    priority=constants.OP_PRIO_LOW),
-    ]
-
-  job_id = cl.SubmitJob(job)
-  results = map(objects.QueryResponse.FromDict,
-                cli.PollJob(job_id, cl=cl, feedback_fn=logging.debug))
-  cl.ArchiveJob(job_id)
->>>>>>> 3b8ca90f
 
   results_data = map(operator.attrgetter("data"), results)
 
