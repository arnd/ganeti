--- conflicted
+++ resolved
@@ -184,7 +184,6 @@
   return result
 
 
-<<<<<<< HEAD
 def GetDiskLabels(prefix, num_disks, start=0):
   """Generate disk labels for a number of disks
 
@@ -216,7 +215,8 @@
 
   for i in range(start, num_disks):
     yield prefix + _GetDiskSuffix(i)
-=======
+
+
 def osminor(dev):
   """Return the device minor number from a raw device number.
 
@@ -224,5 +224,4 @@
   Python's os.minor still has the old definition. See Ganeti issue
   1058 for more details.
   """
-  return (dev & 0xff) | ((dev >> 12) & ~0xff)
->>>>>>> 8351486d
+  return (dev & 0xff) | ((dev >> 12) & ~0xff)