--- conflicted
+++ resolved
@@ -469,10 +469,12 @@
   """
 
 
-<<<<<<< HEAD
 class PamRapiAuthError(GenericError):
   """Error in PAM remote API authenticator initialization.
-=======
+
+  """
+
+
 class JobSubmittedException(Exception):
   """Job was submitted, client should exit.
 
@@ -480,8 +482,6 @@
   submitted. The handler should print this ID.
 
   This is not an error, just a structured way to exit from clients.
->>>>>>> 3b5c4160
-
   """
 
 
