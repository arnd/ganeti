#
#

# Copyright (C) 2006, 2007, 2008, 2010, 2011, 2012 Google Inc.
# All rights reserved.
#
# Redistribution and use in source and binary forms, with or without
# modification, are permitted provided that the following conditions are
# met:
#
# 1. Redistributions of source code must retain the above copyright notice,
# this list of conditions and the following disclaimer.
#
# 2. Redistributions in binary form must reproduce the above copyright
# notice, this list of conditions and the following disclaimer in the
# documentation and/or other materials provided with the distribution.
#
# THIS SOFTWARE IS PROVIDED BY THE COPYRIGHT HOLDERS AND CONTRIBUTORS "AS
# IS" AND ANY EXPRESS OR IMPLIED WARRANTIES, INCLUDING, BUT NOT LIMITED
# TO, THE IMPLIED WARRANTIES OF MERCHANTABILITY AND FITNESS FOR A PARTICULAR
# PURPOSE ARE DISCLAIMED. IN NO EVENT SHALL THE COPYRIGHT HOLDER OR
# CONTRIBUTORS BE LIABLE FOR ANY DIRECT, INDIRECT, INCIDENTAL, SPECIAL,
# EXEMPLARY, OR CONSEQUENTIAL DAMAGES (INCLUDING, BUT NOT LIMITED TO,
# PROCUREMENT OF SUBSTITUTE GOODS OR SERVICES; LOSS OF USE, DATA, OR
# PROFITS; OR BUSINESS INTERRUPTION) HOWEVER CAUSED AND ON ANY THEORY OF
# LIABILITY, WHETHER IN CONTRACT, STRICT LIABILITY, OR TORT (INCLUDING
# NEGLIGENCE OR OTHERWISE) ARISING IN ANY WAY OUT OF THE USE OF THIS
# SOFTWARE, EVEN IF ADVISED OF THE POSSIBILITY OF SUCH DAMAGE.


"""Functions to bootstrap a new cluster.

"""

import os
import os.path
import re
import logging
import time

from ganeti.cmdlib import cluster
import ganeti.rpc.node as rpc
from ganeti import ssh
from ganeti import utils
from ganeti import errors
from ganeti import config
from ganeti import constants
from ganeti import objects
from ganeti import ssconf
from ganeti import serializer
from ganeti import hypervisor
from ganeti.storage import drbd
from ganeti.storage import filestorage
from ganeti import netutils
from ganeti import luxi
from ganeti import jstore
from ganeti import pathutils
from ganeti import runtime
from ganeti import vcluster


# ec_id for InitConfig's temporary reservation manager
_INITCONF_ECID = "initconfig-ecid"

#: After how many seconds daemon must be responsive
_DAEMON_READY_TIMEOUT = 10.0


def GenerateHmacKey(file_name):
  """Writes a new HMAC key.

  @type file_name: str
  @param file_name: Path to output file

  """
  utils.WriteFile(file_name, data="%s\n" % utils.GenerateSecret(), mode=0400,
                  backup=True)


# pylint: disable=R0913
def GenerateClusterCrypto(new_cluster_cert, new_rapi_cert, new_spice_cert,
                          new_confd_hmac_key, new_cds, new_client_cert,
                          master_name,
                          rapi_cert_pem=None, spice_cert_pem=None,
                          spice_cacert_pem=None, cds=None,
                          nodecert_file=pathutils.NODED_CERT_FILE,
                          clientcert_file=pathutils.NODED_CLIENT_CERT_FILE,
                          rapicert_file=pathutils.RAPI_CERT_FILE,
                          spicecert_file=pathutils.SPICE_CERT_FILE,
                          spicecacert_file=pathutils.SPICE_CACERT_FILE,
                          hmackey_file=pathutils.CONFD_HMAC_KEY,
                          cds_file=pathutils.CLUSTER_DOMAIN_SECRET_FILE):
  """Updates the cluster certificates, keys and secrets.

  @type new_cluster_cert: bool
  @param new_cluster_cert: Whether to generate a new cluster certificate
  @type new_rapi_cert: bool
  @param new_rapi_cert: Whether to generate a new RAPI certificate
  @type new_spice_cert: bool
  @param new_spice_cert: Whether to generate a new SPICE certificate
  @type new_confd_hmac_key: bool
  @param new_confd_hmac_key: Whether to generate a new HMAC key
  @type new_cds: bool
  @param new_cds: Whether to generate a new cluster domain secret
  @type new_client_cert: bool
  @param new_client_cert: Whether to generate a new client certificate
  @type master_name: string
  @param master_name: FQDN of the master node
  @type rapi_cert_pem: string
  @param rapi_cert_pem: New RAPI certificate in PEM format
  @type spice_cert_pem: string
  @param spice_cert_pem: New SPICE certificate in PEM format
  @type spice_cacert_pem: string
  @param spice_cacert_pem: Certificate of the CA that signed the SPICE
                           certificate, in PEM format
  @type cds: string
  @param cds: New cluster domain secret
  @type nodecert_file: string
  @param nodecert_file: optional override of the node cert file path
  @type rapicert_file: string
  @param rapicert_file: optional override of the rapi cert file path
  @type spicecert_file: string
  @param spicecert_file: optional override of the spice cert file path
  @type spicecacert_file: string
  @param spicecacert_file: optional override of the spice CA cert file path
  @type hmackey_file: string
  @param hmackey_file: optional override of the hmac key file path

  """
  # pylint: disable=R0913
  # noded SSL certificate
  utils.GenerateNewSslCert(
    new_cluster_cert, nodecert_file, 1,
    "Generating new cluster certificate at %s" % nodecert_file)

  # If the cluster certificate was renewed, the client cert has to be
  # renewed and resigned.
  if new_cluster_cert or new_client_cert:
    utils.GenerateNewClientSslCert(clientcert_file, nodecert_file,
                                   master_name)

  # confd HMAC key
  if new_confd_hmac_key or not os.path.exists(hmackey_file):
    logging.debug("Writing new confd HMAC key to %s", hmackey_file)
    GenerateHmacKey(hmackey_file)

  if rapi_cert_pem:
    # Assume rapi_pem contains a valid PEM-formatted certificate and key
    logging.debug("Writing RAPI certificate at %s", rapicert_file)
    utils.WriteFile(rapicert_file, data=rapi_cert_pem, backup=True)

  else:
    utils.GenerateNewSslCert(
      new_rapi_cert, rapicert_file, 1,
      "Generating new RAPI certificate at %s" % rapicert_file)

  # SPICE
  spice_cert_exists = os.path.exists(spicecert_file)
  spice_cacert_exists = os.path.exists(spicecacert_file)
  if spice_cert_pem:
    # spice_cert_pem implies also spice_cacert_pem
    logging.debug("Writing SPICE certificate at %s", spicecert_file)
    utils.WriteFile(spicecert_file, data=spice_cert_pem, backup=True)
    logging.debug("Writing SPICE CA certificate at %s", spicecacert_file)
    utils.WriteFile(spicecacert_file, data=spice_cacert_pem, backup=True)
  elif new_spice_cert or not spice_cert_exists:
    if spice_cert_exists:
      utils.CreateBackup(spicecert_file)
    if spice_cacert_exists:
      utils.CreateBackup(spicecacert_file)

    logging.debug("Generating new self-signed SPICE certificate at %s",
                  spicecert_file)
    (_, cert_pem) = utils.GenerateSelfSignedSslCert(spicecert_file, 1)

    # Self-signed certificate -> the public certificate is also the CA public
    # certificate
    logging.debug("Writing the public certificate to %s",
                  spicecert_file)
    utils.io.WriteFile(spicecacert_file, mode=0400, data=cert_pem)

  # Cluster domain secret
  if cds:
    logging.debug("Writing cluster domain secret to %s", cds_file)
    utils.WriteFile(cds_file, data=cds, backup=True)

  elif new_cds or not os.path.exists(cds_file):
    logging.debug("Generating new cluster domain secret at %s", cds_file)
    GenerateHmacKey(cds_file)


def _InitGanetiServerSetup(master_name, cfg):
  """Setup the necessary configuration for the initial node daemon.

  This creates the nodepass file containing the shared password for
  the cluster, generates the SSL certificate and starts the node daemon.

  @type master_name: str
  @param master_name: Name of the master node
  @type cfg: ConfigWriter
  @param cfg: the configuration writer

  """
  # Generate cluster secrets
  GenerateClusterCrypto(True, False, False, False, False, False, master_name)

  # Add the master's SSL certificate digest to the configuration.
  master_uuid = cfg.GetMasterNode()
  master_digest = utils.GetCertificateDigest()
  cfg.AddNodeToCandidateCerts(master_uuid, master_digest)
  cfg.Update(cfg.GetClusterInfo(), logging.error)
  ssconf.WriteSsconfFiles(cfg.GetSsconfValues())

<<<<<<< HEAD
  if not os.path.exists(os.path.join(pathutils.DATA_DIR,
                        "%s%s" % (constants.SSCONF_FILEPREFIX,
                                  constants.SS_MASTER_CANDIDATES_CERTS))):
=======
  if not os.path.exists(
      os.path.join(pathutils.DATA_DIR,
                   "%s%s" % (constants.SSCONF_FILEPREFIX,
                             constants.SS_MASTER_CANDIDATES_CERTS))):
>>>>>>> c7a2958e
    raise errors.OpExecError("Ssconf file for master candidate certificates"
                             " was not written.")

  if not os.path.exists(pathutils.NODED_CERT_FILE):
    raise errors.OpExecError("The server certficate was not created properly.")

  if not os.path.exists(pathutils.NODED_CLIENT_CERT_FILE):
    raise errors.OpExecError("The client certificate was not created"
                             " properly.")

  # set up the inter-node password and certificate
  result = utils.RunCmd([pathutils.DAEMON_UTIL, "start", constants.NODED])
  if result.failed:
    raise errors.OpExecError("Could not start the node daemon, command %s"
                             " had exitcode %s and error %s" %
                             (result.cmd, result.exit_code, result.output))

  _WaitForNodeDaemon(master_name)


def _WaitForNodeDaemon(node_name):
  """Wait for node daemon to become responsive.

  """
  def _CheckNodeDaemon():
    # Pylint bug <http://www.logilab.org/ticket/35642>
    # pylint: disable=E1101
    result = rpc.BootstrapRunner().call_version([node_name])[node_name]
    if result.fail_msg:
      raise utils.RetryAgain()

  try:
    utils.Retry(_CheckNodeDaemon, 1.0, _DAEMON_READY_TIMEOUT)
  except utils.RetryTimeout:
    raise errors.OpExecError("Node daemon on %s didn't answer queries within"
                             " %s seconds" % (node_name, _DAEMON_READY_TIMEOUT))


def _WaitForMasterDaemon():
  """Wait for master daemon to become responsive.

  """
  def _CheckMasterDaemon():
    try:
      cl = luxi.Client()
      (cluster_name, ) = cl.QueryConfigValues(["cluster_name"])
    except Exception:
      raise utils.RetryAgain()

    logging.debug("Received cluster name %s from master", cluster_name)

  try:
    utils.Retry(_CheckMasterDaemon, 1.0, _DAEMON_READY_TIMEOUT)
  except utils.RetryTimeout:
    raise errors.OpExecError("Master daemon didn't answer queries within"
                             " %s seconds" % _DAEMON_READY_TIMEOUT)


def _WaitForSshDaemon(hostname, port):
  """Wait for SSH daemon to become responsive.

  """
  family = ssconf.SimpleStore().GetPrimaryIPFamily()
  hostip = netutils.GetHostname(name=hostname, family=family).ip

  def _CheckSshDaemon():
    if netutils.TcpPing(hostip, port, timeout=1.0, live_port_needed=True):
      logging.debug("SSH daemon on %s:%s (IP address %s) has become"
                    " responsive", hostname, port, hostip)
    else:
      raise utils.RetryAgain()

  try:
    utils.Retry(_CheckSshDaemon, 1.0, _DAEMON_READY_TIMEOUT)
  except utils.RetryTimeout:
    raise errors.OpExecError("SSH daemon on %s:%s (IP address %s) didn't"
                             " become responsive within %s seconds" %
                             (hostname, port, hostip, _DAEMON_READY_TIMEOUT))


def _InitFileStorageDir(file_storage_dir):
  """Initialize if needed the file storage.

  @param file_storage_dir: the user-supplied value
  @return: either empty string (if file storage was disabled at build
      time) or the normalized path to the storage directory

  """
  file_storage_dir = os.path.normpath(file_storage_dir)

  if not os.path.isabs(file_storage_dir):
    raise errors.OpPrereqError("File storage directory '%s' is not an absolute"
                               " path" % file_storage_dir, errors.ECODE_INVAL)

  if not os.path.exists(file_storage_dir):
    try:
      os.makedirs(file_storage_dir, 0750)
    except OSError, err:
      raise errors.OpPrereqError("Cannot create file storage directory"
                                 " '%s': %s" % (file_storage_dir, err),
                                 errors.ECODE_ENVIRON)

  if not os.path.isdir(file_storage_dir):
    raise errors.OpPrereqError("The file storage directory '%s' is not"
                               " a directory." % file_storage_dir,
                               errors.ECODE_ENVIRON)

  return file_storage_dir


def _PrepareFileBasedStorage(
    enabled_disk_templates, file_storage_dir,
    default_dir, file_disk_template, _storage_path_acceptance_fn,
    init_fn=_InitFileStorageDir, acceptance_fn=None):
  """Checks if a file-base storage type is enabled and inits the dir.

  @type enabled_disk_templates: list of string
  @param enabled_disk_templates: list of enabled disk templates
  @type file_storage_dir: string
  @param file_storage_dir: the file storage directory
  @type default_dir: string
  @param default_dir: default file storage directory when C{file_storage_dir}
      is 'None'
  @type file_disk_template: string
  @param file_disk_template: a disk template whose storage type is 'ST_FILE',
      'ST_SHARED_FILE' or 'ST_GLUSTER'
  @type _storage_path_acceptance_fn: function
  @param _storage_path_acceptance_fn: checks whether the given file-based
      storage directory is acceptable
  @see: C{cluster.CheckFileBasedStoragePathVsEnabledDiskTemplates} for details

  @rtype: string
  @returns: the name of the actual file storage directory

  """
  assert (file_disk_template in utils.storage.GetDiskTemplatesOfStorageTypes(
            constants.ST_FILE, constants.ST_SHARED_FILE, constants.ST_GLUSTER
         ))

  if file_storage_dir is None:
    file_storage_dir = default_dir
  if not acceptance_fn:
    acceptance_fn = \
        lambda path: filestorage.CheckFileStoragePathAcceptance(
            path, exact_match_ok=True)

  _storage_path_acceptance_fn(logging.warning, file_storage_dir,
                              enabled_disk_templates)

  file_storage_enabled = file_disk_template in enabled_disk_templates
  if file_storage_enabled:
    try:
      acceptance_fn(file_storage_dir)
    except errors.FileStoragePathError as e:
      raise errors.OpPrereqError(str(e))
    result_file_storage_dir = init_fn(file_storage_dir)
  else:
    result_file_storage_dir = file_storage_dir
  return result_file_storage_dir


def _PrepareFileStorage(
    enabled_disk_templates, file_storage_dir, init_fn=_InitFileStorageDir,
    acceptance_fn=None):
  """Checks if file storage is enabled and inits the dir.

  @see: C{_PrepareFileBasedStorage}

  """
  return _PrepareFileBasedStorage(
      enabled_disk_templates, file_storage_dir,
      pathutils.DEFAULT_FILE_STORAGE_DIR, constants.DT_FILE,
      cluster.CheckFileStoragePathVsEnabledDiskTemplates,
      init_fn=init_fn, acceptance_fn=acceptance_fn)


def _PrepareSharedFileStorage(
    enabled_disk_templates, file_storage_dir, init_fn=_InitFileStorageDir,
    acceptance_fn=None):
  """Checks if shared file storage is enabled and inits the dir.

  @see: C{_PrepareFileBasedStorage}

  """
  return _PrepareFileBasedStorage(
      enabled_disk_templates, file_storage_dir,
      pathutils.DEFAULT_SHARED_FILE_STORAGE_DIR, constants.DT_SHARED_FILE,
      cluster.CheckSharedFileStoragePathVsEnabledDiskTemplates,
      init_fn=init_fn, acceptance_fn=acceptance_fn)


def _PrepareGlusterStorage(
    enabled_disk_templates, file_storage_dir, init_fn=_InitFileStorageDir,
    acceptance_fn=None):
  """Checks if gluster storage is enabled and inits the dir.

  @see: C{_PrepareFileBasedStorage}

  """
  return _PrepareFileBasedStorage(
      enabled_disk_templates, file_storage_dir,
      pathutils.DEFAULT_GLUSTER_STORAGE_DIR, constants.DT_GLUSTER,
      cluster.CheckGlusterStoragePathVsEnabledDiskTemplates,
      init_fn=init_fn, acceptance_fn=acceptance_fn)


def _InitCheckEnabledDiskTemplates(enabled_disk_templates):
  """Checks the sanity of the enabled disk templates.

  """
  if not enabled_disk_templates:
    raise errors.OpPrereqError("Enabled disk templates list must contain at"
                               " least one member", errors.ECODE_INVAL)
  invalid_disk_templates = \
    set(enabled_disk_templates) - constants.DISK_TEMPLATES
  if invalid_disk_templates:
    raise errors.OpPrereqError("Enabled disk templates list contains invalid"
                               " entries: %s" % invalid_disk_templates,
                               errors.ECODE_INVAL)


def _RestrictIpolicyToEnabledDiskTemplates(ipolicy, enabled_disk_templates):
  """Restricts the ipolicy's disk templates to the enabled ones.

  This function clears the ipolicy's list of allowed disk templates from the
  ones that are not enabled by the cluster.

  @type ipolicy: dict
  @param ipolicy: the instance policy
  @type enabled_disk_templates: list of string
  @param enabled_disk_templates: the list of cluster-wide enabled disk
    templates

  """
  assert constants.IPOLICY_DTS in ipolicy
  allowed_disk_templates = ipolicy[constants.IPOLICY_DTS]
  restricted_disk_templates = list(set(allowed_disk_templates)
                                   .intersection(set(enabled_disk_templates)))
  ipolicy[constants.IPOLICY_DTS] = restricted_disk_templates


def _InitCheckDrbdHelper(drbd_helper, drbd_enabled):
  """Checks the DRBD usermode helper.

  @type drbd_helper: string
  @param drbd_helper: name of the DRBD usermode helper that the system should
    use

  """
  if not drbd_enabled:
    return

  if drbd_helper is not None:
    try:
      curr_helper = drbd.DRBD8.GetUsermodeHelper()
    except errors.BlockDeviceError, err:
      raise errors.OpPrereqError("Error while checking drbd helper"
                                 " (disable drbd with --enabled-disk-templates"
                                 " if you are not using drbd): %s" % str(err),
                                 errors.ECODE_ENVIRON)
    if drbd_helper != curr_helper:
      raise errors.OpPrereqError("Error: requiring %s as drbd helper but %s"
                                 " is the current helper" % (drbd_helper,
                                                             curr_helper),
                                 errors.ECODE_INVAL)


def InitCluster(cluster_name, mac_prefix, # pylint: disable=R0913, R0914
                master_netmask, master_netdev, file_storage_dir,
                shared_file_storage_dir, gluster_storage_dir,
                candidate_pool_size, secondary_ip=None,
                vg_name=None, beparams=None, nicparams=None, ndparams=None,
                hvparams=None, diskparams=None, enabled_hypervisors=None,
                modify_etc_hosts=True, modify_ssh_setup=True,
                maintain_node_health=False, drbd_helper=None, uid_pool=None,
                default_iallocator=None, default_iallocator_params=None,
                primary_ip_version=None, ipolicy=None,
                prealloc_wipe_disks=False, use_external_mip_script=False,
                hv_state=None, disk_state=None, enabled_disk_templates=None,
                install_image=None, zeroing_image=None, compression_tools=None,
                enabled_user_shutdown=False):
  """Initialise the cluster.

  @type candidate_pool_size: int
  @param candidate_pool_size: master candidate pool size

  @type enabled_disk_templates: list of string
  @param enabled_disk_templates: list of disk_templates to be used in this
    cluster

  @type enabled_user_shutdown: bool
  @param enabled_user_shutdown: whether user shutdown is enabled cluster
                                wide

  """
  # TODO: complete the docstring
  if config.ConfigWriter.IsCluster():
    raise errors.OpPrereqError("Cluster is already initialised",
                               errors.ECODE_STATE)

  data_dir = vcluster.AddNodePrefix(pathutils.DATA_DIR)
  queue_dir = vcluster.AddNodePrefix(pathutils.QUEUE_DIR)
  archive_dir = vcluster.AddNodePrefix(pathutils.JOB_QUEUE_ARCHIVE_DIR)
  for ddir in [queue_dir, data_dir, archive_dir]:
    if os.path.isdir(ddir):
      for entry in os.listdir(ddir):
        if not os.path.isdir(os.path.join(ddir, entry)):
          raise errors.OpPrereqError(
            "%s contains non-directory enries like %s. Remove left-overs of an"
            " old cluster before initialising a new one" % (ddir, entry),
            errors.ECODE_STATE)

  if not enabled_hypervisors:
    raise errors.OpPrereqError("Enabled hypervisors list must contain at"
                               " least one member", errors.ECODE_INVAL)
  invalid_hvs = set(enabled_hypervisors) - constants.HYPER_TYPES
  if invalid_hvs:
    raise errors.OpPrereqError("Enabled hypervisors contains invalid"
                               " entries: %s" % invalid_hvs,
                               errors.ECODE_INVAL)

  _InitCheckEnabledDiskTemplates(enabled_disk_templates)

  try:
    ipcls = netutils.IPAddress.GetClassFromIpVersion(primary_ip_version)
  except errors.ProgrammerError:
    raise errors.OpPrereqError("Invalid primary ip version: %d." %
                               primary_ip_version, errors.ECODE_INVAL)

  hostname = netutils.GetHostname(family=ipcls.family)
  if not ipcls.IsValid(hostname.ip):
    raise errors.OpPrereqError("This host's IP (%s) is not a valid IPv%d"
                               " address." % (hostname.ip, primary_ip_version),
                               errors.ECODE_INVAL)

  if ipcls.IsLoopback(hostname.ip):
    raise errors.OpPrereqError("This host's IP (%s) resolves to a loopback"
                               " address. Please fix DNS or %s." %
                               (hostname.ip, pathutils.ETC_HOSTS),
                               errors.ECODE_ENVIRON)

  if not ipcls.Own(hostname.ip):
    raise errors.OpPrereqError("Inconsistency: this host's name resolves"
                               " to %s,\nbut this ip address does not"
                               " belong to this host" %
                               hostname.ip, errors.ECODE_ENVIRON)

  clustername = netutils.GetHostname(name=cluster_name, family=ipcls.family)

  if netutils.TcpPing(clustername.ip, constants.DEFAULT_NODED_PORT, timeout=5):
    raise errors.OpPrereqError("Cluster IP already active",
                               errors.ECODE_NOTUNIQUE)

  if not secondary_ip:
    if primary_ip_version == constants.IP6_VERSION:
      raise errors.OpPrereqError("When using a IPv6 primary address, a valid"
                                 " IPv4 address must be given as secondary",
                                 errors.ECODE_INVAL)
    secondary_ip = hostname.ip

  if not netutils.IP4Address.IsValid(secondary_ip):
    raise errors.OpPrereqError("Secondary IP address (%s) has to be a valid"
                               " IPv4 address." % secondary_ip,
                               errors.ECODE_INVAL)

  if not netutils.IP4Address.Own(secondary_ip):
    raise errors.OpPrereqError("You gave %s as secondary IP,"
                               " but it does not belong to this host." %
                               secondary_ip, errors.ECODE_ENVIRON)

  if master_netmask is not None:
    if not ipcls.ValidateNetmask(master_netmask):
      raise errors.OpPrereqError("CIDR netmask (%s) not valid for IPv%s " %
                                  (master_netmask, primary_ip_version),
                                 errors.ECODE_INVAL)
  else:
    master_netmask = ipcls.iplen

  if vg_name:
    # Check if volume group is valid
    vgstatus = utils.CheckVolumeGroupSize(utils.ListVolumeGroups(), vg_name,
                                          constants.MIN_VG_SIZE)
    if vgstatus:
      raise errors.OpPrereqError("Error: %s" % vgstatus, errors.ECODE_INVAL)

  drbd_enabled = constants.DT_DRBD8 in enabled_disk_templates
  _InitCheckDrbdHelper(drbd_helper, drbd_enabled)

  logging.debug("Stopping daemons (if any are running)")
  result = utils.RunCmd([pathutils.DAEMON_UTIL, "stop-all"])
  if result.failed:
    raise errors.OpExecError("Could not stop daemons, command %s"
                             " had exitcode %s and error '%s'" %
                             (result.cmd, result.exit_code, result.output))

  file_storage_dir = _PrepareFileStorage(enabled_disk_templates,
                                         file_storage_dir)
  shared_file_storage_dir = _PrepareSharedFileStorage(enabled_disk_templates,
                                                      shared_file_storage_dir)
  gluster_storage_dir = _PrepareGlusterStorage(enabled_disk_templates,
                                               gluster_storage_dir)

  if not re.match("^[0-9a-z]{2}:[0-9a-z]{2}:[0-9a-z]{2}$", mac_prefix):
    raise errors.OpPrereqError("Invalid mac prefix given '%s'" % mac_prefix,
                               errors.ECODE_INVAL)

  if not nicparams.get('mode', None) == constants.NIC_MODE_OVS:
    # Do not do this check if mode=openvswitch, since the openvswitch is not
    # created yet
    result = utils.RunCmd(["ip", "link", "show", "dev", master_netdev])
    if result.failed:
      raise errors.OpPrereqError("Invalid master netdev given (%s): '%s'" %
                                 (master_netdev,
                                  result.output.strip()), errors.ECODE_INVAL)

  dirs = [(pathutils.RUN_DIR, constants.RUN_DIRS_MODE)]
  utils.EnsureDirs(dirs)

  objects.UpgradeBeParams(beparams)
  utils.ForceDictType(beparams, constants.BES_PARAMETER_TYPES)
  utils.ForceDictType(nicparams, constants.NICS_PARAMETER_TYPES)

  objects.NIC.CheckParameterSyntax(nicparams)

  full_ipolicy = objects.FillIPolicy(constants.IPOLICY_DEFAULTS, ipolicy)
  _RestrictIpolicyToEnabledDiskTemplates(full_ipolicy, enabled_disk_templates)

  if ndparams is not None:
    utils.ForceDictType(ndparams, constants.NDS_PARAMETER_TYPES)
  else:
    ndparams = dict(constants.NDC_DEFAULTS)

  # This is ugly, as we modify the dict itself
  # FIXME: Make utils.ForceDictType pure functional or write a wrapper
  # around it
  if hv_state:
    for hvname, hvs_data in hv_state.items():
      utils.ForceDictType(hvs_data, constants.HVSTS_PARAMETER_TYPES)
      hv_state[hvname] = objects.Cluster.SimpleFillHvState(hvs_data)
  else:
    hv_state = dict((hvname, constants.HVST_DEFAULTS)
                    for hvname in enabled_hypervisors)

  # FIXME: disk_state has no default values yet
  if disk_state:
    for storage, ds_data in disk_state.items():
      if storage not in constants.DS_VALID_TYPES:
        raise errors.OpPrereqError("Invalid storage type in disk state: %s" %
                                   storage, errors.ECODE_INVAL)
      for ds_name, state in ds_data.items():
        utils.ForceDictType(state, constants.DSS_PARAMETER_TYPES)
        ds_data[ds_name] = objects.Cluster.SimpleFillDiskState(state)

  # hvparams is a mapping of hypervisor->hvparams dict
  for hv_name, hv_params in hvparams.iteritems():
    utils.ForceDictType(hv_params, constants.HVS_PARAMETER_TYPES)
    hv_class = hypervisor.GetHypervisor(hv_name)
    hv_class.CheckParameterSyntax(hv_params)

  # diskparams is a mapping of disk-template->diskparams dict
  for template, dt_params in diskparams.items():
    param_keys = set(dt_params.keys())
    default_param_keys = set(constants.DISK_DT_DEFAULTS[template].keys())
    if not (param_keys <= default_param_keys):
      unknown_params = param_keys - default_param_keys
      raise errors.OpPrereqError("Invalid parameters for disk template %s:"
                                 " %s" % (template,
                                          utils.CommaJoin(unknown_params)),
                                 errors.ECODE_INVAL)
    utils.ForceDictType(dt_params, constants.DISK_DT_TYPES)
    if template == constants.DT_DRBD8 and vg_name is not None:
      # The default METAVG value is equal to the VG name set at init time,
      # if provided
      dt_params[constants.DRBD_DEFAULT_METAVG] = vg_name

  try:
    utils.VerifyDictOptions(diskparams, constants.DISK_DT_DEFAULTS)
  except errors.OpPrereqError, err:
    raise errors.OpPrereqError("While verify diskparam options: %s" % err,
                               errors.ECODE_INVAL)

  # set up ssh config and /etc/hosts
  rsa_sshkey = ""
  dsa_sshkey = ""
  if os.path.isfile(pathutils.SSH_HOST_RSA_PUB):
    sshline = utils.ReadFile(pathutils.SSH_HOST_RSA_PUB)
    rsa_sshkey = sshline.split(" ")[1]
  if os.path.isfile(pathutils.SSH_HOST_DSA_PUB):
    sshline = utils.ReadFile(pathutils.SSH_HOST_DSA_PUB)
    dsa_sshkey = sshline.split(" ")[1]
  if not rsa_sshkey and not dsa_sshkey:
    raise errors.OpPrereqError("Failed to find SSH public keys",
                               errors.ECODE_ENVIRON)

  if modify_etc_hosts:
    utils.AddHostToEtcHosts(hostname.name, hostname.ip)

  if modify_ssh_setup:
    ssh.InitSSHSetup()

  if default_iallocator is not None:
    alloc_script = utils.FindFile(default_iallocator,
                                  constants.IALLOCATOR_SEARCH_PATH,
                                  os.path.isfile)
    if alloc_script is None:
      raise errors.OpPrereqError("Invalid default iallocator script '%s'"
                                 " specified" % default_iallocator,
                                 errors.ECODE_INVAL)
  else:
    # default to htools
    if utils.FindFile(constants.IALLOC_HAIL,
                      constants.IALLOCATOR_SEARCH_PATH,
                      os.path.isfile):
      default_iallocator = constants.IALLOC_HAIL

  # check if we have all the users we need
  try:
    runtime.GetEnts()
  except errors.ConfigurationError, err:
    raise errors.OpPrereqError("Required system user/group missing: %s" %
                               err, errors.ECODE_ENVIRON)

  candidate_certs = {}

  now = time.time()

  if compression_tools is not None:
    cluster.CheckCompressionTools(compression_tools)

  initial_dc_config = dict(active=True,
                           interval=int(constants.MOND_TIME_INTERVAL * 1e6))
  data_collectors = dict(
      (name, initial_dc_config.copy())
      for name in constants.DATA_COLLECTOR_NAMES)

  # init of cluster config file
  cluster_config = objects.Cluster(
    serial_no=1,
    rsahostkeypub=rsa_sshkey,
    dsahostkeypub=dsa_sshkey,
    highest_used_port=(constants.FIRST_DRBD_PORT - 1),
    mac_prefix=mac_prefix,
    volume_group_name=vg_name,
    tcpudp_port_pool=set(),
    master_ip=clustername.ip,
    master_netmask=master_netmask,
    master_netdev=master_netdev,
    cluster_name=clustername.name,
    file_storage_dir=file_storage_dir,
    shared_file_storage_dir=shared_file_storage_dir,
    gluster_storage_dir=gluster_storage_dir,
    enabled_hypervisors=enabled_hypervisors,
    beparams={constants.PP_DEFAULT: beparams},
    nicparams={constants.PP_DEFAULT: nicparams},
    ndparams=ndparams,
    hvparams=hvparams,
    diskparams=diskparams,
    candidate_pool_size=candidate_pool_size,
    modify_etc_hosts=modify_etc_hosts,
    modify_ssh_setup=modify_ssh_setup,
    uid_pool=uid_pool,
    ctime=now,
    mtime=now,
    maintain_node_health=maintain_node_health,
    data_collectors=data_collectors,
    drbd_usermode_helper=drbd_helper,
    default_iallocator=default_iallocator,
    default_iallocator_params=default_iallocator_params,
    primary_ip_family=ipcls.family,
    prealloc_wipe_disks=prealloc_wipe_disks,
    use_external_mip_script=use_external_mip_script,
    ipolicy=full_ipolicy,
    hv_state_static=hv_state,
    disk_state_static=disk_state,
    enabled_disk_templates=enabled_disk_templates,
    candidate_certs=candidate_certs,
    osparams={},
    osparams_private_cluster={},
    install_image=install_image,
    zeroing_image=zeroing_image,
    compression_tools=compression_tools,
    enabled_user_shutdown=enabled_user_shutdown,
    )
  master_node_config = objects.Node(name=hostname.name,
                                    primary_ip=hostname.ip,
                                    secondary_ip=secondary_ip,
                                    serial_no=1,
                                    master_candidate=True,
                                    offline=False, drained=False,
                                    ctime=now, mtime=now,
                                    )
  InitConfig(constants.CONFIG_VERSION, cluster_config, master_node_config)
  cfg = config.ConfigWriter(offline=True)
  ssh.WriteKnownHostsFile(cfg, pathutils.SSH_KNOWN_HOSTS_FILE)
  cfg.Update(cfg.GetClusterInfo(), logging.error)
  ssconf.WriteSsconfFiles(cfg.GetSsconfValues())

  master_uuid = cfg.GetMasterNode()
  if modify_ssh_setup:
    ssh.InitPubKeyFile(master_uuid)
  # set up the inter-node password and certificate
  _InitGanetiServerSetup(hostname.name, cfg)

  logging.debug("Starting daemons")
  result = utils.RunCmd([pathutils.DAEMON_UTIL, "start-all"])
  if result.failed:
    raise errors.OpExecError("Could not start daemons, command %s"
                             " had exitcode %s and error %s" %
                             (result.cmd, result.exit_code, result.output))

  _WaitForMasterDaemon()


def InitConfig(version, cluster_config, master_node_config,
               cfg_file=pathutils.CLUSTER_CONF_FILE):
  """Create the initial cluster configuration.

  It will contain the current node, which will also be the master
  node, and no instances.

  @type version: int
  @param version: configuration version
  @type cluster_config: L{objects.Cluster}
  @param cluster_config: cluster configuration
  @type master_node_config: L{objects.Node}
  @param master_node_config: master node configuration
  @type cfg_file: string
  @param cfg_file: configuration file path

  """
  uuid_generator = config.TemporaryReservationManager()
  cluster_config.uuid = uuid_generator.Generate([], utils.NewUUID,
                                                _INITCONF_ECID)
  master_node_config.uuid = uuid_generator.Generate([], utils.NewUUID,
                                                    _INITCONF_ECID)
  cluster_config.master_node = master_node_config.uuid
  nodes = {
    master_node_config.uuid: master_node_config,
    }
  default_nodegroup = objects.NodeGroup(
    uuid=uuid_generator.Generate([], utils.NewUUID, _INITCONF_ECID),
    name=constants.INITIAL_NODE_GROUP_NAME,
    members=[master_node_config.uuid],
    diskparams={},
    )
  nodegroups = {
    default_nodegroup.uuid: default_nodegroup,
    }
  now = time.time()
  config_data = objects.ConfigData(version=version,
                                   cluster=cluster_config,
                                   nodegroups=nodegroups,
                                   nodes=nodes,
                                   instances={},
                                   networks={},
                                   disks={},
                                   filters={},
                                   serial_no=1,
                                   ctime=now, mtime=now)
  utils.WriteFile(cfg_file,
                  data=serializer.Dump(config_data.ToDict()),
                  mode=0600)


def FinalizeClusterDestroy(master_uuid):
  """Execute the last steps of cluster destroy

  This function shuts down all the daemons, completing the destroy
  begun in cmdlib.LUDestroyOpcode.

  """
  livelock = utils.livelock.LiveLock("bootstrap_destroy")
  cfg = config.GetConfig(None, livelock)
  modify_ssh_setup = cfg.GetClusterInfo().modify_ssh_setup
  runner = rpc.BootstrapRunner()

  master_name = cfg.GetNodeName(master_uuid)

  master_params = cfg.GetMasterNetworkParameters()
  master_params.uuid = master_uuid
  ems = cfg.GetUseExternalMipScript()
  result = runner.call_node_deactivate_master_ip(master_name, master_params,
                                                 ems)

  msg = result.fail_msg
  if msg:
    logging.warning("Could not disable the master IP: %s", msg)

  result = runner.call_node_stop_master(master_name)
  msg = result.fail_msg
  if msg:
    logging.warning("Could not disable the master role: %s", msg)

  result = runner.call_node_leave_cluster(master_name, modify_ssh_setup)
  msg = result.fail_msg
  if msg:
    logging.warning("Could not shutdown the node daemon and cleanup"
                    " the node: %s", msg)


def SetupNodeDaemon(opts, cluster_name, node, ssh_port):
  """Add a node to the cluster.

  This function must be called before the actual opcode, and will ssh
  to the remote node, copy the needed files, and start ganeti-noded,
  allowing the master to do the rest via normal rpc calls.

  @param cluster_name: the cluster name
  @param node: the name of the new node
  @param ssh_port: the SSH port of the new node

  """
  data = {
    constants.NDS_CLUSTER_NAME: cluster_name,
    constants.NDS_NODE_DAEMON_CERTIFICATE:
      utils.ReadFile(pathutils.NODED_CERT_FILE),
    constants.NDS_SSCONF: ssconf.SimpleStore().ReadAll(),
    constants.NDS_START_NODE_DAEMON: True,
    constants.NDS_NODE_NAME: node,
    }

  ssh.RunSshCmdWithStdin(cluster_name, node, pathutils.NODE_DAEMON_SETUP,
                         ssh_port, data,
                         debug=opts.debug, verbose=opts.verbose,
                         use_cluster_key=True, ask_key=opts.ssh_key_check,
                         strict_host_check=opts.ssh_key_check,
                         ensure_version=True)

  _WaitForSshDaemon(node, ssh_port)
  _WaitForNodeDaemon(node)


def MasterFailover(no_voting=False):
  """Failover the master node.

  This checks that we are not already the master, and will cause the
  current master to cease being master, and the non-master to become
  new master.

  @type no_voting: boolean
  @param no_voting: force the operation without remote nodes agreement
                      (dangerous)

  @returns: the pair of an exit code and warnings to display
  """
  sstore = ssconf.SimpleStore()

  old_master, new_master = ssconf.GetMasterAndMyself(sstore)
  node_names = sstore.GetNodeList()
  mc_list = sstore.GetMasterCandidates()

  if old_master == new_master:
    raise errors.OpPrereqError("This commands must be run on the node"
                               " where you want the new master to be."
                               " %s is already the master" %
                               old_master, errors.ECODE_INVAL)

  if new_master not in mc_list:
    mc_no_master = [name for name in mc_list if name != old_master]
    raise errors.OpPrereqError("This node is not among the nodes marked"
                               " as master candidates. Only these nodes"
                               " can become masters. Current list of"
                               " master candidates is:\n"
                               "%s" % ("\n".join(mc_no_master)),
                               errors.ECODE_STATE)

  if not no_voting:
    vote_list = GatherMasterVotes(node_names)

    if vote_list:
      voted_master = vote_list[0][0]
      if voted_master is None:
        raise errors.OpPrereqError("Cluster is inconsistent, most nodes did"
                                   " not respond.", errors.ECODE_ENVIRON)
      elif voted_master != old_master:
        raise errors.OpPrereqError("I have a wrong configuration, I believe"
                                   " the master is %s but the other nodes"
                                   " voted %s. Please resync the configuration"
                                   " of this node." %
                                   (old_master, voted_master),
                                   errors.ECODE_STATE)
  # end checks

  rcode = 0
  warnings = []

  logging.info("Setting master to %s, old master: %s", new_master, old_master)

  try:
    # Forcefully start WConfd so that we can access the configuration
    result = utils.RunCmd([pathutils.DAEMON_UTIL,
                           "start", constants.WCONFD, "--force-node",
                           "--no-voting", "--yes-do-it"])
    if result.failed:
      raise errors.OpPrereqError("Could not start the configuration daemon,"
                                 " command %s had exitcode %s and error %s" %
                                 (result.cmd, result.exit_code, result.output),
                                 errors.ECODE_NOENT)

    # instantiate a real config writer, as we now know we have the
    # configuration data
    livelock = utils.livelock.LiveLock("bootstrap_failover")
    cfg = config.GetConfig(None, livelock, accept_foreign=True)

    old_master_node = cfg.GetNodeInfoByName(old_master)
    if old_master_node is None:
      raise errors.OpPrereqError("Could not find old master node '%s' in"
                                 " cluster configuration." % old_master,
                                 errors.ECODE_NOENT)

    cluster_info = cfg.GetClusterInfo()
    new_master_node = cfg.GetNodeInfoByName(new_master)
    if new_master_node is None:
      raise errors.OpPrereqError("Could not find new master node '%s' in"
                                 " cluster configuration." % new_master,
                                 errors.ECODE_NOENT)

    cluster_info.master_node = new_master_node.uuid
    # this will also regenerate the ssconf files, since we updated the
    # cluster info
    cfg.Update(cluster_info, logging.error)

    # if cfg.Update worked, then it means the old master daemon won't be
    # able now to write its own config file (we rely on locking in both
    # backend.UploadFile() and ConfigWriter._Write(); hence the next
    # step is to kill the old master

    logging.info("Stopping the master daemon on node %s", old_master)

    runner = rpc.BootstrapRunner()
    master_params = cfg.GetMasterNetworkParameters()
    master_params.uuid = old_master_node.uuid
    ems = cfg.GetUseExternalMipScript()
    result = runner.call_node_deactivate_master_ip(old_master,
                                                   master_params, ems)

    msg = result.fail_msg
    if msg:
      warning = "Could not disable the master IP: %s" % (msg,)
      logging.warning("%s", warning)
      warnings.append(warning)

    result = runner.call_node_stop_master(old_master)
    msg = result.fail_msg
    if msg:
      warning = ("Could not disable the master role on the old master"
                 " %s, please disable manually: %s" % (old_master, msg))
      logging.error("%s", warning)
      warnings.append(warning)
  except errors.ConfigurationError, err:
    logging.error("Error while trying to set the new master: %s",
                  str(err))
    return 1, warnings
  finally:
    # stop WConfd again:
    result = utils.RunCmd([pathutils.DAEMON_UTIL, "stop", constants.WCONFD])
    if result.failed:
      warning = ("Could not stop the configuration daemon,"
                 " command %s had exitcode %s and error %s"
                 % (result.cmd, result.exit_code, result.output))
      logging.error("%s", warning)
      rcode = 1

  logging.info("Checking master IP non-reachability...")

  master_ip = sstore.GetMasterIP()
  total_timeout = 30

  # Here we have a phase where no master should be running
  def _check_ip(expected):
    if netutils.TcpPing(master_ip, constants.DEFAULT_NODED_PORT) != expected:
      raise utils.RetryAgain()

  try:
    utils.Retry(_check_ip, (1, 1.5, 5), total_timeout, args=[False])
  except utils.RetryTimeout:
    warning = ("The master IP is still reachable after %s seconds,"
               " continuing but activating the master IP on the current"
               " node will probably fail" % total_timeout)
    logging.warning("%s", warning)
    warnings.append(warning)
    rcode = 1

  if jstore.CheckDrainFlag():
    logging.info("Undraining job queue")
    jstore.SetDrainFlag(False)

  logging.info("Starting the master daemons on the new master")

  result = rpc.BootstrapRunner().call_node_start_master_daemons(new_master,
                                                                no_voting)
  msg = result.fail_msg
  if msg:
    logging.error("Could not start the master role on the new master"
                  " %s, please check: %s", new_master, msg)
    rcode = 1

  # Finally verify that the new master managed to set up the master IP
  # and warn if it didn't.
  try:
    utils.Retry(_check_ip, (1, 1.5, 5), total_timeout, args=[True])
  except utils.RetryTimeout:
    warning = ("The master IP did not come up within %s seconds; the"
               " cluster should still be working and reachable via %s,"
               " but not via the master IP address"
               % (total_timeout, new_master))
    logging.warning("%s", warning)
    warnings.append(warning)
    rcode = 1

  logging.info("Master failed over from %s to %s", old_master, new_master)
  return rcode, warnings


def GetMaster():
  """Returns the current master node.

  This is a separate function in bootstrap since it's needed by
  gnt-cluster, and instead of importing directly ssconf, it's better
  to abstract it in bootstrap, where we do use ssconf in other
  functions too.

  """
  sstore = ssconf.SimpleStore()

  old_master, _ = ssconf.GetMasterAndMyself(sstore)

  return old_master


def GatherMasterVotes(node_names):
  """Check the agreement on who is the master.

  This function will return a list of (node, number of votes), ordered
  by the number of votes. Errors will be denoted by the key 'None'.

  Note that the sum of votes is the number of nodes this machine
  knows, whereas the number of entries in the list could be different
  (if some nodes vote for another master).

  @type node_names: list
  @param node_names: the list of nodes to query for master info; the current
      node will be removed if it is in the list
  @rtype: list
  @return: list of (node, votes)

  """
  if not node_names:
    # no nodes
    return []
  results = rpc.BootstrapRunner().call_master_node_name(node_names)
  if not isinstance(results, dict):
    # this should not happen (unless internal error in rpc)
    logging.critical("Can't complete rpc call, aborting master startup")
    return [(None, len(node_names))]
  votes = {}
  for node_name in results:
    nres = results[node_name]
    msg = nres.fail_msg

    if msg:
      logging.warning("Error contacting node %s: %s", node_name, msg)
      node = None
    else:
      node = nres.payload

    if node not in votes:
      votes[node] = 1
    else:
      votes[node] += 1

  vote_list = [v for v in votes.items()]
  # sort first on number of votes then on name, since we want None
  # sorted later if we have the half of the nodes not responding, and
  # half voting all for the same master
  vote_list.sort(key=lambda x: (x[1], x[0]), reverse=True)

  return vote_list<|MERGE_RESOLUTION|>--- conflicted
+++ resolved
@@ -211,16 +211,10 @@
   cfg.Update(cfg.GetClusterInfo(), logging.error)
   ssconf.WriteSsconfFiles(cfg.GetSsconfValues())
 
-<<<<<<< HEAD
-  if not os.path.exists(os.path.join(pathutils.DATA_DIR,
-                        "%s%s" % (constants.SSCONF_FILEPREFIX,
-                                  constants.SS_MASTER_CANDIDATES_CERTS))):
-=======
   if not os.path.exists(
       os.path.join(pathutils.DATA_DIR,
                    "%s%s" % (constants.SSCONF_FILEPREFIX,
                              constants.SS_MASTER_CANDIDATES_CERTS))):
->>>>>>> c7a2958e
     raise errors.OpExecError("Ssconf file for master candidate certificates"
                              " was not written.")
 
