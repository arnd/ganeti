--- conflicted
+++ resolved
@@ -114,45 +114,29 @@
 
   def Exec(self, feedback_fn):
     master_uuid = self.cfg.GetMasterNode()
-<<<<<<< HEAD
-
-    server_digest = utils.GetCertificateDigest(
-      cert_filename=pathutils.NODED_CERT_FILE)
-    self.cfg.AddNodeToCandidateCerts("%s-SERVER" % master_uuid,
-                                     server_digest)
-    try:
-      old_master_digest = utils.GetCertificateDigest(
-        cert_filename=pathutils.NODED_CLIENT_CERT_FILE)
-      self.cfg.AddNodeToCandidateCerts("%s-OLDMASTER" % master_uuid,
-                                       old_master_digest)
-=======
+    cluster = self.cfg.GetClusterInfo()
+
     logging.debug("Renewing the master's SSL node certificate."
                   " Master's UUID: %s.", master_uuid)
-    cluster = self.cfg.GetClusterInfo()
 
     server_digest = utils.GetCertificateDigest(
       cert_filename=pathutils.NODED_CERT_FILE)
     logging.debug("SSL digest of the node certificate: %s.", server_digest)
-    utils.AddNodeToCandidateCerts("%s-SERVER" % master_uuid,
-                                  server_digest,
-                                  cluster.candidate_certs)
+    self.cfg.AddNodeToCandidateCerts("%s-SERVER" % master_uuid,
+                                     server_digest)
     logging.debug("Added master's digest as *-SERVER entry to configuration."
                   " Current list of candidate certificates: %s.",
                   str(cluster.candidate_certs))
-
     try:
       old_master_digest = utils.GetCertificateDigest(
         cert_filename=pathutils.NODED_CLIENT_CERT_FILE)
       logging.debug("SSL digest of old master's SSL node certificate: %s.",
                     old_master_digest)
-      utils.AddNodeToCandidateCerts("%s-OLDMASTER" % master_uuid,
-                                    old_master_digest,
-                                    cluster.candidate_certs)
+      self.cfg.AddNodeToCandidateCerts("%s-OLDMASTER" % master_uuid,
+                                       old_master_digest)
       logging.debug("Added old master's node certificate digest to config"
                     " as *-OLDMASTER. Current list of candidate certificates:"
                     " %s.", str(cluster.candidate_certs))
-
->>>>>>> 94d7ecdd
     except IOError:
       logging.info("No old master certificate available.")
 
@@ -177,18 +161,11 @@
         feedback_fn("Could not renew the master's client SSL certificate."
                     " Cleaning up. Error: %s." % last_exception)
       # Cleaning up temporary certificates
-<<<<<<< HEAD
       self.cfg.RemoveNodeFromCandidateCerts("%s-SERVER" % master_uuid)
       self.cfg.RemoveNodeFromCandidateCerts("%s-OLDMASTER" % master_uuid)
-=======
-      utils.RemoveNodeFromCandidateCerts("%s-SERVER" % master_uuid,
-                                         cluster.candidate_certs)
-      utils.RemoveNodeFromCandidateCerts("%s-OLDMASTER" % master_uuid,
-                                         cluster.candidate_certs)
       logging.debug("Cleaned up *-SERVER and *-OLDMASTER certificate from"
                     " master candidate cert list. Current state of the"
                     " list: %s.", str(cluster.candidate_certs))
->>>>>>> 94d7ecdd
       try:
         utils.RemoveFile(pathutils.NODED_CLIENT_CERT_FILE_TMP)
       except IOError as e:
@@ -213,17 +190,11 @@
           try:
             new_digest = CreateNewClientCert(self, node_uuid)
             if node_info.master_candidate:
-<<<<<<< HEAD
               self.cfg.AddNodeToCandidateCerts(node_uuid,
                                                new_digest)
-=======
-              utils.AddNodeToCandidateCerts(node_uuid,
-                                            new_digest,
-                                            cluster.candidate_certs)
               logging.debug("Added the node's certificate to candidate"
                             " certificate list. Current list: %s.",
                             str(cluster.candidate_certs))
->>>>>>> 94d7ecdd
             break
           except errors.OpExecError as e:
             last_exception = e
@@ -243,14 +214,8 @@
         msg += "Node %s: %s\n" % (uuid, e)
       feedback_fn(msg)
 
-<<<<<<< HEAD
     self.cfg.RemoveNodeFromCandidateCerts("%s-SERVER" % master_uuid)
     self.cfg.RemoveNodeFromCandidateCerts("%s-OLDMASTER" % master_uuid)
-=======
-    utils.RemoveNodeFromCandidateCerts("%s-SERVER" % master_uuid,
-                                       cluster.candidate_certs)
-    utils.RemoveNodeFromCandidateCerts("%s-OLDMASTER" % master_uuid,
-                                       cluster.candidate_certs)
     logging.debug("Cleaned up *-SERVER and *-OLDMASTER certificate from"
                   " master candidate cert list. Current state of the"
                   " list: %s.", cluster.candidate_certs)
@@ -258,7 +223,6 @@
     # Trigger another update of the config now with the new master cert
     logging.debug("Trigger an update of the configuration on all nodes.")
     self.cfg.Update(cluster, feedback_fn)
->>>>>>> 94d7ecdd
 
 
 class LUClusterActivateMasterIp(NoHooksLU):
