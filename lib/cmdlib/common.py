#
#

# Copyright (C) 2006, 2007, 2008, 2009, 2010, 2011, 2012, 2013, 2014 Google Inc.
#
# This program is free software; you can redistribute it and/or modify
# it under the terms of the GNU General Public License as published by
# the Free Software Foundation; either version 2 of the License, or
# (at your option) any later version.
#
# This program is distributed in the hope that it will be useful, but
# WITHOUT ANY WARRANTY; without even the implied warranty of
# MERCHANTABILITY or FITNESS FOR A PARTICULAR PURPOSE.  See the GNU
# General Public License for more details.
#
# You should have received a copy of the GNU General Public License
# along with this program; if not, write to the Free Software
# Foundation, Inc., 51 Franklin Street, Fifth Floor, Boston, MA
# 02110-1301, USA.


"""Common functions used by multiple logical units."""

import copy
import math
import os
import urllib2

from ganeti import compat
from ganeti import constants
from ganeti import errors
from ganeti import hypervisor
from ganeti import locking
from ganeti import objects
from ganeti import opcodes
from ganeti import pathutils
import ganeti.rpc.node as rpc
from ganeti.serializer import Private
from ganeti import ssconf
from ganeti import utils


# States of instance
INSTANCE_DOWN = [constants.ADMINST_DOWN]
INSTANCE_ONLINE = [constants.ADMINST_DOWN, constants.ADMINST_UP]
INSTANCE_NOT_RUNNING = [constants.ADMINST_DOWN, constants.ADMINST_OFFLINE]

#: Instance status in which an instance can be marked as offline/online
CAN_CHANGE_INSTANCE_OFFLINE = (frozenset(INSTANCE_DOWN) | frozenset([
  constants.ADMINST_OFFLINE,
  ]))


def _ExpandItemName(expand_fn, name, kind):
  """Expand an item name.

  @param expand_fn: the function to use for expansion
  @param name: requested item name
  @param kind: text description ('Node' or 'Instance')
  @return: the result of the expand_fn, if successful
  @raise errors.OpPrereqError: if the item is not found

  """
  (uuid, full_name) = expand_fn(name)
  if uuid is None or full_name is None:
    raise errors.OpPrereqError("%s '%s' not known" % (kind, name),
                               errors.ECODE_NOENT)
  return (uuid, full_name)


def ExpandInstanceUuidAndName(cfg, expected_uuid, name):
  """Wrapper over L{_ExpandItemName} for instance."""
  (uuid, full_name) = _ExpandItemName(cfg.ExpandInstanceName, name, "Instance")
  if expected_uuid is not None and uuid != expected_uuid:
    raise errors.OpPrereqError(
      "The instances UUID '%s' does not match the expected UUID '%s' for"
      " instance '%s'. Maybe the instance changed since you submitted this"
      " job." % (uuid, expected_uuid, full_name), errors.ECODE_NOTUNIQUE)
  return (uuid, full_name)


def ExpandNodeUuidAndName(cfg, expected_uuid, name):
  """Expand a short node name into the node UUID and full name.

  @type cfg: L{config.ConfigWriter}
  @param cfg: The cluster configuration
  @type expected_uuid: string
  @param expected_uuid: expected UUID for the node (or None if there is no
        expectation). If it does not match, a L{errors.OpPrereqError} is
        raised.
  @type name: string
  @param name: the short node name

  """
  (uuid, full_name) = _ExpandItemName(cfg.ExpandNodeName, name, "Node")
  if expected_uuid is not None and uuid != expected_uuid:
    raise errors.OpPrereqError(
      "The nodes UUID '%s' does not match the expected UUID '%s' for node"
      " '%s'. Maybe the node changed since you submitted this job." %
      (uuid, expected_uuid, full_name), errors.ECODE_NOTUNIQUE)
  return (uuid, full_name)


def ShareAll():
  """Returns a dict declaring all lock levels shared.

  """
  return dict.fromkeys(locking.LEVELS, 1)


def CheckNodeGroupInstances(cfg, group_uuid, owned_instance_names):
  """Checks if the instances in a node group are still correct.

  @type cfg: L{config.ConfigWriter}
  @param cfg: The cluster configuration
  @type group_uuid: string
  @param group_uuid: Node group UUID
  @type owned_instance_names: set or frozenset
  @param owned_instance_names: List of currently owned instances

  """
  wanted_instances = frozenset(cfg.GetInstanceNames(
                                 cfg.GetNodeGroupInstances(group_uuid)))
  if owned_instance_names != wanted_instances:
    raise errors.OpPrereqError("Instances in node group '%s' changed since"
                               " locks were acquired, wanted '%s', have '%s';"
                               " retry the operation" %
                               (group_uuid,
                                utils.CommaJoin(wanted_instances),
                                utils.CommaJoin(owned_instance_names)),
                               errors.ECODE_STATE)

  return wanted_instances


def GetWantedNodes(lu, short_node_names):
  """Returns list of checked and expanded node names.

  @type lu: L{LogicalUnit}
  @param lu: the logical unit on whose behalf we execute
  @type short_node_names: list
  @param short_node_names: list of node names or None for all nodes
  @rtype: tuple of lists
  @return: tupe with (list of node UUIDs, list of node names)
  @raise errors.ProgrammerError: if the nodes parameter is wrong type

  """
  if short_node_names:
    node_uuids = [ExpandNodeUuidAndName(lu.cfg, None, name)[0]
                  for name in short_node_names]
  else:
    node_uuids = lu.cfg.GetNodeList()

  return (node_uuids, [lu.cfg.GetNodeName(uuid) for uuid in node_uuids])


def GetWantedInstances(lu, short_inst_names):
  """Returns list of checked and expanded instance names.

  @type lu: L{LogicalUnit}
  @param lu: the logical unit on whose behalf we execute
  @type short_inst_names: list
  @param short_inst_names: list of instance names or None for all instances
  @rtype: tuple of lists
  @return: tuple of (instance UUIDs, instance names)
  @raise errors.OpPrereqError: if the instances parameter is wrong type
  @raise errors.OpPrereqError: if any of the passed instances is not found

  """
  if short_inst_names:
    inst_uuids = [ExpandInstanceUuidAndName(lu.cfg, None, name)[0]
                  for name in short_inst_names]
  else:
    inst_uuids = lu.cfg.GetInstanceList()
  return (inst_uuids, [lu.cfg.GetInstanceName(uuid) for uuid in inst_uuids])


def RunPostHook(lu, node_name):
  """Runs the post-hook for an opcode on a single node.

  """
  hm = lu.proc.BuildHooksManager(lu)
  try:
    hm.RunPhase(constants.HOOKS_PHASE_POST, node_names=[node_name])
  except Exception, err: # pylint: disable=W0703
    lu.LogWarning("Errors occurred running hooks on %s: %s",
                  node_name, err)


def RedistributeAncillaryFiles(lu):
  """Distribute additional files which are part of the cluster configuration.

  ConfigWriter takes care of distributing the config and ssconf files, but
  there are more files which should be distributed to all nodes. This function
  makes sure those are copied.

  """
  # Gather target nodes
  cluster = lu.cfg.GetClusterInfo()
  master_info = lu.cfg.GetMasterNodeInfo()

  online_node_uuids = lu.cfg.GetOnlineNodeList()
  online_node_uuid_set = frozenset(online_node_uuids)
  vm_node_uuids = list(online_node_uuid_set.intersection(
                         lu.cfg.GetVmCapableNodeList()))

  # Never distribute to master node
  for node_uuids in [online_node_uuids, vm_node_uuids]:
    if master_info.uuid in node_uuids:
      node_uuids.remove(master_info.uuid)

  # Gather file lists
  (files_all, _, files_mc, files_vm) = \
    ComputeAncillaryFiles(cluster, True)

  # Never re-distribute configuration file from here
  assert not (pathutils.CLUSTER_CONF_FILE in files_all or
              pathutils.CLUSTER_CONF_FILE in files_vm)
  assert not files_mc, "Master candidates not handled in this function"

  filemap = [
    (online_node_uuids, files_all),
    (vm_node_uuids, files_vm),
    ]

  # Upload the files
  for (node_uuids, files) in filemap:
    for fname in files:
      UploadHelper(lu, node_uuids, fname)


def ComputeAncillaryFiles(cluster, redist):
  """Compute files external to Ganeti which need to be consistent.

  @type redist: boolean
  @param redist: Whether to include files which need to be redistributed

  """
  # Compute files for all nodes
  files_all = set([
    pathutils.SSH_KNOWN_HOSTS_FILE,
    pathutils.CONFD_HMAC_KEY,
    pathutils.CLUSTER_DOMAIN_SECRET_FILE,
    pathutils.SPICE_CERT_FILE,
    pathutils.SPICE_CACERT_FILE,
    pathutils.RAPI_USERS_FILE,
    ])

  if redist:
    # we need to ship at least the RAPI certificate
    files_all.add(pathutils.RAPI_CERT_FILE)
  else:
    files_all.update(pathutils.ALL_CERT_FILES)
    files_all.update(ssconf.SimpleStore().GetFileList())

  if cluster.modify_etc_hosts:
    files_all.add(pathutils.ETC_HOSTS)

  if cluster.use_external_mip_script:
    files_all.add(pathutils.EXTERNAL_MASTER_SETUP_SCRIPT)

  # Files which are optional, these must:
  # - be present in one other category as well
  # - either exist or not exist on all nodes of that category (mc, vm all)
  files_opt = set([
    pathutils.RAPI_USERS_FILE,
    ])

  # Files which should only be on master candidates
  files_mc = set()

  if not redist:
    files_mc.add(pathutils.CLUSTER_CONF_FILE)

  # File storage
  if (not redist and (cluster.IsFileStorageEnabled() or
                        cluster.IsSharedFileStorageEnabled())):
    files_all.add(pathutils.FILE_STORAGE_PATHS_FILE)
    files_opt.add(pathutils.FILE_STORAGE_PATHS_FILE)

  # Files which should only be on VM-capable nodes
  files_vm = set(
    filename
    for hv_name in cluster.enabled_hypervisors
    for filename in
    hypervisor.GetHypervisorClass(hv_name).GetAncillaryFiles()[0])

  files_opt |= set(
    filename
    for hv_name in cluster.enabled_hypervisors
    for filename in
    hypervisor.GetHypervisorClass(hv_name).GetAncillaryFiles()[1])

  # Filenames in each category must be unique
  all_files_set = files_all | files_mc | files_vm
  assert (len(all_files_set) ==
          sum(map(len, [files_all, files_mc, files_vm]))), \
    "Found file listed in more than one file list"

  # Optional files must be present in one other category
  assert all_files_set.issuperset(files_opt), \
    "Optional file not in a different required list"

  # This one file should never ever be re-distributed via RPC
  assert not (redist and
              pathutils.FILE_STORAGE_PATHS_FILE in all_files_set)

  return (files_all, files_opt, files_mc, files_vm)


def UploadHelper(lu, node_uuids, fname):
  """Helper for uploading a file and showing warnings.

  """
  if os.path.exists(fname):
    result = lu.rpc.call_upload_file(node_uuids, fname)
    for to_node_uuids, to_result in result.items():
      msg = to_result.fail_msg
      if msg:
        msg = ("Copy of file %s to node %s failed: %s" %
               (fname, lu.cfg.GetNodeName(to_node_uuids), msg))
        lu.LogWarning(msg)


def MergeAndVerifyHvState(op_input, obj_input):
  """Combines the hv state from an opcode with the one of the object

  @param op_input: The input dict from the opcode
  @param obj_input: The input dict from the objects
  @return: The verified and updated dict

  """
  if op_input:
    invalid_hvs = set(op_input) - constants.HYPER_TYPES
    if invalid_hvs:
      raise errors.OpPrereqError("Invalid hypervisor(s) in hypervisor state:"
                                 " %s" % utils.CommaJoin(invalid_hvs),
                                 errors.ECODE_INVAL)
    if obj_input is None:
      obj_input = {}
    type_check = constants.HVSTS_PARAMETER_TYPES
    return _UpdateAndVerifySubDict(obj_input, op_input, type_check)

  return None


def MergeAndVerifyDiskState(op_input, obj_input):
  """Combines the disk state from an opcode with the one of the object

  @param op_input: The input dict from the opcode
  @param obj_input: The input dict from the objects
  @return: The verified and updated dict
  """
  if op_input:
    invalid_dst = set(op_input) - constants.DS_VALID_TYPES
    if invalid_dst:
      raise errors.OpPrereqError("Invalid storage type(s) in disk state: %s" %
                                 utils.CommaJoin(invalid_dst),
                                 errors.ECODE_INVAL)
    type_check = constants.DSS_PARAMETER_TYPES
    if obj_input is None:
      obj_input = {}
    return dict((key, _UpdateAndVerifySubDict(obj_input.get(key, {}), value,
                                              type_check))
                for key, value in op_input.items())

  return None


def CheckOSParams(lu, required, node_uuids, osname, osparams, force_variant):
  """OS parameters validation.

  @type lu: L{LogicalUnit}
  @param lu: the logical unit for which we check
  @type required: boolean
  @param required: whether the validation should fail if the OS is not
      found
  @type node_uuids: list
  @param node_uuids: the list of nodes on which we should check
  @type osname: string
  @param osname: the name of the OS we should use
  @type osparams: dict
  @param osparams: the parameters which we need to check
  @raise errors.OpPrereqError: if the parameters are not valid

  """
  node_uuids = _FilterVmNodes(lu, node_uuids)

  # Last chance to unwrap private elements.
  for key in osparams:
    if isinstance(osparams[key], Private):
      osparams[key] = osparams[key].Get()

  if osname:
    result = lu.rpc.call_os_validate(node_uuids, required, osname,
                                     [constants.OS_VALIDATE_PARAMETERS],
                                     osparams, force_variant)
    for node_uuid, nres in result.items():
      # we don't check for offline cases since this should be run only
      # against the master node and/or an instance's nodes
      nres.Raise("OS Parameters validation failed on node %s" %
                 lu.cfg.GetNodeName(node_uuid))
      if not nres.payload:
        lu.LogInfo("OS %s not found on node %s, validation skipped",
                   osname, lu.cfg.GetNodeName(node_uuid))


def CheckImageValidity(image, error_message):
  """Checks if a given image description is either a valid file path or a URL.

  @type image: string
  @param image: An absolute path or URL, the assumed location of a disk image.
  @type error_message: string
  @param error_message: The error message to show if the image is not valid.

  @raise errors.OpPrereqError: If the validation fails.

  """
  if image is not None and not (utils.IsUrl(image) or os.path.isabs(image)):
    raise errors.OpPrereqError(error_message)


def CheckOSImage(op):
  """Checks if the OS image in the OS parameters of an opcode is
  valid.

  This function can also be used in LUs as they carry an opcode.

  @type op: L{opcodes.OpCode}
  @param op: opcode containing the OS params

  @rtype: string or NoneType
  @return:
    None if the OS parameters in the opcode do not contain the OS
    image, otherwise the OS image value contained in the OS parameters
  @raise errors.OpPrereqError: if OS image is not a URL or an absolute path

  """
  os_image = objects.GetOSImage(op.osparams)
  CheckImageValidity(os_image, "OS image must be an absolute path or a URL")
  return os_image


def CheckHVParams(lu, node_uuids, hvname, hvparams):
  """Hypervisor parameter validation.

  This function abstracts the hypervisor parameter validation to be
  used in both instance create and instance modify.

  @type lu: L{LogicalUnit}
  @param lu: the logical unit for which we check
  @type node_uuids: list
  @param node_uuids: the list of nodes on which we should check
  @type hvname: string
  @param hvname: the name of the hypervisor we should use
  @type hvparams: dict
  @param hvparams: the parameters which we need to check
  @raise errors.OpPrereqError: if the parameters are not valid

  """
  node_uuids = _FilterVmNodes(lu, node_uuids)

  cluster = lu.cfg.GetClusterInfo()
  hvfull = objects.FillDict(cluster.hvparams.get(hvname, {}), hvparams)

  hvinfo = lu.rpc.call_hypervisor_validate_params(node_uuids, hvname, hvfull)
  for node_uuid in node_uuids:
    info = hvinfo[node_uuid]
    if info.offline:
      continue
    info.Raise("Hypervisor parameter validation failed on node %s" %
               lu.cfg.GetNodeName(node_uuid))


def AdjustCandidatePool(lu, exceptions):
  """Adjust the candidate pool after node operations.

  """
  mod_list = lu.cfg.MaintainCandidatePool(exceptions)
  if mod_list:
    lu.LogInfo("Promoted nodes to master candidate role: %s",
               utils.CommaJoin(node.name for node in mod_list))
    for node in mod_list:
      lu.context.ReaddNode(node)
      AddNodeCertToCandidateCerts(lu, lu.cfg, node.uuid)
  mc_now, mc_max, _ = lu.cfg.GetMasterCandidateStats(exceptions)
  if mc_now > mc_max:
    lu.LogInfo("Note: more nodes are candidates (%d) than desired (%d)" %
               (mc_now, mc_max))


def CheckNodePVs(nresult, exclusive_storage):
  """Check node PVs.

  """
  pvlist_dict = nresult.get(constants.NV_PVLIST, None)
  if pvlist_dict is None:
    return (["Can't get PV list from node"], None)
  pvlist = map(objects.LvmPvInfo.FromDict, pvlist_dict)
  errlist = []
  # check that ':' is not present in PV names, since it's a
  # special character for lvcreate (denotes the range of PEs to
  # use on the PV)
  for pv in pvlist:
    if ":" in pv.name:
      errlist.append("Invalid character ':' in PV '%s' of VG '%s'" %
                     (pv.name, pv.vg_name))
  es_pvinfo = None
  if exclusive_storage:
    (errmsgs, es_pvinfo) = utils.LvmExclusiveCheckNodePvs(pvlist)
    errlist.extend(errmsgs)
    shared_pvs = nresult.get(constants.NV_EXCLUSIVEPVS, None)
    if shared_pvs:
      for (pvname, lvlist) in shared_pvs:
        # TODO: Check that LVs are really unrelated (snapshots, DRBD meta...)
        errlist.append("PV %s is shared among unrelated LVs (%s)" %
                       (pvname, utils.CommaJoin(lvlist)))
  return (errlist, es_pvinfo)


def _ComputeMinMaxSpec(name, qualifier, ispecs, value):
  """Computes if value is in the desired range.

  @param name: name of the parameter for which we perform the check
  @param qualifier: a qualifier used in the error message (e.g. 'disk/1',
      not just 'disk')
  @param ispecs: dictionary containing min and max values
  @param value: actual value that we want to use
  @return: None or an error string

  """
  if value in [None, constants.VALUE_AUTO]:
    return None
  max_v = ispecs[constants.ISPECS_MAX].get(name, value)
  min_v = ispecs[constants.ISPECS_MIN].get(name, value)
  if value > max_v or min_v > value:
    if qualifier:
      fqn = "%s/%s" % (name, qualifier)
    else:
      fqn = name
    return ("%s value %s is not in range [%s, %s]" %
            (fqn, value, min_v, max_v))
  return None


def ComputeIPolicySpecViolation(ipolicy, mem_size, cpu_count, disk_count,
                                nic_count, disk_sizes, spindle_use,
                                disk_template,
                                _compute_fn=_ComputeMinMaxSpec):
  """Verifies ipolicy against provided specs.

  @type ipolicy: dict
  @param ipolicy: The ipolicy
  @type mem_size: int
  @param mem_size: The memory size
  @type cpu_count: int
  @param cpu_count: Used cpu cores
  @type disk_count: int
  @param disk_count: Number of disks used
  @type nic_count: int
  @param nic_count: Number of nics used
  @type disk_sizes: list of ints
  @param disk_sizes: Disk sizes of used disk (len must match C{disk_count})
  @type spindle_use: int
  @param spindle_use: The number of spindles this instance uses
  @type disk_template: string
  @param disk_template: The disk template of the instance
  @param _compute_fn: The compute function (unittest only)
  @return: A list of violations, or an empty list of no violations are found

  """
  assert disk_count == len(disk_sizes)

  test_settings = [
    (constants.ISPEC_MEM_SIZE, "", mem_size),
    (constants.ISPEC_CPU_COUNT, "", cpu_count),
    (constants.ISPEC_NIC_COUNT, "", nic_count),
    (constants.ISPEC_SPINDLE_USE, "", spindle_use),
    ] + [(constants.ISPEC_DISK_SIZE, str(idx), d)
         for idx, d in enumerate(disk_sizes)]
  if disk_template != constants.DT_DISKLESS:
    # This check doesn't make sense for diskless instances
    test_settings.append((constants.ISPEC_DISK_COUNT, "", disk_count))
  ret = []
  allowed_dts = ipolicy[constants.IPOLICY_DTS]
  if disk_template not in allowed_dts:
    ret.append("Disk template %s is not allowed (allowed templates: %s)" %
               (disk_template, utils.CommaJoin(allowed_dts)))

  min_errs = None
  for minmax in ipolicy[constants.ISPECS_MINMAX]:
    errs = filter(None,
                  (_compute_fn(name, qualifier, minmax, value)
                   for (name, qualifier, value) in test_settings))
    if min_errs is None or len(errs) < len(min_errs):
      min_errs = errs
  assert min_errs is not None
  return ret + min_errs


def ComputeIPolicyInstanceViolation(ipolicy, instance, cfg,
                                    _compute_fn=ComputeIPolicySpecViolation):
  """Compute if instance meets the specs of ipolicy.

  @type ipolicy: dict
  @param ipolicy: The ipolicy to verify against
  @type instance: L{objects.Instance}
  @param instance: The instance to verify
  @type cfg: L{config.ConfigWriter}
  @param cfg: Cluster configuration
  @param _compute_fn: The function to verify ipolicy (unittest only)
  @see: L{ComputeIPolicySpecViolation}

  """
  ret = []
  be_full = cfg.GetClusterInfo().FillBE(instance)
  mem_size = be_full[constants.BE_MAXMEM]
  cpu_count = be_full[constants.BE_VCPUS]
  inst_nodes = cfg.GetInstanceNodes(instance.uuid)
  es_flags = rpc.GetExclusiveStorageForNodes(cfg, inst_nodes)
  disks = cfg.GetInstanceDisks(instance.uuid)
  if any(es_flags.values()):
    # With exclusive storage use the actual spindles
    try:
      spindle_use = sum([disk.spindles for disk in disks])
    except TypeError:
      ret.append("Number of spindles not configured for disks of instance %s"
                 " while exclusive storage is enabled, try running gnt-cluster"
                 " repair-disk-sizes" % instance.name)
      # _ComputeMinMaxSpec ignores 'None's
      spindle_use = None
  else:
    spindle_use = be_full[constants.BE_SPINDLE_USE]
  disk_count = len(disks)
  disk_sizes = [disk.size for disk in disks]
  nic_count = len(instance.nics)
  disk_template = instance.disk_template

  return ret + _compute_fn(ipolicy, mem_size, cpu_count, disk_count, nic_count,
                           disk_sizes, spindle_use, disk_template)


def _ComputeViolatingInstances(ipolicy, instances, cfg):
  """Computes a set of instances who violates given ipolicy.

  @param ipolicy: The ipolicy to verify
  @type instances: L{objects.Instance}
  @param instances: List of instances to verify
  @type cfg: L{config.ConfigWriter}
  @param cfg: Cluster configuration
  @return: A frozenset of instance names violating the ipolicy

  """
  return frozenset([inst.name for inst in instances
                    if ComputeIPolicyInstanceViolation(ipolicy, inst, cfg)])


def ComputeNewInstanceViolations(old_ipolicy, new_ipolicy, instances, cfg):
  """Computes a set of any instances that would violate the new ipolicy.

  @param old_ipolicy: The current (still in-place) ipolicy
  @param new_ipolicy: The new (to become) ipolicy
  @param instances: List of instances to verify
  @type cfg: L{config.ConfigWriter}
  @param cfg: Cluster configuration
  @return: A list of instances which violates the new ipolicy but
      did not before

  """
  return (_ComputeViolatingInstances(new_ipolicy, instances, cfg) -
          _ComputeViolatingInstances(old_ipolicy, instances, cfg))


def GetUpdatedParams(old_params, update_dict,
                      use_default=True, use_none=False):
  """Return the new version of a parameter dictionary.

  @type old_params: dict
  @param old_params: old parameters
  @type update_dict: dict
  @param update_dict: dict containing new parameter values, or
      constants.VALUE_DEFAULT to reset the parameter to its default
      value
  @param use_default: boolean
  @type use_default: whether to recognise L{constants.VALUE_DEFAULT}
      values as 'to be deleted' values
  @param use_none: boolean
  @type use_none: whether to recognise C{None} values as 'to be
      deleted' values
  @rtype: dict
  @return: the new parameter dictionary

  """
  params_copy = copy.deepcopy(old_params)
  for key, val in update_dict.iteritems():
    if ((use_default and val == constants.VALUE_DEFAULT) or
          (use_none and val is None)):
      try:
        del params_copy[key]
      except KeyError:
        pass
    else:
      params_copy[key] = val
  return params_copy


def GetUpdatedIPolicy(old_ipolicy, new_ipolicy, group_policy=False):
  """Return the new version of an instance policy.

  @param group_policy: whether this policy applies to a group and thus
    we should support removal of policy entries

  """
  ipolicy = copy.deepcopy(old_ipolicy)
  for key, value in new_ipolicy.items():
    if key not in constants.IPOLICY_ALL_KEYS:
      raise errors.OpPrereqError("Invalid key in new ipolicy: %s" % key,
                                 errors.ECODE_INVAL)
    if (not value or value == [constants.VALUE_DEFAULT] or
            value == constants.VALUE_DEFAULT):
      if group_policy:
        if key in ipolicy:
          del ipolicy[key]
      else:
        raise errors.OpPrereqError("Can't unset ipolicy attribute '%s'"
                                   " on the cluster'" % key,
                                   errors.ECODE_INVAL)
    else:
      if key in constants.IPOLICY_PARAMETERS:
        # FIXME: we assume all such values are float
        try:
          ipolicy[key] = float(value)
        except (TypeError, ValueError), err:
          raise errors.OpPrereqError("Invalid value for attribute"
                                     " '%s': '%s', error: %s" %
                                     (key, value, err), errors.ECODE_INVAL)
      elif key == constants.ISPECS_MINMAX:
        for minmax in value:
          for k in minmax.keys():
            utils.ForceDictType(minmax[k], constants.ISPECS_PARAMETER_TYPES)
        ipolicy[key] = value
      elif key == constants.ISPECS_STD:
        if group_policy:
          msg = "%s cannot appear in group instance specs" % key
          raise errors.OpPrereqError(msg, errors.ECODE_INVAL)
        ipolicy[key] = GetUpdatedParams(old_ipolicy.get(key, {}), value,
                                        use_none=False, use_default=False)
        utils.ForceDictType(ipolicy[key], constants.ISPECS_PARAMETER_TYPES)
      else:
        # FIXME: we assume all others are lists; this should be redone
        # in a nicer way
        ipolicy[key] = list(value)
  try:
    objects.InstancePolicy.CheckParameterSyntax(ipolicy, not group_policy)
  except errors.ConfigurationError, err:
    raise errors.OpPrereqError("Invalid instance policy: %s" % err,
                               errors.ECODE_INVAL)
  return ipolicy


def AnnotateDiskParams(instance, devs, cfg):
  """Little helper wrapper to the rpc annotation method.

  @param instance: The instance object
  @type devs: List of L{objects.Disk}
  @param devs: The root devices (not any of its children!)
  @param cfg: The config object
  @returns The annotated disk copies
  @see L{ganeti.rpc.node.AnnotateDiskParams}

  """
  return rpc.AnnotateDiskParams(devs, cfg.GetInstanceDiskParams(instance))


def SupportsOob(cfg, node):
  """Tells if node supports OOB.

  @type cfg: L{config.ConfigWriter}
  @param cfg: The cluster configuration
  @type node: L{objects.Node}
  @param node: The node
  @return: The OOB script if supported or an empty string otherwise

  """
  return cfg.GetNdParams(node)[constants.ND_OOB_PROGRAM]


def _UpdateAndVerifySubDict(base, updates, type_check):
  """Updates and verifies a dict with sub dicts of the same type.

  @param base: The dict with the old data
  @param updates: The dict with the new data
  @param type_check: Dict suitable to ForceDictType to verify correct types
  @returns: A new dict with updated and verified values

  """
  def fn(old, value):
    new = GetUpdatedParams(old, value)
    utils.ForceDictType(new, type_check)
    return new

  ret = copy.deepcopy(base)
  ret.update(dict((key, fn(base.get(key, {}), value))
                  for key, value in updates.items()))
  return ret


def _FilterVmNodes(lu, node_uuids):
  """Filters out non-vm_capable nodes from a list.

  @type lu: L{LogicalUnit}
  @param lu: the logical unit for which we check
  @type node_uuids: list
  @param node_uuids: the list of nodes on which we should check
  @rtype: list
  @return: the list of vm-capable nodes

  """
  vm_nodes = frozenset(lu.cfg.GetNonVmCapableNodeList())
  return [uuid for uuid in node_uuids if uuid not in vm_nodes]


def GetDefaultIAllocator(cfg, ialloc):
  """Decides on which iallocator to use.

  @type cfg: L{config.ConfigWriter}
  @param cfg: Cluster configuration object
  @type ialloc: string or None
  @param ialloc: Iallocator specified in opcode
  @rtype: string
  @return: Iallocator name

  """
  if not ialloc:
    # Use default iallocator
    ialloc = cfg.GetDefaultIAllocator()

  if not ialloc:
    raise errors.OpPrereqError("No iallocator was specified, neither in the"
                               " opcode nor as a cluster-wide default",
                               errors.ECODE_INVAL)

  return ialloc


def CheckInstancesNodeGroups(cfg, instances, owned_groups, owned_node_uuids,
                             cur_group_uuid):
  """Checks if node groups for locked instances are still correct.

  @type cfg: L{config.ConfigWriter}
  @param cfg: Cluster configuration
  @type instances: dict; string as key, L{objects.Instance} as value
  @param instances: Dictionary, instance UUID as key, instance object as value
  @type owned_groups: iterable of string
  @param owned_groups: List of owned groups
  @type owned_node_uuids: iterable of string
  @param owned_node_uuids: List of owned nodes
  @type cur_group_uuid: string or None
  @param cur_group_uuid: Optional group UUID to check against instance's groups

  """
  for (uuid, inst) in instances.items():
    inst_nodes = cfg.GetInstanceNodes(inst.uuid)
    assert owned_node_uuids.issuperset(inst_nodes), \
      "Instance %s's nodes changed while we kept the lock" % inst.name

    inst_groups = CheckInstanceNodeGroups(cfg, uuid, owned_groups)

    assert cur_group_uuid is None or cur_group_uuid in inst_groups, \
      "Instance %s has no node in group %s" % (inst.name, cur_group_uuid)


def CheckInstanceNodeGroups(cfg, inst_uuid, owned_groups, primary_only=False):
  """Checks if the owned node groups are still correct for an instance.

  @type cfg: L{config.ConfigWriter}
  @param cfg: The cluster configuration
  @type inst_uuid: string
  @param inst_uuid: Instance UUID
  @type owned_groups: set or frozenset
  @param owned_groups: List of currently owned node groups
  @type primary_only: boolean
  @param primary_only: Whether to check node groups for only the primary node

  """
  inst_groups = cfg.GetInstanceNodeGroups(inst_uuid, primary_only)

  if not owned_groups.issuperset(inst_groups):
    raise errors.OpPrereqError("Instance %s's node groups changed since"
                               " locks were acquired, current groups are"
                               " are '%s', owning groups '%s'; retry the"
                               " operation" %
                               (cfg.GetInstanceName(inst_uuid),
                                utils.CommaJoin(inst_groups),
                                utils.CommaJoin(owned_groups)),
                               errors.ECODE_STATE)

  return inst_groups


def LoadNodeEvacResult(lu, alloc_result, early_release, use_nodes):
  """Unpacks the result of change-group and node-evacuate iallocator requests.

  Iallocator modes L{constants.IALLOCATOR_MODE_NODE_EVAC} and
  L{constants.IALLOCATOR_MODE_CHG_GROUP}.

  @type lu: L{LogicalUnit}
  @param lu: Logical unit instance
  @type alloc_result: tuple/list
  @param alloc_result: Result from iallocator
  @type early_release: bool
  @param early_release: Whether to release locks early if possible
  @type use_nodes: bool
  @param use_nodes: Whether to display node names instead of groups

  """
  (moved, failed, jobs) = alloc_result

  if failed:
    failreason = utils.CommaJoin("%s (%s)" % (name, reason)
                                 for (name, reason) in failed)
    lu.LogWarning("Unable to evacuate instances %s", failreason)
    raise errors.OpExecError("Unable to evacuate instances %s" % failreason)

  if moved:
    lu.LogInfo("Instances to be moved: %s",
               utils.CommaJoin(
                 "%s (to %s)" %
                 (name, _NodeEvacDest(use_nodes, group, node_names))
                 for (name, group, node_names) in moved))

  return [map(compat.partial(_SetOpEarlyRelease, early_release),
              map(opcodes.OpCode.LoadOpCode, ops))
          for ops in jobs]


def _NodeEvacDest(use_nodes, group, node_names):
  """Returns group or nodes depending on caller's choice.

  """
  if use_nodes:
    return utils.CommaJoin(node_names)
  else:
    return group


def _SetOpEarlyRelease(early_release, op):
  """Sets C{early_release} flag on opcodes if available.

  """
  try:
    op.early_release = early_release
  except AttributeError:
    assert not isinstance(op, opcodes.OpInstanceReplaceDisks)

  return op


def MapInstanceLvsToNodes(cfg, instances):
  """Creates a map from (node, volume) to instance name.

  @type cfg: L{config.ConfigWriter}
  @param cfg: The cluster configuration
  @type instances: list of L{objects.Instance}
  @rtype: dict; tuple of (node uuid, volume name) as key, L{objects.Instance}
          object as value

  """
  return dict(
    ((node_uuid, vol), inst)
     for inst in instances
     for (node_uuid, vols) in cfg.GetInstanceLVsByNode(inst.uuid).items()
     for vol in vols)


def CheckParamsNotGlobal(params, glob_pars, kind, bad_levels, good_levels):
  """Make sure that none of the given paramters is global.

  If a global parameter is found, an L{errors.OpPrereqError} exception is
  raised. This is used to avoid setting global parameters for individual nodes.

  @type params: dictionary
  @param params: Parameters to check
  @type glob_pars: dictionary
  @param glob_pars: Forbidden parameters
  @type kind: string
  @param kind: Kind of parameters (e.g. "node")
  @type bad_levels: string
  @param bad_levels: Level(s) at which the parameters are forbidden (e.g.
      "instance")
  @type good_levels: strings
  @param good_levels: Level(s) at which the parameters are allowed (e.g.
      "cluster or group")

  """
  used_globals = glob_pars.intersection(params)
  if used_globals:
    msg = ("The following %s parameters are global and cannot"
           " be customized at %s level, please modify them at"
           " %s level: %s" %
           (kind, bad_levels, good_levels, utils.CommaJoin(used_globals)))
    raise errors.OpPrereqError(msg, errors.ECODE_INVAL)


def IsExclusiveStorageEnabledNode(cfg, node):
  """Whether exclusive_storage is in effect for the given node.

  @type cfg: L{config.ConfigWriter}
  @param cfg: The cluster configuration
  @type node: L{objects.Node}
  @param node: The node
  @rtype: bool
  @return: The effective value of exclusive_storage

  """
  return cfg.GetNdParams(node)[constants.ND_EXCLUSIVE_STORAGE]


def IsInstanceRunning(lu, instance, check_user_shutdown=False):
  """ Given an instance object, checks if the instance is running.

  """
  pnode_uuid = instance.primary_node

  # We assume that the instance is offline if the node is offline
  if lu.cfg.GetNodeInfo(pnode_uuid).offline:
    return False

  all_hvparams = lu.cfg.GetClusterInfo().hvparams
  instance_list = lu.rpc.call_instance_list([pnode_uuid], [instance.hypervisor],
                                            all_hvparams)[pnode_uuid]
  instance_list.Raise("Can't contact node %s for instance information" %
                      lu.cfg.GetNodeName(pnode_uuid),
                      prereq=True, ecode=errors.ECODE_ENVIRON)

  if instance.name not in instance_list.payload:
    return False

  if not check_user_shutdown:
    return True

  # One more check to be made - whether the instance was shutdown by the user
  full_hvparams = lu.cfg.GetClusterInfo().FillHV(instance)
  inst_info = lu.rpc.call_instance_info(pnode_uuid, instance.name,
                                        instance.hypervisor, full_hvparams)
  inst_info.Raise("Can't retrieve instance information for instance %s" %
                  instance.name, prereq=True, ecode=errors.ECODE_ENVIRON)

  if inst_info.payload:
    return inst_info.payload["state"] != \
        hypervisor.hv_base.HvInstanceState.SHUTDOWN
  else:
    return False


def CheckInstanceState(lu, instance, req_states, msg=None):
  """Ensure that an instance is in one of the required states.

  @param lu: the LU on behalf of which we make the check
  @param instance: the instance to check
  @param msg: if passed, should be a message to replace the default one
  @raise errors.OpPrereqError: if the instance is not in the required state

  """
  if msg is None:
    msg = ("can't use instance from outside %s states" %
           utils.CommaJoin(req_states))
  if instance.admin_state not in req_states:
    raise errors.OpPrereqError("Instance '%s' is marked to be %s, %s" %
                               (instance.name, instance.admin_state, msg),
                               errors.ECODE_STATE)

  if constants.ADMINST_UP not in req_states:
    pnode_uuid = instance.primary_node
    # Replicating the offline check
    if not lu.cfg.GetNodeInfo(pnode_uuid).offline:
      if IsInstanceRunning(lu, instance):
        raise errors.OpPrereqError("Instance %s is running, %s" %
                                   (instance.name, msg), errors.ECODE_STATE)
    else:
      lu.LogWarning("Primary node offline, ignoring check that instance"
                     " is down")


def CheckIAllocatorOrNode(lu, iallocator_slot, node_slot):
  """Check the sanity of iallocator and node arguments and use the
  cluster-wide iallocator if appropriate.

  Check that at most one of (iallocator, node) is specified. If none is
  specified, or the iallocator is L{constants.DEFAULT_IALLOCATOR_SHORTCUT},
  then the LU's opcode's iallocator slot is filled with the cluster-wide
  default iallocator.

  @type iallocator_slot: string
  @param iallocator_slot: the name of the opcode iallocator slot
  @type node_slot: string
  @param node_slot: the name of the opcode target node slot

  """
  node = getattr(lu.op, node_slot, None)
  ialloc = getattr(lu.op, iallocator_slot, None)
  if node == []:
    node = None

  if node is not None and ialloc is not None:
    raise errors.OpPrereqError("Do not specify both, iallocator and node",
                               errors.ECODE_INVAL)
  elif ((node is None and ialloc is None) or
        ialloc == constants.DEFAULT_IALLOCATOR_SHORTCUT):
    default_iallocator = lu.cfg.GetDefaultIAllocator()
    if default_iallocator:
      setattr(lu.op, iallocator_slot, default_iallocator)
    else:
      raise errors.OpPrereqError("No iallocator or node given and no"
                                 " cluster-wide default iallocator found;"
                                 " please specify either an iallocator or a"
                                 " node, or set a cluster-wide default"
                                 " iallocator", errors.ECODE_INVAL)


def FindFaultyInstanceDisks(cfg, rpc_runner, instance, node_uuid, prereq):
  faulty = []

  disks = cfg.GetInstanceDisks(instance.uuid)
  result = rpc_runner.call_blockdev_getmirrorstatus(
             node_uuid, (disks, instance))
  result.Raise("Failed to get disk status from node %s" %
               cfg.GetNodeName(node_uuid),
               prereq=prereq, ecode=errors.ECODE_ENVIRON)

  for idx, bdev_status in enumerate(result.payload):
    if bdev_status and bdev_status.ldisk_status == constants.LDS_FAULTY:
      faulty.append(idx)

  return faulty


def CheckNodeOnline(lu, node_uuid, msg=None):
  """Ensure that a given node is online.

  @param lu: the LU on behalf of which we make the check
  @param node_uuid: the node to check
  @param msg: if passed, should be a message to replace the default one
  @raise errors.OpPrereqError: if the node is offline

  """
  if msg is None:
    msg = "Can't use offline node"
  if lu.cfg.GetNodeInfo(node_uuid).offline:
    raise errors.OpPrereqError("%s: %s" % (msg, lu.cfg.GetNodeName(node_uuid)),
                               errors.ECODE_STATE)


def CheckDiskTemplateEnabled(cluster, disk_template):
  """Helper function to check if a disk template is enabled.

  @type cluster: C{objects.Cluster}
  @param cluster: the cluster's configuration
  @type disk_template: str
  @param disk_template: the disk template to be checked

  """
  assert disk_template is not None
  if disk_template not in constants.DISK_TEMPLATES:
    raise errors.OpPrereqError("'%s' is not a valid disk template."
                               " Valid disk templates are: %s" %
                               (disk_template,
                                ",".join(constants.DISK_TEMPLATES)))
  if not disk_template in cluster.enabled_disk_templates:
    raise errors.OpPrereqError("Disk template '%s' is not enabled in cluster."
                               " Enabled disk templates are: %s" %
                               (disk_template,
                                ",".join(cluster.enabled_disk_templates)))


def CheckStorageTypeEnabled(cluster, storage_type):
  """Helper function to check if a storage type is enabled.

  @type cluster: C{objects.Cluster}
  @param cluster: the cluster's configuration
  @type storage_type: str
  @param storage_type: the storage type to be checked

  """
  assert storage_type is not None
  assert storage_type in constants.STORAGE_TYPES
  # special case for lvm-pv, because it cannot be enabled
  # via disk templates
  if storage_type == constants.ST_LVM_PV:
    CheckStorageTypeEnabled(cluster, constants.ST_LVM_VG)
  else:
    possible_disk_templates = \
        utils.storage.GetDiskTemplatesOfStorageTypes(storage_type)
    for disk_template in possible_disk_templates:
      if disk_template in cluster.enabled_disk_templates:
        return
    raise errors.OpPrereqError("No disk template of storage type '%s' is"
                               " enabled in this cluster. Enabled disk"
                               " templates are: %s" % (storage_type,
                               ",".join(cluster.enabled_disk_templates)))


def CheckIpolicyVsDiskTemplates(ipolicy, enabled_disk_templates):
  """Checks ipolicy disk templates against enabled disk tempaltes.

  @type ipolicy: dict
  @param ipolicy: the new ipolicy
  @type enabled_disk_templates: list of string
  @param enabled_disk_templates: list of enabled disk templates on the
    cluster
  @raises errors.OpPrereqError: if there is at least one allowed disk
    template that is not also enabled.

  """
  assert constants.IPOLICY_DTS in ipolicy
  allowed_disk_templates = ipolicy[constants.IPOLICY_DTS]
  not_enabled = set(allowed_disk_templates) - set(enabled_disk_templates)
  if not_enabled:
    raise errors.OpPrereqError("The following disk template are allowed"
                               " by the ipolicy, but not enabled on the"
                               " cluster: %s" % utils.CommaJoin(not_enabled))


def CheckDiskAccessModeValidity(parameters):
  """Checks if the access parameter is legal.

  @see: L{CheckDiskAccessModeConsistency} for cluster consistency checks.
  @raise errors.OpPrereqError: if the check fails.

  """
  for disk_template in parameters:
    access = parameters[disk_template].get(constants.LDP_ACCESS,
                                           constants.DISK_KERNELSPACE)
    if access not in constants.DISK_VALID_ACCESS_MODES:
      valid_vals_str = utils.CommaJoin(constants.DISK_VALID_ACCESS_MODES)
      raise errors.OpPrereqError("Invalid value of '{d}:{a}': '{v}' (expected"
                                 " one of {o})".format(d=disk_template,
                                                       a=constants.LDP_ACCESS,
                                                       v=access,
                                                       o=valid_vals_str))


def CheckDiskAccessModeConsistency(parameters, cfg, group=None):
  """Checks if the access param is consistent with the cluster configuration.

  @note: requires a configuration lock to run.
  @param parameters: the parameters to validate
  @param cfg: the cfg object of the cluster
  @param group: if set, only check for consistency within this group.
  @raise errors.OpPrereqError: if the LU attempts to change the access parameter
                               to an invalid value, such as "pink bunny".
  @raise errors.OpPrereqError: if the LU attempts to change the access parameter
                               to an inconsistent value, such as asking for RBD
                               userspace access to the chroot hypervisor.

  """
  CheckDiskAccessModeValidity(parameters)

  for disk_template in parameters:
    access = parameters[disk_template].get(constants.LDP_ACCESS,
                                           constants.DISK_KERNELSPACE)

    if disk_template not in constants.DTS_HAVE_ACCESS:
      continue

    #Check the combination of instance hypervisor, disk template and access
    #protocol is sane.
    inst_uuids = cfg.GetNodeGroupInstances(group) if group else \
                 cfg.GetInstanceList()

    for entry in inst_uuids:
      inst = cfg.GetInstanceInfo(entry)
      hv = inst.hypervisor
      dt = inst.disk_template

      if not IsValidDiskAccessModeCombination(hv, dt, access):
        raise errors.OpPrereqError("Instance {i}: cannot use '{a}' access"
                                   " setting with {h} hypervisor and {d} disk"
                                   " type.".format(i=inst.name,
                                                   a=access,
                                                   h=hv,
                                                   d=dt))


def IsValidDiskAccessModeCombination(hv, disk_template, mode):
  """Checks if an hypervisor can read a disk template with given mode.

  @param hv: the hypervisor that will access the data
  @param disk_template: the disk template the data is stored as
  @param mode: how the hypervisor should access the data
  @return: True if the hypervisor can read a given read disk_template
           in the specified mode.

  """
  if mode == constants.DISK_KERNELSPACE:
    return True

  if (hv == constants.HT_KVM and
      disk_template in (constants.DT_RBD, constants.DT_GLUSTER) and
      mode == constants.DISK_USERSPACE):
    return True

  # Everything else:
  return False


def AddNodeCertToCandidateCerts(lu, cfg, node_uuid):
  """Add the node's client SSL certificate digest to the candidate certs.

  @type lu: L{LogicalUnit}
  @param lu: the logical unit
  @type cfg: L{ConfigWriter}
  @param cfg: the configuration client to use
  @type node_uuid: string
  @param node_uuid: the node's UUID

  """
  result = lu.rpc.call_node_crypto_tokens(
             node_uuid,
             [(constants.CRYPTO_TYPE_SSL_DIGEST, constants.CRYPTO_ACTION_GET,
               None)])
  result.Raise("Could not retrieve the node's (uuid %s) SSL digest."
               % node_uuid)
  ((crypto_type, digest), ) = result.payload
  assert crypto_type == constants.CRYPTO_TYPE_SSL_DIGEST

  cfg.AddNodeToCandidateCerts(node_uuid, digest)


def RemoveNodeCertFromCandidateCerts(cfg, node_uuid):
  """Removes the node's certificate from the candidate certificates list.

  @type cfg: C{config.ConfigWriter}
  @param cfg: the cluster's configuration
  @type node_uuid: string
  @param node_uuid: the node's UUID

  """
  cfg.RemoveNodeFromCandidateCerts(node_uuid)


def CreateNewClientCert(lu, node_uuid, filename=None):
  """Creates a new client SSL certificate for the node.

  @type node_uuid: string
  @param node_uuid: the node's UUID
  @type filename: string
  @param filename: the certificate's filename
  @rtype: string
  @return: the digest of the newly created certificate

  """
  options = {}
  if filename:
    options[constants.CRYPTO_OPTION_CERT_FILE] = filename
  options[constants.CRYPTO_OPTION_SERIAL_NO] = utils.UuidToInt(node_uuid)
  result = lu.rpc.call_node_crypto_tokens(
             node_uuid,
             [(constants.CRYPTO_TYPE_SSL_DIGEST,
               constants.CRYPTO_ACTION_CREATE,
               options)])
  result.Raise("Could not create the node's (uuid %s) SSL client"
               " certificate." % node_uuid)
  ((crypto_type, new_digest), ) = result.payload
  assert crypto_type == constants.CRYPTO_TYPE_SSL_DIGEST
  return new_digest


<<<<<<< HEAD
def AddInstanceCommunicationNetworkOp(network):
  """Create an OpCode that adds the instance communication network.

  This OpCode contains the configuration necessary for the instance
  communication network.

  @type network: string
  @param network: name or UUID of the instance communication network

  @rtype: L{ganeti.opcodes.OpCode}
  @return: OpCode that creates the instance communication network

  """
  return opcodes.OpNetworkAdd(
    network_name=network,
    gateway=None,
    network=constants.INSTANCE_COMMUNICATION_NETWORK4,
    gateway6=None,
    network6=constants.INSTANCE_COMMUNICATION_NETWORK6,
    mac_prefix=constants.INSTANCE_COMMUNICATION_MAC_PREFIX,
    add_reserved_ips=None,
    conflicts_check=True,
    tags=[])


def ConnectInstanceCommunicationNetworkOp(group_uuid, network):
  """Create an OpCode that connects a group to the instance
  communication network.

  This OpCode contains the configuration necessary for the instance
  communication network.

  @type group_uuid: string
  @param group_uuid: UUID of the group to connect

  @type network: string
  @param network: name or UUID of the network to connect to, i.e., the
                  instance communication network

  @rtype: L{ganeti.opcodes.OpCode}
  @return: OpCode that connects the group to the instance
           communication network

  """
  return opcodes.OpNetworkConnect(
    group_name=group_uuid,
    network_name=network,
    network_mode=constants.INSTANCE_COMMUNICATION_NETWORK_MODE,
    network_link=constants.INSTANCE_COMMUNICATION_NETWORK_LINK,
    conflicts_check=True)


def DetermineImageSize(lu, image, node_uuid):
  """Determines the size of the specified image.

  @type image: string
  @param image: absolute filepath or URL of the image

  @type node_uuid: string
  @param node_uuid: if L{image} is a filepath, this is the UUID of the
    node where the image is located

  @rtype: int
  @return: size of the image in MB, rounded up
  @raise OpExecError: if the image does not exist

  """
  # Check if we are dealing with a URL first
  class _HeadRequest(urllib2.Request):
    def get_method(self):
      return "HEAD"

  if utils.IsUrl(image):
    try:
      response = urllib2.urlopen(_HeadRequest(image))
    except urllib2.URLError:
      raise errors.OpExecError("Could not retrieve image from given url '%s'" %
                               image)

    content_length_str = response.info().getheader('content-length')

    if not content_length_str:
      raise errors.OpExecError("Could not determine image size from given url"
                               " '%s'" % image)

    byte_size = int(content_length_str)
  else:
    # We end up here if a file path is used
    result = lu.rpc.call_get_file_info(node_uuid, image)
    result.Raise("Could not determine size of file '%s'" % image)

    success, attributes = result.payload
    if not success:
      raise errors.OpExecError("Could not open file '%s'" % image)
    byte_size = attributes[constants.STAT_SIZE]

  # Finally, the conversion
  return math.ceil(byte_size / 1024. / 1024.)
=======
def EnsureKvmdOnNodes(lu, feedback_fn, nodes=None):
  """Ensure KVM daemon is running on nodes with KVM instances.

  If user shutdown is enabled in the cluster:
    - The KVM daemon will be started on VM capable nodes containing
      KVM instances.
    - The KVM daemon will be stopped on non VM capable nodes.

  If user shutdown is disabled in the cluster:
    - The KVM daemon will be stopped on all nodes

  Issues a warning for each failed RPC call.

  @type lu: L{LogicalUnit}
  @param lu: logical unit on whose behalf we execute

  @type feedback_fn: callable
  @param feedback_fn: feedback function

  @type nodes: list of string
  @param nodes: if supplied, it overrides the node uuids to start/stop;
                this is used mainly for optimization

  """
  cluster = lu.cfg.GetClusterInfo()

  # Either use the passed nodes or consider all cluster nodes
  if nodes is not None:
    node_uuids = set(nodes)
  else:
    node_uuids = lu.cfg.GetNodeList()

  # Determine in which nodes should the KVM daemon be started/stopped
  if constants.HT_KVM in cluster.enabled_hypervisors and \
        cluster.enabled_user_shutdown:
    start_nodes = []
    stop_nodes = []

    for node_uuid in node_uuids:
      if lu.cfg.GetNodeInfo(node_uuid).vm_capable:
        start_nodes.append(node_uuid)
      else:
        stop_nodes.append(node_uuid)
  else:
    start_nodes = []
    stop_nodes = node_uuids

  # Start KVM where necessary
  if start_nodes:
    results = lu.rpc.call_node_ensure_daemon(start_nodes, constants.KVMD, True)
    for node_uuid in start_nodes:
      results[node_uuid].Warn("Failed to start KVM daemon in node '%s'" %
                              node_uuid, feedback_fn)

  # Stop KVM where necessary
  if stop_nodes:
    results = lu.rpc.call_node_ensure_daemon(stop_nodes, constants.KVMD, False)
    for node_uuid in stop_nodes:
      results[node_uuid].Warn("Failed to stop KVM daemon in node '%s'" %
                              node_uuid, feedback_fn)
>>>>>>> f2609511
<|MERGE_RESOLUTION|>--- conflicted
+++ resolved
@@ -1366,7 +1366,6 @@
   return new_digest
 
 
-<<<<<<< HEAD
 def AddInstanceCommunicationNetworkOp(network):
   """Create an OpCode that adds the instance communication network.
 
@@ -1465,7 +1464,8 @@
 
   # Finally, the conversion
   return math.ceil(byte_size / 1024. / 1024.)
-=======
+
+
 def EnsureKvmdOnNodes(lu, feedback_fn, nodes=None):
   """Ensure KVM daemon is running on nodes with KVM instances.
 
@@ -1525,5 +1525,4 @@
     results = lu.rpc.call_node_ensure_daemon(stop_nodes, constants.KVMD, False)
     for node_uuid in stop_nodes:
       results[node_uuid].Warn("Failed to stop KVM daemon in node '%s'" %
-                              node_uuid, feedback_fn)
->>>>>>> f2609511
+                              node_uuid, feedback_fn)