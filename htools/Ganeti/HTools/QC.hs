--- conflicted
+++ resolved
@@ -686,13 +686,9 @@
 -- | We test that in a cluster, given a random node, we can find it by
 -- its name and alias, as long as all names and aliases are unique,
 -- and that we fail to find a non-existing name.
-<<<<<<< HEAD
-prop_Container_findByName :: Node.Node -> Property
-prop_Container_findByName node =
-=======
+prop_Container_findByName :: Property
 prop_Container_findByName =
   forAll (genNode (Just 1) Nothing) $ \node ->
->>>>>>> 88e14195
   forAll (choose (1, 20)) $ \ cnt ->
   forAll (choose (0, cnt - 1)) $ \ fidx ->
   forAll (genUniquesList (cnt * 2)) $ \ allnames ->
@@ -909,16 +905,7 @@
 prop_Text_Load_NodeFail fields =
   length fields /= 8 ==> isNothing $ Text.loadNode Data.Map.empty fields
 
-<<<<<<< HEAD
-prop_Text_NodeLSIdempotent :: Node.Node -> Property
-prop_Text_NodeLSIdempotent node =
-  (Text.loadNode defGroupAssoc.
-       Utils.sepSplit '|' . Text.serializeNode defGroupList) n ==?
-  Just (Node.name n, n)
-    -- override failN1 to what loadNode returns by default
-    where n = Node.setPolicy Types.defIPolicy $
-              node { Node.failN1 = True, Node.offline = False }
-=======
+prop_Text_NodeLSIdempotent :: Property
 prop_Text_NodeLSIdempotent =
   forAll (genNode (Just 1) Nothing) $ \node ->
   -- override failN1 to what loadNode returns by default
@@ -928,7 +915,6 @@
     (Text.loadNode defGroupAssoc.
          Utils.sepSplit '|' . Text.serializeNode defGroupList) n ==?
     Just (Node.name n, n)
->>>>>>> 88e14195
 
 prop_Text_ISpecIdempotent :: Types.ISpec -> Property
 prop_Text_ISpecIdempotent ispec =
